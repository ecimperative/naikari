on: [push, pull_request]

name: CI

env:
  DESTDIR: "${{ github.workspace }}/dist"
  MESON: "${{ github.workspace }}/repo/meson.sh"

jobs:
  "Meson_Compile_Naev":

    strategy:
      fail-fast: false
      matrix:
        include:
          - os: ubuntu-20.04
            shell: bash
            config: linux.ini

          - os: windows-latest
            shell: msys2 {0}
            config: windows.ini
            
    defaults:
      run:
        shell: ${{ matrix.shell }}

    runs-on: ${{ matrix.os }}

    steps:
    - name: Update APT Cache
      if: ${{ runner.os == 'Linux'}}
      run: |
        sudo apt-get update

    - name: Install Additional Build Dependencies
      if: ${{ runner.os == 'Linux'}}
      run: |
        sudo apt-get install \
          build-essential \
          binutils-dev \
          gettext \
          intltool \
          libsdl2-dev \
          libsdl2-image-dev \
          libgl1-mesa-dev \
          libgl1-mesa-dri \
          libxml2-dev \
          libfreetype6-dev \
          libpng-dev \
          libopenal-dev \
          libvorbis-dev \
          libiberty-dev \
          llvm \
          ninja-build \
          xvfb

    - name: Install MinGW Packages
      if: ${{ runner.os == 'Windows'}}
      uses: msys2/setup-msys2@v2
      with:
        msystem: MINGW64
        update: true
        path-type: strict
        install: git tar mingw-w64-x86_64-clang mingw-w64-x86_64-freetype mingw-w64-x86_64-libvorbis mingw-w64-x86_64-libxml2 mingw-w64-x86_64-make mingw-w64-x86_64-mesa mingw-w64-x86_64-meson mingw-w64-x86_64-ninja mingw-w64-x86_64-openal mingw-w64-x86_64-pkg-config mingw-w64-x86_64-SDL2

    - name: Checkout Naev Repository
      uses: actions/checkout@v2
      with:
        path: repo
        fetch-depth: 0

    - name:  Package Meson Dist
      run: |
        sh $MESON setup dist repo -Dexecutable=disabled -Ddocs_c=disabled -Ddocs_lua=disabled
        sh $MESON dist -C dist --no-tests --include-subprojects
        
    - name: Upload Meson Dist Artifact
      uses: actions/upload-artifact@v2
      if: ${{ runner.os == 'Linux' }}
      with:
        name: naikari-meson-dist-${{ github.sha }}
        path: ${{ github.workspace }}/dist/meson-dist/*
        if-no-files-found: error
        
    - name: Extract Source
      run: |
        mkdir source
        tar -xf dist/meson-dist/naikari-*.tar.xz -C source --strip 1
      working-directory: "${{ github.workspace }}"

    - name: Meson Setup
      id: setup
      run: |
        sh $MESON setup build source \
            --native-file='source/utils/build/${{ matrix.config }}' \
            --buildtype=debug \
            -Db_lto=true \
            -Dauto_features=enabled \
            -Ddocs_c=disabled \
            -Ddocs_lua=disabled

    - name: Upload Setup Log
      uses: actions/upload-artifact@v2
      if: ${{ success() || steps.setup.outcome == 'failure' }}
      with:
        name: ${{ matrix.os }}-meson-${{ github.sha }}-setup-log
        path: ${{ github.workspace }}/build/meson-logs/meson-log.txt
        if-no-files-found: ignore

    - name: Meson Compile
      id: compile
      run: |
        sh $MESON compile -C build

    - name: Upload Compile Log
      uses: actions/upload-artifact@v2
      if: ${{ success() || steps.compile.outcome == 'failure' }}
      with:
        name: ${{ matrix.os }}-meson-${{ github.sha }}-compile-log
        path: ${{ github.workspace }}/build/meson-logs/meson-log.txt
        if-no-files-found: ignore

    - name: Meson Test
      id: tests
      run: |
        sh $MESON test -C build --print-errorlogs

    - name: Upload Test Log
      uses: actions/upload-artifact@v2
      if: ${{ success() || steps.tests.outcome == 'failure' }}
      with:
        name: ${{ matrix.os }}-meson-${{ github.sha }}-test-log
        path: ${{ github.workspace }}/build/meson-logs/testlog.txt
        if-no-files-found: ignore

    - name: Test Meson Install
      run: |
        sh $MESON install -C build

    - name: Upload Install Log
      uses: actions/upload-artifact@v2
      if: ${{ success() || steps.compile.outcome == 'failure' }}
      with:
        name: ${{ matrix.os }}-meson-${{ github.sha }}-install-log
        path: ${{ github.workspace }}/build/meson-logs/meson-log.txt
        if-no-files-found: ignore

<<<<<<< HEAD
  "Autotools_Compile_Naev":

    strategy:
      fail-fast: false
      matrix:
        include:
          - os: ubuntu-20.04
            shell: bash
            make: make

          - os: windows-latest
            shell: msys2 {0}
            make: mingw32-make

    defaults:
      run:
        shell: ${{ matrix.shell }}

    runs-on: ${{ matrix.os }}

    steps:
    - name: Update APT Cache
      if: ${{ runner.os == 'Linux'}}
      run: |
        sudo apt-get update

    - name: Install Additional Build Dependencies
      if: ${{ runner.os == 'Linux'}}
      run: |
        sudo apt-get install \
          build-essential \
          automake \
          autopoint \
          autoconf-archive \
          binutils-dev \
          gettext \
          intltool \
          libsdl2-dev \
          libsdl2-mixer-dev \
          libsdl2-image-dev \
          libgl1-mesa-dev \
          libglu1-mesa-dev \
          libxml2-dev \
          libfreetype6-dev \
          libpng-dev \
          libopenal-dev \
          libvorbis-dev \
          libiberty-dev 

    - name: Install MinGW Packages
      if: ${{ runner.os == 'Windows'}}
      uses: msys2/setup-msys2@v2
      with:
        msystem: MINGW64
        update: true
        path-type: strict
        install: mingw-w64-x86_64-libtool mingw-w64-x86_64-toolchain mingw-w64-x86_64-clang mingw-w64-x86_64-SDL2 mingw-w64-x86_64-SDL2_mixer mingw-w64-x86_64-SDL2_image mingw-w64-x86_64-libxml2 mingw-w64-x86_64-libpng mingw-w64-x86_64-openal mingw-w64-x86_64-libvorbis mingw-w64-x86_64-binutils mingw-w64-x86_64-itstool mingw-w64-x86_64-freetype mingw-w64-x86_64-gettext mingw-w64-x86_64-make mingw-w64-x86_64-pkg-config autoconf autoconf-archive automake-wrapper git intltool tar

    - name: Checkout Naev Repository
      uses: actions/checkout@v2
      with:
        path: repo
        fetch-depth: 0

    - name: Autotools Setup
      run: |
        ./autogen.sh
        ./configure
      working-directory: repo
      env:
        MAKE: "${{ matrix.make }}"

    - name: Package Autotools Dist
      run: |
          $MAKE dist-gzip
      working-directory: "repo"
      env:
        MAKE: "${{ matrix.make }}"

    - name: Upload Autotools Dist Artifact
      uses: actions/upload-artifact@v2
      if: ${{ runner.os == 'Linux' }}
      with:
        name: naikari-autotools-dist-${{ github.sha }}
        path: ${{ github.workspace }}/repo/naikari-*.tar.gz
        if-no-files-found: error

    - name: Extract Source
      run: |
        mkdir source
        tar -xf repo/naikari-*.tar.gz -C source --strip 1
      working-directory: ${{ github.workspace }}

    - name: Autotools Setup
      id: setup
      run: ./configure
      working-directory: source
      env:
        MAKE: "${{ matrix.make }}"

    - name: Upload Configure Log
      uses: actions/upload-artifact@v2
      if: ${{ success() || steps.setup.outcome == 'failure' }}
      with:
        name: ${{ matrix.os }}-autotools-${{ github.sha }}-configure-log
        path: ${{ github.workspace }}/source/config.log
        if-no-files-found: ignore

    - name: Autotools Compile
      run: $MAKE -j"$(nproc)"
      working-directory: "source"
      env:
        MAKE: "${{ matrix.make }}"

    - name: Autotools Install
      run: $MAKE install
      working-directory: "source"
      env:
        MAKE: "${{ matrix.make }}"

=======
>>>>>>> 4ffc7aac
  "AppImage_Compile_Naev":
    needs: Meson_Compile_Naev
    strategy:
      fail-fast: false
      matrix:
        include:
          - buildtype: meson

    runs-on: ubuntu-16.04

    steps:
    - name: Update APT Cache
      run: |
        sudo apt-get update

    - name: Install Additional Build Dependencies
      run: |
        sudo apt-get install \
          binutils-dev \
          build-essential \
          gettext \
          intltool \
          libfreetype6-dev \
          libgl1-mesa-dev \
          libiberty-dev \
          libopenal-dev \
          libpng-dev \
          libsdl2-dev \
          libsdl2-image-dev \
          libvorbis-dev \
          libxml2-dev \
          ninja-build=1.7.1-1~ubuntu16.04.1
        sudo update-alternatives --install /usr/bin/llvm-ar llvm-ar /usr/bin/llvm-ar-9 90

    - name: Checkout Naev Repository
      uses: actions/checkout@v2
      with:
        path: repo
        fetch-depth: 0

    - name: Compile AppImage Meson
      id: mesonCompile
      run: |
        ./repo/utils/buildAppImage.sh -c -m -s "repo" -b "build" -o "${{ env.DESTDIR }}" |& tee -a appImageBuildLog.txt

    - name: Upload Compile Log
      uses: actions/upload-artifact@v2
      if: ${{ (success() || steps.mesonCompile.outcome == 'failure') }}
      with:
        name: naikari-${{ github.sha }}-${{ matrix.buildtype }}AppImageBuild-log
        path: ${{ github.workspace }}/appImageBuildLog.txt
        if-no-files-found: ignore

    - name: Upload Artifact
      uses: actions/upload-artifact@v2
      with:
        name: naikari-${{ matrix.buildtype }}AppImage-${{ github.sha }}
        path: "${{ env.DESTDIR }}/out/*.AppImage"
        if-no-files-found: error

  "Documentation":
    needs: [AppImage_Compile_Naev, Meson_Compile_Naev]
    runs-on: ubuntu-20.04

    steps:
    - name: Update APT Cache
      run: |
        sudo apt-get update
        
    - name: Install Additional Build Dependencies
      run: |
        sudo apt-get install \
          lua-ldoc \
          graphviz \
          doxygen \
          ninja-build
          
    - name: Checkout Naev Repository
      uses: actions/checkout@v2
      with:
        path: repo
        fetch-depth: 0
        
    - name: Meson Build
      run: |
        sh $MESON setup build repo \
            -Dexecutable=disabled<|MERGE_RESOLUTION|>--- conflicted
+++ resolved
@@ -146,129 +146,6 @@
         path: ${{ github.workspace }}/build/meson-logs/meson-log.txt
         if-no-files-found: ignore
 
-<<<<<<< HEAD
-  "Autotools_Compile_Naev":
-
-    strategy:
-      fail-fast: false
-      matrix:
-        include:
-          - os: ubuntu-20.04
-            shell: bash
-            make: make
-
-          - os: windows-latest
-            shell: msys2 {0}
-            make: mingw32-make
-
-    defaults:
-      run:
-        shell: ${{ matrix.shell }}
-
-    runs-on: ${{ matrix.os }}
-
-    steps:
-    - name: Update APT Cache
-      if: ${{ runner.os == 'Linux'}}
-      run: |
-        sudo apt-get update
-
-    - name: Install Additional Build Dependencies
-      if: ${{ runner.os == 'Linux'}}
-      run: |
-        sudo apt-get install \
-          build-essential \
-          automake \
-          autopoint \
-          autoconf-archive \
-          binutils-dev \
-          gettext \
-          intltool \
-          libsdl2-dev \
-          libsdl2-mixer-dev \
-          libsdl2-image-dev \
-          libgl1-mesa-dev \
-          libglu1-mesa-dev \
-          libxml2-dev \
-          libfreetype6-dev \
-          libpng-dev \
-          libopenal-dev \
-          libvorbis-dev \
-          libiberty-dev 
-
-    - name: Install MinGW Packages
-      if: ${{ runner.os == 'Windows'}}
-      uses: msys2/setup-msys2@v2
-      with:
-        msystem: MINGW64
-        update: true
-        path-type: strict
-        install: mingw-w64-x86_64-libtool mingw-w64-x86_64-toolchain mingw-w64-x86_64-clang mingw-w64-x86_64-SDL2 mingw-w64-x86_64-SDL2_mixer mingw-w64-x86_64-SDL2_image mingw-w64-x86_64-libxml2 mingw-w64-x86_64-libpng mingw-w64-x86_64-openal mingw-w64-x86_64-libvorbis mingw-w64-x86_64-binutils mingw-w64-x86_64-itstool mingw-w64-x86_64-freetype mingw-w64-x86_64-gettext mingw-w64-x86_64-make mingw-w64-x86_64-pkg-config autoconf autoconf-archive automake-wrapper git intltool tar
-
-    - name: Checkout Naev Repository
-      uses: actions/checkout@v2
-      with:
-        path: repo
-        fetch-depth: 0
-
-    - name: Autotools Setup
-      run: |
-        ./autogen.sh
-        ./configure
-      working-directory: repo
-      env:
-        MAKE: "${{ matrix.make }}"
-
-    - name: Package Autotools Dist
-      run: |
-          $MAKE dist-gzip
-      working-directory: "repo"
-      env:
-        MAKE: "${{ matrix.make }}"
-
-    - name: Upload Autotools Dist Artifact
-      uses: actions/upload-artifact@v2
-      if: ${{ runner.os == 'Linux' }}
-      with:
-        name: naikari-autotools-dist-${{ github.sha }}
-        path: ${{ github.workspace }}/repo/naikari-*.tar.gz
-        if-no-files-found: error
-
-    - name: Extract Source
-      run: |
-        mkdir source
-        tar -xf repo/naikari-*.tar.gz -C source --strip 1
-      working-directory: ${{ github.workspace }}
-
-    - name: Autotools Setup
-      id: setup
-      run: ./configure
-      working-directory: source
-      env:
-        MAKE: "${{ matrix.make }}"
-
-    - name: Upload Configure Log
-      uses: actions/upload-artifact@v2
-      if: ${{ success() || steps.setup.outcome == 'failure' }}
-      with:
-        name: ${{ matrix.os }}-autotools-${{ github.sha }}-configure-log
-        path: ${{ github.workspace }}/source/config.log
-        if-no-files-found: ignore
-
-    - name: Autotools Compile
-      run: $MAKE -j"$(nproc)"
-      working-directory: "source"
-      env:
-        MAKE: "${{ matrix.make }}"
-
-    - name: Autotools Install
-      run: $MAKE install
-      working-directory: "source"
-      env:
-        MAKE: "${{ matrix.make }}"
-
-=======
->>>>>>> 4ffc7aac
   "AppImage_Compile_Naev":
     needs: Meson_Compile_Naev
     strategy:
