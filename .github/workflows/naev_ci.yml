on: [push, pull_request]

name: CI

env:
  DESTDIR: "${{ github.workspace }}/dist"
  MESON: "${{ github.workspace }}/repo/meson.sh"

jobs:
<<<<<<< HEAD
  "Test_Dist":
    runs-on: ubuntu-20.04

    strategy:
      fail-fast: false
      matrix:
        include:
          - buildtype: meson
          - buildtype: autotools

    steps:
    - name: Checkout Naev Repository
      uses: actions/checkout@v2
      with:
        path: source
        fetch-depth: 0

    - name: Update APT Cache
      run: |
        sudo apt-get update

    - name: Install Additional Build Dependencies
      run: |
        sudo apt-get install \
          automake \
          autopoint \
          autoconf-archive \
          build-essential \
          binutils-dev \
          gettext \
          intltool \
          libsdl2-dev \
          libsdl2-mixer-dev \
          libsdl2-image-dev \
          libgl1-mesa-dev \
          libxml2-dev \
          libfreetype6-dev \
          libpng-dev \
          libopenal-dev \
          libvorbis-dev \
          libiberty-dev \
          ninja-build

    - name:  Package Meson Dist
      if: ${{ matrix.buildtype == 'meson' }}
      run: |
        sh $MESON setup build source -Dexecutable=disabled -Ddocs_c=disabled -Ddocs_lua=disabled
        sh $MESON dist -C build --no-tests --include-subprojects

    - name: Package Autotools Dist
      if: ${{ matrix.buildtype == 'autotools' }}
      run: |
          ./autogen.sh
          ./configure
          make dist-gzip
          #make distcheck (broken)
      working-directory: "source"

    - name: Upload Meson Dist Artifact
      if: ${{ matrix.buildtype == 'meson' }}
      uses: actions/upload-artifact@v2
      with:
        name: naikari-meson-dist-${{ github.sha }}
        path: ${{ github.workspace }}/build/meson-dist/*
        if-no-files-found: error

    - name: Upload Autotools Dist Artifact
      if: ${{ matrix.buildtype == 'autotools' }}
      uses: actions/upload-artifact@v2
      with:
        name: naikari-autotools-dist-${{ github.sha }}
        path: ${{ github.workspace }}/source/naikari-*.tar.gz
        if-no-files-found: error

=======
>>>>>>> 840ffdc4
  "Meson_Compile_Naev":

    strategy:
      fail-fast: false
      matrix:
        include:
          - os: ubuntu-20.04
            shell: bash
            config: linux.ini

          - os: windows-latest
            shell: msys2 {0}
            config: windows.ini
            
    defaults:
      run:
        shell: ${{ matrix.shell }}

    runs-on: ${{ matrix.os }}

    steps:
    - name: Update APT Cache
      if: ${{ runner.os == 'Linux'}}
      run: |
        sudo apt-get update

    - name: Install Additional Build Dependencies
      if: ${{ runner.os == 'Linux'}}
      run: |
        sudo apt-get install \
          automake \
          autopoint \
          autoconf-archive \
          build-essential \
          binutils-dev \
          gettext \
          intltool \
          libsdl2-dev \
          libsdl2-mixer-dev \
          libsdl2-image-dev \
          libgl1-mesa-dev \
          libgl1-mesa-dri \
          libxml2-dev \
          libfreetype6-dev \
          libpng-dev \
          libopenal-dev \
          libvorbis-dev \
          libiberty-dev \
          ninja-build \
          xvfb

    - name: Install MinGW Packages
      if: ${{ runner.os == 'Windows'}}
      uses: msys2/setup-msys2@v2
      with:
        msystem: MINGW64
        update: true
        path-type: strict
        install: git tar mingw-w64-x86_64-clang mingw-w64-x86_64-freetype mingw-w64-x86_64-libvorbis mingw-w64-x86_64-libxml2 mingw-w64-x86_64-make mingw-w64-x86_64-mesa mingw-w64-x86_64-meson mingw-w64-x86_64-ninja mingw-w64-x86_64-openal mingw-w64-x86_64-pkg-config mingw-w64-x86_64-SDL2 mingw-w64-x86_64-SDL2_mixer

    - name: Checkout Naev Repository
      uses: actions/checkout@v2
      with:
        path: repo
        fetch-depth: 0

    - name:  Package Meson Dist
      run: |
        sh $MESON setup dist repo -Dexecutable=disabled -Ddocs_c=disabled -Ddocs_lua=disabled
        sh $MESON dist -C dist --no-tests --include-subprojects
        
    - name: Upload Meson Dist Artifact
      uses: actions/upload-artifact@v2
      if: ${{ runner.os == 'Linux' }}
      with:
        name: naev-meson-dist-${{ github.sha }}
        path: ${{ github.workspace }}/dist/meson-dist/*
        if-no-files-found: error
        
    - name: Extract Source
      run: |
        mkdir source
        tar -xf dist/meson-dist/naev-*.tar.xz -C source --strip 1
      working-directory: "${{ github.workspace }}"

    - name: Meson Setup
      id: setup
      run: |
        sh $MESON setup build source \
            --native-file='source/utils/build/${{ matrix.config }}' \
            --buildtype=debug \
            -Db_lto=true \
            -Dauto_features=enabled \
            -Ddocs_c=disabled \
            -Ddocs_lua=disabled

    - name: Upload Setup Log
      uses: actions/upload-artifact@v2
      if: ${{ success() || steps.setup.outcome == 'failure' }}
      with:
        name: ${{ matrix.os }}-meson-${{ github.sha }}-setup-log
        path: ${{ github.workspace }}/build/meson-logs/meson-log.txt
        if-no-files-found: ignore

    - name: Meson Compile
      id: compile
      run: |
        sh $MESON compile -C build

    - name: Upload Compile Log
      uses: actions/upload-artifact@v2
      if: ${{ success() || steps.compile.outcome == 'failure' }}
      with:
        name: ${{ matrix.os }}-meson-${{ github.sha }}-compile-log
        path: ${{ github.workspace }}/build/meson-logs/meson-log.txt
        if-no-files-found: ignore

    - name: Meson Test
      id: tests
      run: |
        sh $MESON test -C build --print-errorlogs

    - name: Upload Test Log
      uses: actions/upload-artifact@v2
      if: ${{ success() || steps.tests.outcome == 'failure' }}
      with:
        name: ${{ matrix.os }}-meson-${{ github.sha }}-test-log
        path: ${{ github.workspace }}/build/meson-logs/testlog.txt
        if-no-files-found: ignore

    - name: Test Meson Install
      run: |
        sh $MESON install -C build

    - name: Upload Install Log
      uses: actions/upload-artifact@v2
      if: ${{ success() || steps.compile.outcome == 'failure' }}
      with:
        name: ${{ matrix.os }}-meson-${{ github.sha }}-install-log
        path: ${{ github.workspace }}/build/meson-logs/meson-log.txt
        if-no-files-found: ignore

  "Autotools_Compile_Naev":

    strategy:
      fail-fast: false
      matrix:
        include:
          - os: ubuntu-20.04
            shell: bash
            make: make

          - os: windows-latest
            shell: msys2 {0}
            make: mingw32-make

    defaults:
      run:
        shell: ${{ matrix.shell }}

    runs-on: ${{ matrix.os }}

    steps:
    - name: Update APT Cache
      if: ${{ runner.os == 'Linux'}}
      run: |
        sudo apt-get update

    - name: Install Additional Build Dependencies
      if: ${{ runner.os == 'Linux'}}
      run: |
        sudo apt-get install \
          build-essential \
          automake \
          autopoint \
          autoconf-archive \
          binutils-dev \
          gettext \
          intltool \
          libsdl2-dev \
          libsdl2-mixer-dev \
          libsdl2-image-dev \
          libgl1-mesa-dev \
          libglu1-mesa-dev \
          libxml2-dev \
          libfreetype6-dev \
          libpng-dev \
          libopenal-dev \
          libvorbis-dev \
          libiberty-dev 

    - name: Install MinGW Packages
      if: ${{ runner.os == 'Windows'}}
      uses: msys2/setup-msys2@v2
      with:
        msystem: MINGW64
        update: true
        path-type: strict
        install: mingw-w64-x86_64-libtool mingw-w64-x86_64-toolchain mingw-w64-x86_64-clang mingw-w64-x86_64-SDL2 mingw-w64-x86_64-SDL2_mixer mingw-w64-x86_64-SDL2_image mingw-w64-x86_64-libxml2 mingw-w64-x86_64-libpng mingw-w64-x86_64-openal mingw-w64-x86_64-libvorbis mingw-w64-x86_64-binutils mingw-w64-x86_64-itstool mingw-w64-x86_64-freetype mingw-w64-x86_64-gettext mingw-w64-x86_64-make mingw-w64-x86_64-pkg-config autoconf autoconf-archive automake-wrapper git intltool tar

    - name: Checkout Naev Repository
      uses: actions/checkout@v2
      with:
        path: repo
        fetch-depth: 0

    - name: Autotools Setup
      run: |
        ./autogen.sh
        ./configure
      working-directory: repo
      env:
        MAKE: "${{ matrix.make }}"

    - name: Package Autotools Dist
      run: |
          $MAKE dist-gzip
      working-directory: "repo"
      env:
        MAKE: "${{ matrix.make }}"

    - name: Upload Autotools Dist Artifact
      uses: actions/upload-artifact@v2
      if: ${{ runner.os == 'Linux' }}
      with:
        name: naev-autotools-dist-${{ github.sha }}
        path: ${{ github.workspace }}/repo/naev-*.tar.gz
        if-no-files-found: error

    - name: Extract Source
      run: |
        mkdir source
        tar -xf repo/naev-*.tar.gz -C source --strip 1
      working-directory: ${{ github.workspace }}

    - name: Autotools Setup
      id: setup
      run: ./configure
      working-directory: source
      env:
        MAKE: "${{ matrix.make }}"

    - name: Upload Configure Log
      uses: actions/upload-artifact@v2
      if: ${{ success() || steps.setup.outcome == 'failure' }}
      with:
        name: ${{ matrix.os }}-autotools-${{ github.sha }}-configure-log
        path: ${{ github.workspace }}/source/config.log
        if-no-files-found: ignore

    - name: Autotools Compile
      run: $MAKE -j"$(nproc)"
      working-directory: "source"
      env:
        MAKE: "${{ matrix.make }}"

    - name: Autotools Install
      run: $MAKE install
      working-directory: "source"
      env:
        MAKE: "${{ matrix.make }}"

  "AppImage_Compile_Naev":
    needs: [Meson_Compile_Naev, Autotools_Compile_Naev]
    strategy:
      fail-fast: false
      matrix:
        include:
          - buildtype: meson
          - buildtype: autotools

    runs-on: ubuntu-16.04

    steps:
    - name: Update APT Cache
      run: |
        sudo apt-get update

    - name: Install Additional Build Dependencies
      run: |
        sudo apt-get install \
          autopoint \
          automake \
          autoconf-archive \
          binutils-dev \
          build-essential \
          gettext \
          intltool \
          libfreetype6-dev \
          libgl1-mesa-dev \
          libiberty-dev \
          libopenal-dev \
          libpng-dev \
          libsdl2-dev \
          libsdl2-image-dev \
          libsdl2-mixer-dev \
          libvorbis-dev \
          libxml2-dev \
          ninja-build=1.7.1-1~ubuntu16.04.1

    - name: Checkout Naev Repository
      uses: actions/checkout@v2
      with:
        path: repo
        fetch-depth: 0

    - name: Compile AppImage Autotools
      if: ${{ matrix.buildtype == 'autotools' }}
      id: autotoolsCompile
      run: |
        ./repo/utils/buildAppImage.sh -c -s "repo" -b "repo" -o "${{ env.DESTDIR }}" |& tee -a appImageBuildLog.txt

    - name: Compile AppImage Meson
      if: ${{ matrix.buildtype == 'meson' }}
      id: mesonCompile
      run: |
        ./repo/utils/buildAppImage.sh -c -m -s "repo" -b "build" -o "${{ env.DESTDIR }}" |& tee -a appImageBuildLog.txt

    - name: Upload Compile Log
      uses: actions/upload-artifact@v2
      if: ${{ (success() || steps.mesonCompile.outcome == 'failure' || steps.autotoolsCompile.outcome == 'failure') }}
      with:
        name: naev-${{ github.sha }}-${{ matrix.buildtype }}AppImageBuild-log
        path: ${{ github.workspace }}/appImageBuildLog.txt
        if-no-files-found: ignore

    - name: Upload Artifact
      uses: actions/upload-artifact@v2
      with:
        name: naikari-${{ matrix.buildtype }}AppImage-${{ github.sha }}
        path: "${{ env.DESTDIR }}/out/*.AppImage"
        if-no-files-found: error

  "Documentation":
    needs: [AppImage_Compile_Naev, Autotools_Compile_Naev, Meson_Compile_Naev]
    runs-on: ubuntu-20.04

    steps:
    - name: Update APT Cache
      run: |
        sudo apt-get update
        
    - name: Install Additional Build Dependencies
      run: |
        sudo apt-get install \
          lua-ldoc \
          graphviz \
          doxygen \
          ninja-build
          
    - name: Checkout Naev Repository
      uses: actions/checkout@v2
      with:
        path: repo
        fetch-depth: 0
        
    - name: Meson Build
      run: |
<<<<<<< HEAD
        sh $MESON setup build source \
            -Dexecutable=disabled
=======
        sh $MESON setup build repo \
            -Dexecutable=disabled
        
    - name: Trigger API Site Update
      if: ${{ github.event_name == 'push' && github.repository == 'naev/naev' }}
      run: |
        curl -X POST https://api.github.com/repos/naev/naev.github.io/dispatches \
        -H 'Accept: application/vnd.github.everest-preview+json' \
        -u ${{ secrets.WEBSITE_ACCESS_TOKEN }} \
        --data '{"event_type": "api", "client_payload": { "repository": "'"$GITHUB_REPOSITORY"'" }}'
>>>>>>> 840ffdc4
<|MERGE_RESOLUTION|>--- conflicted
+++ resolved
@@ -7,83 +7,6 @@
   MESON: "${{ github.workspace }}/repo/meson.sh"
 
 jobs:
-<<<<<<< HEAD
-  "Test_Dist":
-    runs-on: ubuntu-20.04
-
-    strategy:
-      fail-fast: false
-      matrix:
-        include:
-          - buildtype: meson
-          - buildtype: autotools
-
-    steps:
-    - name: Checkout Naev Repository
-      uses: actions/checkout@v2
-      with:
-        path: source
-        fetch-depth: 0
-
-    - name: Update APT Cache
-      run: |
-        sudo apt-get update
-
-    - name: Install Additional Build Dependencies
-      run: |
-        sudo apt-get install \
-          automake \
-          autopoint \
-          autoconf-archive \
-          build-essential \
-          binutils-dev \
-          gettext \
-          intltool \
-          libsdl2-dev \
-          libsdl2-mixer-dev \
-          libsdl2-image-dev \
-          libgl1-mesa-dev \
-          libxml2-dev \
-          libfreetype6-dev \
-          libpng-dev \
-          libopenal-dev \
-          libvorbis-dev \
-          libiberty-dev \
-          ninja-build
-
-    - name:  Package Meson Dist
-      if: ${{ matrix.buildtype == 'meson' }}
-      run: |
-        sh $MESON setup build source -Dexecutable=disabled -Ddocs_c=disabled -Ddocs_lua=disabled
-        sh $MESON dist -C build --no-tests --include-subprojects
-
-    - name: Package Autotools Dist
-      if: ${{ matrix.buildtype == 'autotools' }}
-      run: |
-          ./autogen.sh
-          ./configure
-          make dist-gzip
-          #make distcheck (broken)
-      working-directory: "source"
-
-    - name: Upload Meson Dist Artifact
-      if: ${{ matrix.buildtype == 'meson' }}
-      uses: actions/upload-artifact@v2
-      with:
-        name: naikari-meson-dist-${{ github.sha }}
-        path: ${{ github.workspace }}/build/meson-dist/*
-        if-no-files-found: error
-
-    - name: Upload Autotools Dist Artifact
-      if: ${{ matrix.buildtype == 'autotools' }}
-      uses: actions/upload-artifact@v2
-      with:
-        name: naikari-autotools-dist-${{ github.sha }}
-        path: ${{ github.workspace }}/source/naikari-*.tar.gz
-        if-no-files-found: error
-
-=======
->>>>>>> 840ffdc4
   "Meson_Compile_Naev":
 
     strategy:
@@ -442,18 +365,5 @@
         
     - name: Meson Build
       run: |
-<<<<<<< HEAD
-        sh $MESON setup build source \
-            -Dexecutable=disabled
-=======
         sh $MESON setup build repo \
-            -Dexecutable=disabled
-        
-    - name: Trigger API Site Update
-      if: ${{ github.event_name == 'push' && github.repository == 'naev/naev' }}
-      run: |
-        curl -X POST https://api.github.com/repos/naev/naev.github.io/dispatches \
-        -H 'Accept: application/vnd.github.everest-preview+json' \
-        -u ${{ secrets.WEBSITE_ACCESS_TOKEN }} \
-        --data '{"event_type": "api", "client_payload": { "repository": "'"$GITHUB_REPOSITORY"'" }}'
->>>>>>> 840ffdc4
+            -Dexecutable=disabled