--- conflicted
+++ resolved
@@ -346,17 +346,5 @@
 
       - name: Meson Compile
         run: |
-<<<<<<< HEAD
           meson compile -C build
-=======
-          meson compile -C build
-          meson compile -C build naev-gmo
-
-      - name: Trigger API Documentation Update
-        if: ${{ github.event_name == 'push' && github.repository == 'naev/naev' }}
-        run: |
-          curl -X POST https://api.github.com/repos/naev/naev.github.io/dispatches \
-          -H 'Accept: application/vnd.github.everest-preview+json' \
-          -u ${{ secrets.WEBSITE_ACCESS_TOKEN }} \
-          --data '{"event_type": "api", "client_payload": { "repository": "'"$GITHUB_REPOSITORY"'" }}'
->>>>>>> 90f17176
+          meson compile -C build naev-gmo