--- conflicted
+++ resolved
@@ -316,13 +316,8 @@
     - name: Extract Source
       run: |
         mkdir source
-<<<<<<< HEAD
         tar -xf naikari-*.tar.xz -C source --strip 1
 
-=======
-        tar -xf naev-*.tar.xz -C source --strip 1
-        
->>>>>>> 7b996084
     - name: Meson Build
       run: |
         sh $MESON setup build source \
@@ -331,19 +326,7 @@
     - name: Package
       run: |
         sh $MESON install -C build
-<<<<<<< HEAD
         tar -cvf ${{ github.workspace }}/naikari-docs-${{ github.sha }}.tar ${{ env.DESTDIR }}/usr/local/doc/naikari
-=======
-        tar -cvf ${{ github.workspace }}/naev-docs-${{ github.sha }}.tar ${{ env.DESTDIR }}/usr/local/doc/naev
-        
-    - name: Upload Lua Documentation
-      if: ${{ github.event_name == 'push' && github.repository == 'naev/naev' }}
-      run: |
-        curl -X POST https://api.github.com/repos/naev/naev.github.io/dispatches \
-        -H 'Accept: application/vnd.github.everest-preview+json' \
-        -u ${{ secrets.WEBSITE_ACCESS_TOKEN }} \
-        --data '{"event_type": "api", "client_payload": { "repository": "'"$GITHUB_REPOSITORY"'" }}'
->>>>>>> 7b996084
 
     - name: Upload Artifact
       uses: actions/upload-artifact@v2
