on:
  repository_dispatch:
    types: manual-nightly
  schedule:
    - cron: "0 0 * * *"

name: Nightly Release

jobs:
  "Package_Source":
    runs-on: ubuntu-latest

    container:
      image: "ghcr.io/projectsynchro/naev-linux-lts:latest"

    steps:
      - name: Checkout Naev Repository
        uses: actions/checkout@v2
        with:
          fetch-depth: 0
          path: source
          submodules: true

      - name: Package Dist
        run: |
          meson setup build source -Dnightly=true -Dexecutable=disabled -Ddocs_c=disabled -Ddocs_lua=disabled
          meson dist -C build --no-tests --include-subprojects

      - name: Collect Artifacts
        run: |
          mkdir -p build/dist
          mv build/meson-dist/naikari-*.tar.xz build/dist/source.tar.xz
          cp source/dat/VERSION build/dist

      - name: Upload Source Artifact
        uses: actions/upload-artifact@v2
        with:
          name: naikari-dist
          path: ${{ github.workspace }}/build/dist/source.tar.xz
          if-no-files-found: error

      - name: Upload Version Artifact
        uses: actions/upload-artifact@v2
        with:
          name: naikari-version
          path: ${{ github.workspace }}/build/dist/VERSION
          if-no-files-found: error

  "Linux_Naev_Release":
    needs: "Package_Source"
    runs-on: ubuntu-latest

    container:
      image: "ghcr.io/projectsynchro/naev-linux-lts:latest"

    steps:
      - name: Get Source
        uses: actions/download-artifact@v2
        with:
          name: naikari-dist

      - name: Extract Source
        run: |
          mkdir source
          tar -xf source.tar.xz -C source --strip 1

      - name: Compile AppImage
        run: |
          ./source/utils/buildAppImage.sh -m -s "source" -b "build"

      - name: Upload Artifact
        uses: actions/upload-artifact@v2
        with:
          name: naikari-linux-x86-64
          path: "${{ github.workspace }}/build/dist/*.AppImage"

  "Windows_Naev_Release":
    needs: "Package_Source"
    runs-on: ubuntu-latest

    container:
      image: "ghcr.io/projectsynchro/naev-windows:latest"

    steps:
      - name: Get Source
        uses: actions/download-artifact@v2
        with:
          name: naikari-dist

      - name: Extract Source
        run: |
          mkdir source
          tar -xf source.tar.xz -C source --strip 1

      - name: Meson Setup
        run: |
          meson setup build source \
              --prefix="$(pwd)"/source/extras/windows/installer \
              --bindir=bin \
              -Dndata_path=bin \
              --cross-file='source/utils/build/windows_cross_mxe.ini' \
              --buildtype=release \
              -Dnightly=true \
              -Db_lto=true \
              -Dauto_features=enabled \
              -Ddocs_c=disabled \
              -Ddocs_lua=disabled

      - name: Meson Compile
        run: |
          meson compile -C build

      - name: Meson Install
        run: |
          meson install -C build

      - name: Upload Artifacts
        uses: actions/upload-artifact@v2
        with:
          name: naikari-win64
          path: ${{ github.workspace }}/build/dist/*
          if-no-files-found: error

  "Darwin_Naev_Release":
    needs: "Package_Source"
    runs-on: ubuntu-latest
    container:
      image: "ghcr.io/projectsynchro/naev-macos:latest"

    steps:
      - name: Get Source
        uses: actions/download-artifact@v2
        with:
          name: naikari-dist

      - name: Extract Source
        run: |
          mkdir source
          tar -xf source.tar.xz -C source --strip 1

      - name: Meson Setup
        run: |
          meson setup build source \
              --prefix="$(pwd)"/build/dist/Naikari.app \
              --bindir=Contents/MacOS \
              -Dndata_path=Contents/Resources \
              --cross-file='source/utils/build/macos_cross_osxcross.ini' \
              --buildtype=release \
              -Dnightly=true \
              -Db_lto=true \
              -Dauto_features=enabled \
              -Ddocs_c=disabled \
              -Ddocs_lua=disabled

      - name: Meson Compile
        run: |
          meson compile -C build

      - name: Meson Install
        run: |
          meson install -C build
          cd build/dist
          zip -r naikari-macos.zip Naikari.app/*

      - name: Upload Artifacts
        uses: actions/upload-artifact@v2
        with:
          name: naikari-macos
          path: ${{ github.workspace }}/build/dist/*.zip
          if-no-files-found: error

<<<<<<< HEAD
=======
  "Steam_Naev_Release":
    needs: "Package_Source"
    runs-on: ubuntu-latest

    container:
      image: "ghcr.io/projectsynchro/naev-steamruntime:latest"

    steps:
      - name: Get Source
        uses: actions/download-artifact@v1
        with:
          name: naev-dist

      - name: Extract Source
        run: |
          mkdir source
          tar -xf naev-dist/source.tar.xz -C source --strip 1

      - name: Meson Setup
        run: |
          meson setup build source \
              --native-file='source/utils/build/linux.ini' \
              --buildtype=release \
              -Dprefix="/usr" \
              -Dnightly=true \
              -Db_lto=true \
              -Dauto_features=enabled \
              -Ddocs_c=disabled \
              -Ddocs_lua=disabled

      - name: Meson Compile
        run: |
          meson compile -C build

      - name: Meson Install
        run: |
          meson install -C build
        env:
          DESTDIR: ${{ github.workspace }}/staging

      - name: Collect Steam Linux64 Artifacts
        run: |
          mkdir -p build/dist/

          mv staging/usr/bin/naev build/dist/naev.x64
          chmod +x build/dist/naev.x64

          tar -cJvf build/dist/steam-ndata.tar.xz -C staging/usr/share/naev dat

      - name: Upload Naev Binary Artifact
        uses: actions/upload-artifact@v1
        with:
          name: naev-steamruntime
          path: build/dist/naev.x64

      - name: Upload Naev Data Artifact
        uses: actions/upload-artifact@v1
        with:
          name: naev-ndata
          path: build/dist/steam-ndata.tar.xz

>>>>>>> 7aab1a9c
  "Upload_Naev_Release":
    strategy:
      fail-fast: true
      matrix:
        include:
          - releasetype: github

    runs-on: ubuntu-latest
    needs:
      [
        Package_Source,
        Linux_Naev_Release,
        Windows_Naev_Release,
        Darwin_Naev_Release,
      ]
    if: ${{ github.repository == 'naikari/naikari' }}

    steps:
      - name: Checkout Naev Repository
        uses: actions/checkout@v2
        if: ${{ matrix.releasetype == 'github' }}

      - name: Generate commit changelog
        uses: Bullrich/generate-release-changelog@2.0.1
        if: ${{ matrix.releasetype == 'github' }}
        id: changelog
        env:
          REPO: ${{ github.repository }}

      - name: Delete old nightly tag and release.
        uses: dev-drprasad/delete-tag-and-release@v0.1.2
        if: ${{ matrix.releasetype == 'github' }}
        with:
          delete_release: true
          tag_name: nightly
        env:
          GITHUB_TOKEN: ${{ secrets.GITHUB_TOKEN }}

      - name: Create 'nightly' tag
        uses: EndBug/latest-tag@latest
        if: ${{ matrix.releasetype == 'github' }}
        with:
          tag-name: nightly

      - name: Create Release Staging and Output Areas
        run: |
          mkdir -p temp build/{staging,dist/{lin64,macos,win64}}
        working-directory: ${{ github.workspace }}

      - name: Download Artifacts
        uses: actions/download-artifact@v2
        with:
          path: ${{ github.workspace }}/build/staging

      - name: Build Github Release
        if: ${{ matrix.releasetype == 'github' }}
        run: |
          BUILD_DATE="$(date +%Y%m%d)"
          VERSION="$(<"build/staging/naikari-version/VERSION")"
          SUFFIX="$VERSION.$BUILD_DATE"

          mv build/staging/naikari-linux-x86-64/*.AppImage build/dist/naikari-$SUFFIX-linux-x86-64.AppImage
          mv build/staging/naikari-macos/*.zip build/dist/naikari-$SUFFIX-macos.zip
          mv build/staging/naikari-win64/naikari*.exe build/dist/naikari-$SUFFIX-win64.exe
          mv build/staging/naikari-dist/source.tar.xz build/dist/naikari-$SUFFIX-source.tar.xz

          chmod +x build/dist/naikari-$SUFFIX-linux-x86-64.AppImage

      - name: Create Release
        uses: ncipollo/release-action@v1
        if: ${{ matrix.releasetype == 'github' }}
        with:
          artifacts: "${{ github.workspace }}/build/dist/*.*"
          name: "Nightly Build"
          body: ${{ steps.changelog.outputs.changelog }}
          token: ${{ secrets.GITHUB_TOKEN }}
          prerelease: true
          tag: "nightly"<|MERGE_RESOLUTION|>--- conflicted
+++ resolved
@@ -169,70 +169,6 @@
           path: ${{ github.workspace }}/build/dist/*.zip
           if-no-files-found: error
 
-<<<<<<< HEAD
-=======
-  "Steam_Naev_Release":
-    needs: "Package_Source"
-    runs-on: ubuntu-latest
-
-    container:
-      image: "ghcr.io/projectsynchro/naev-steamruntime:latest"
-
-    steps:
-      - name: Get Source
-        uses: actions/download-artifact@v1
-        with:
-          name: naev-dist
-
-      - name: Extract Source
-        run: |
-          mkdir source
-          tar -xf naev-dist/source.tar.xz -C source --strip 1
-
-      - name: Meson Setup
-        run: |
-          meson setup build source \
-              --native-file='source/utils/build/linux.ini' \
-              --buildtype=release \
-              -Dprefix="/usr" \
-              -Dnightly=true \
-              -Db_lto=true \
-              -Dauto_features=enabled \
-              -Ddocs_c=disabled \
-              -Ddocs_lua=disabled
-
-      - name: Meson Compile
-        run: |
-          meson compile -C build
-
-      - name: Meson Install
-        run: |
-          meson install -C build
-        env:
-          DESTDIR: ${{ github.workspace }}/staging
-
-      - name: Collect Steam Linux64 Artifacts
-        run: |
-          mkdir -p build/dist/
-
-          mv staging/usr/bin/naev build/dist/naev.x64
-          chmod +x build/dist/naev.x64
-
-          tar -cJvf build/dist/steam-ndata.tar.xz -C staging/usr/share/naev dat
-
-      - name: Upload Naev Binary Artifact
-        uses: actions/upload-artifact@v1
-        with:
-          name: naev-steamruntime
-          path: build/dist/naev.x64
-
-      - name: Upload Naev Data Artifact
-        uses: actions/upload-artifact@v1
-        with:
-          name: naev-ndata
-          path: build/dist/steam-ndata.tar.xz
-
->>>>>>> 7aab1a9c
   "Upload_Naev_Release":
     strategy:
       fail-fast: true
