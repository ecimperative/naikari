--- conflicted
+++ resolved
@@ -250,30 +250,4 @@
           body: ${{ steps.changelog.outputs.changelog }}
           token: ${{ secrets.GITHUB_TOKEN }}
           prerelease: true
-<<<<<<< HEAD
-          tag: "nightly"
-=======
-          tag: "nightly"
-
-      - name: Build and Upload itch.io Release
-        if: ${{ matrix.releasetype == 'itch' }}
-        run: |
-          chmod -R +x build/staging/naev-itch-deployment
-          cp -r build/staging/naev-itch-deployment/* "$(pwd)"
-          ./ItchDeploy.sh -n -t "$(pwd)/build/staging" -o "$(pwd)/build/dist"
-        env:
-          BUTLER_API_KEY: ${{ secrets.BUTLER_API_KEY }}
-
-      - name: Build and Upload Steam Release
-        if: ${{ matrix.releasetype == 'steam' }}
-        run: |
-          chmod -R +x build/staging/naev-steam-deployment
-          cp -r build/staging/naev-steam-deployment/* "$(pwd)"
-          ./SteamDeploy.sh -n -t "$(pwd)/build/staging" -o "$(pwd)/build/dist"
-        env:
-          STEAMCMD_USER: ${{ secrets.STEAMCMD_USER }}
-          STEAMCMD_PASS: ${{ secrets.STEAMCMD_PASS }}
-          TFA_IMAP: ${{ secrets.TFA_IMAP }}
-          TFA_PASS: ${{ secrets.TFA_PASS }}
-          TFA_USER: ${{ secrets.TFA_USER }}
->>>>>>> 68401369
+          tag: "nightly"