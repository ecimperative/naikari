on:
  push:
    tags:   
      - '!v*.*.*'
      - 'v*.*.*-beta*'

name: Pre-Release

jobs:
  "Windows-MinGW64":
    runs-on: windows-latest

    defaults:
      run:
        shell: msys2 {0}

    steps:
    - name: Setup MINGW64 Environment
      uses: msys2/setup-msys2@v2
      with:
        msystem: MINGW64
        update: true
        install: mingw-w64-x86_64-libtool mingw-w64-x86_64-toolchain mingw-w64-x86_64-gcc mingw-w64-x86_64-SDL2 mingw-w64-x86_64-SDL2_mixer mingw-w64-x86_64-SDL2_image mingw-w64-x86_64-libxml2 mingw-w64-x86_64-libpng mingw-w64-x86_64-openal mingw-w64-x86_64-libvorbis mingw-w64-x86_64-binutils mingw-w64-x86_64-freetype mingw-w64-x86_64-gettext mingw-w64-x86_64-luajit mingw-w64-x86_64-nsis mingw-w64-x86_64-pkg-config libtool autoconf autoconf-archive automake automake-wrapper git gettext pkg-config make intltool zip unzip python3-pip itstool

    - name: Checkout Naikari Repository
      uses: actions/checkout@v2

    - name: Build Naikari on Win64
      run: |
        ./autogen.sh
        ./configure --disable-debug
        make -j$(nproc --all)
      env:
        CFLAGS: "-O3"

    - name: Build Windows Installer
      run: |
        ./extras/windows/packageWindows.sh

    - name: Upload Artifact
      uses: actions/upload-artifact@v2
      with:
        name: win64
        path: |
          ${{ github.workspace }}/dist/release/naikari-win64.exe

  "Linux-x86_64":
    runs-on: ubuntu-latest

    steps:
    - name: Update APT Cache
      run: |
        sudo apt-get update

    - name: Install Build Dependencies
      run: |
        sudo apt-get install \
          build-essential \
          automake \
          autoconf-archive \
          binutils-dev \
          libsdl2-dev \
          libsdl2-mixer-dev \
          libsdl2-image-dev \
          libgl1-mesa-dev \
          libglu1-mesa-dev \
          libxml2-dev \
          libfreetype6-dev \
          libpng-dev \
          libopenal-dev \
          libvorbis-dev \
          libiberty-dev \
          gettext \
          autopoint \
          intltool

    - name: Checkout Naikari Repository
      uses: actions/checkout@v2

    - name: Build Naikari on Linux64
      run: |
        ./autogen.sh
        ./configure --disable-debug --build=x86_64-linux-gnu --host=x86_64-linux-gnu
        make -j$(nproc --all)
      env:
        CFLAGS: "-O3"

    - name: Package Linux64 Release
      run: |
        chmod +x src/naikari

        VERSION="$(cat dat/VERSION)"

<<<<<<< HEAD
        # Get version, negative minors mean betas
        if [[ -n $(echo "${VERSION}" | grep "-") ]]; then
          BASEVER=$(echo "${VERSION}" | sed 's/\.-.*//')
          BETAVER=$(echo "${VERSION}" | sed 's/.*-//')
          VERSION="${BASEVER}.0-beta.${BETAVER}"
        fi

        mkdir -p dist/release/naikari-$VERSION-linux-x86-64
=======
        mkdir -p dist/release/naev-$VERSION-linux-x86-64
>>>>>>> 7b996084
        mkdir -p dist/release/tar

        mv src/naikari dist/release/naikari-$VERSION-linux-x86-64/naikari-$VERSION-linux-x86-64
        chmod +x dist/release/naikari-$VERSION-linux-x86-64/naikari-$VERSION-linux-x86-64

        cp -r dat/ dist/release/naikari-$VERSION-linux-x86-64

        cd dist/release
        tar -czvf linux-x86-64.tar.gz naikari-$VERSION-linux-x86-64
        mv linux-x86-64.tar.gz tar/

    - name: Upload Artifact
      uses: actions/upload-artifact@v2
      with:
        name: linux-x86-64
        path: ${{ github.workspace }}/dist/release/tar/linux-x86-64.tar.gz

  "Generate-Source":
      runs-on: ubuntu-latest

      steps:
      - name: Update APT Cache
        run: |
          sudo apt-get update

      - name: Install Build Dependencies
        run: |
          sudo apt-get install \
            build-essential \
            automake \
            autoconf-archive \
            libsdl2-dev \
            libsdl2-mixer-dev \
            libsdl2-image-dev \
            libgl1-mesa-dev \
            libxml2-dev \
            libfreetype6-dev \
            libpng-dev \
            libopenal-dev \
            libvorbis-dev \
            binutils-dev \
            libiberty-dev \
            gettext \
            autopoint \
            intltool

      - name: Checkout Naikari Repository
        uses: actions/checkout@v2

      - name: Generate source archive
        run: |
          ./autogen.sh
          ./configure
          make dist-gzip

      - name: Check if source archive is valid
        run: |
          # This currently doesn't work correctly.
          # make distcheck

      - name: Prepare source artifact
        run: |
          make dat/VERSION
          VERSION="$(cat dat/VERSION)"
          mkdir -p dist/release
          mv naikari-$VERSION.tar.gz dist/release/source.tar.gz

      - name: Upload Artifact
        uses: actions/upload-artifact@v2
        with:
          name: source
          path: ${{ github.workspace }}/dist/release/source.tar.gz

  "Upload-Release":
      runs-on: ubuntu-latest
      needs: [Linux-x86_64, Windows-MinGW64, Generate-Source]
      if: ${{ github.repository == 'naikari/naikari' }}

      steps:
      - name: Update APT Cache
        run: |
          sudo apt-get update

      - name: Install Build Dependencies
        run: |
          sudo apt-get install \
            build-essential \
            automake \
            autoconf-archive \
            libsdl2-dev \
            libsdl2-mixer-dev \
            libsdl2-image-dev \
            libgl1-mesa-dev \
            libxml2-dev \
            libfreetype6-dev \
            libpng-dev \
            libopenal-dev \
            libvorbis-dev \
            binutils-dev \
            libiberty-dev \
            gettext \
            autopoint \
            intltool

      - name: Checkout Naikari Repository
        uses: actions/checkout@v2

      - name: Get VERSION
        run: |
          ./autogen.sh
          ./configure
          make dat/VERSION

      - name: Create Release Staging Area
        run: |
          mkdir -p dist/release

      - name: Download Build Artifacts
        uses: actions/download-artifact@v2
        with:
          path: ${{ github.workspace }}/dist

      - name: Collect files for distribution
        run: |
<<<<<<< HEAD
          VERSION="$(cat dat/VERSION)"
           # Get version, negative minors mean betas
          if [[ -n $(echo "${VERSION}" | grep "-") ]]; then
              BASEVER=$(echo "${VERSION}" | sed 's/\.-.*//')
              BETAVER=$(echo "${VERSION}" | sed 's/.*-//')
              VERSION="${BASEVER}.0-beta.${BETAVER}"
          fi

          mv dist/linux-x86-64/linux-x86-64.tar.gz dist/release/naikari-$VERSION-linux-x86-64.tar.gz
          mv dist/win64/naikari-win64.exe dist/release/naikari-$VERSION-win64.exe
          mv dist/source/source.tar.gz dist/release/naikari-$VERSION-source.tar.gz

=======
          mv dist/linux-x86-64/linux-x86-64.tar.gz dist/release/naev-$VERSION-linux-x86-64.tar.gz
          mv dist/win64/naev-win64.exe dist/release/naev-$VERSION-win64.exe
          mv dist/source/source.tar.gz dist/release/naev-$VERSION-source.tar.gz
          
>>>>>>> 7b996084
      - name: Upload Release Assets
        uses: "marvinpinto/action-automatic-releases@latest"
        with:
          repo_token: "${{ secrets.GITHUB_TOKEN }}"
          prerelease: true
          files: |
            ${{ github.workspace }}/dist/release/*<|MERGE_RESOLUTION|>--- conflicted
+++ resolved
@@ -91,18 +91,7 @@
 
         VERSION="$(cat dat/VERSION)"
 
-<<<<<<< HEAD
-        # Get version, negative minors mean betas
-        if [[ -n $(echo "${VERSION}" | grep "-") ]]; then
-          BASEVER=$(echo "${VERSION}" | sed 's/\.-.*//')
-          BETAVER=$(echo "${VERSION}" | sed 's/.*-//')
-          VERSION="${BASEVER}.0-beta.${BETAVER}"
-        fi
-
         mkdir -p dist/release/naikari-$VERSION-linux-x86-64
-=======
-        mkdir -p dist/release/naev-$VERSION-linux-x86-64
->>>>>>> 7b996084
         mkdir -p dist/release/tar
 
         mv src/naikari dist/release/naikari-$VERSION-linux-x86-64/naikari-$VERSION-linux-x86-64
@@ -227,25 +216,10 @@
 
       - name: Collect files for distribution
         run: |
-<<<<<<< HEAD
-          VERSION="$(cat dat/VERSION)"
-           # Get version, negative minors mean betas
-          if [[ -n $(echo "${VERSION}" | grep "-") ]]; then
-              BASEVER=$(echo "${VERSION}" | sed 's/\.-.*//')
-              BETAVER=$(echo "${VERSION}" | sed 's/.*-//')
-              VERSION="${BASEVER}.0-beta.${BETAVER}"
-          fi
-
           mv dist/linux-x86-64/linux-x86-64.tar.gz dist/release/naikari-$VERSION-linux-x86-64.tar.gz
           mv dist/win64/naikari-win64.exe dist/release/naikari-$VERSION-win64.exe
           mv dist/source/source.tar.gz dist/release/naikari-$VERSION-source.tar.gz
 
-=======
-          mv dist/linux-x86-64/linux-x86-64.tar.gz dist/release/naev-$VERSION-linux-x86-64.tar.gz
-          mv dist/win64/naev-win64.exe dist/release/naev-$VERSION-win64.exe
-          mv dist/source/source.tar.gz dist/release/naev-$VERSION-source.tar.gz
-          
->>>>>>> 7b996084
       - name: Upload Release Assets
         uses: "marvinpinto/action-automatic-releases@latest"
         with:
