on:
  push:
    tags:
      - "v*.*.*"
      - "!v*.*.*-alpha*"
      - "!v*.*.*-beta*"
      - "!v*.*.*-rc*"

name: Release

jobs:
  "Package_Source":
    runs-on: ubuntu-latest

    container:
      image: projectsynchro/synchros_sexy_docker_images:naev-ubuntu1604

<<<<<<< HEAD
      - name: Checkout Naikari Repository
=======
    steps:
      - name: Checkout Naev Repository
>>>>>>> ff1397c3
        uses: actions/checkout@v2
        with:
          fetch-depth: 0
          path: source
          submodules: true

      - name: Package Dist
        run: |
          meson setup build source -Dexecutable=disabled -Ddocs_c=disabled -Ddocs_lua=disabled
          meson dist -C build --no-tests --include-subprojects

      - name: Collect Artifacts
        run: |
<<<<<<< HEAD
          mkdir -p dist/out
          mv naikari-*.tar.gz dist/out/source.tar.gz
          cp dat/VERSION dist/out
=======
          mkdir -p dist/out/steam
          mv build/meson-dist/naev-*.tar.xz dist/out/source.tar.xz
          cp source/CHANGELOG dist/out
          cp source/dat/VERSION dist/out
          cp -r source/utils/ci/steam/* dist/out/steam
>>>>>>> ff1397c3

      - name: Upload Source Artifact
        uses: actions/upload-artifact@v2
        with:
<<<<<<< HEAD
          name: naikari-dist
          path: ${{ github.workspace }}/dist/out/source.tar.gz
=======
          name: naev-dist
          path: ${{ github.workspace }}/dist/out/source.tar.xz
>>>>>>> ff1397c3
          if-no-files-found: error

      - name: Upload Version Artifact
        uses: actions/upload-artifact@v2
        with:
          name: naikari-version
          path: ${{ github.workspace }}/dist/out/VERSION
          if-no-files-found: error

<<<<<<< HEAD
  "Build_Naev_Release":
    strategy:
      fail-fast: false
      matrix:
        include:
          - os: ubuntu-16.04
            buildoutput: naikari-linux-x86-64
            shell: bash
            make: make
          - os: windows-latest
            buildoutput: naikari-win64
            shell: msys2 {0}
            make: mingw32-make
    
    defaults:
      run:
        shell: ${{ matrix.shell }}
            
    runs-on: ${{ matrix.os }}
=======
      - name: Upload Changelog Artifact
        uses: actions/upload-artifact@v2
        with:
          name: naev-changelog
          path: ${{ github.workspace }}/dist/out/CHANGELOG
          if-no-files-found: error

      - name: Upload Deployment Script Artifact
        uses: actions/upload-artifact@v2
        with:
          name: naev-steam-deployment
          path: ${{ github.workspace }}/dist/out/steam/*
          if-no-files-found: error

  "Linux_Naev_Release":
    needs: "Package_Source"
    runs-on: ubuntu-latest

    container:
      image: projectsynchro/synchros_sexy_docker_images:naev-ubuntu1604
>>>>>>> ff1397c3

    steps:
      - name: Get Source
        uses: actions/download-artifact@v2
        with:
          name: naev-dist

      - name: Extract Source
        run: |
          mkdir source
          tar -xf source.tar.xz -C source --strip 1

      - name: Compile AppImage
        id: appimageCompile
        run: |
          ./source/utils/buildAppImage.sh -m -s "source" -b "build" -o "${{ env.DESTDIR }}"
        env:
          APPIMAGE_EXTRACT_AND_RUN: 1

      - name: Upload Artifact
        uses: actions/upload-artifact@v2
        with:
          name: naev-linux-x86-64
          path: "${{ env.DESTDIR }}/out/*.AppImage"

  "Windows_Naev_Release":
    needs: "Package_Source"
    runs-on: ubuntu-latest

    env:
      WINEPREFIX: "/tmp/.wine"

    container:
      image: projectsynchro/synchros_sexy_docker_images:naev-windows

    steps:
      - name: Container-specific setup
        run: |
          echo /usr/lib/mxe/usr/bin >> $GITHUB_PATH

      - name: Get Source
        uses: actions/download-artifact@v2
        with:
          name: naev-dist

      - name: Extract Source
        run: |
          mkdir source
          tar -xf source.tar.xz -C source --strip 1

      - name: Meson Setup
        run: |
          meson setup build source \
            --cross-file='source/utils/build/windows_cross_mxe.ini' \
            --buildtype=release \
            -Db_lto=true \
            -Dauto_features=enabled \
            -Ddocs_c=disabled \
            -Ddocs_lua=disabled

      - name: Meson Compile
        run: |
          meson compile -C build

      - name: Build Windows Installer
        run: |
          ./source/extras/windows/packageWindows.sh -s "source" -b "build" -o "$(pwd)/dist"

      - name: Upload Artifacts
        uses: actions/upload-artifact@v2
        with:
          name: naev-win64
          path: ${{ github.workspace }}/dist/out/*
          if-no-files-found: error
<<<<<<< HEAD
=======

  "Steam_Naev_Release":
    needs: "Package_Source"
    runs-on: ubuntu-latest

    container:
      image: projectsynchro/synchros_sexy_docker_images:naev-steamruntime

    steps:
      - name: Get Source
        uses: actions/download-artifact@v1
        with:
          name: naev-dist

      - name: Extract Source
        run: |
          mkdir source
          tar -xf naev-dist/source.tar.xz -C source --strip 1

      - name: Meson Setup
        id: setup
        run: |
          meson setup build source \
              --native-file='source/utils/build/linux_steamruntime.ini' \
              --buildtype=release \
              -Db_lto=true \
              -Dauto_features=enabled \
              -Ddocs_c=disabled \
              -Ddocs_lua=disabled

      - name: Meson Compile
        run: |
          meson compile -C build

      - name: Collect Steam Linux64 Artifacts
        run: |
          mkdir -p dist/out/

          mv build/naev dist/out/naev.x64
          chmod +x dist/out/naev.x64

          tar -cJvf dist/out/steam-ndata.tar.xz source/dat

      - name: Upload Naev Binary Artifact
        uses: actions/upload-artifact@v1
        with:
          name: naev-steamruntime
          path: dist/out/naev.x64

      - name: Upload Naev Data Artifact
        uses: actions/upload-artifact@v1
        with:
          name: naev-ndata
          path: dist/out/steam-ndata.tar.xz

  "Steam_Naev_Soundtrack_Release":
    needs: "Package_Source"
    runs-on: ubuntu-latest

    container:
      image: projectsynchro/synchros_sexy_docker_images:naev-ubuntu1604

    steps:
      - name: Get Source
        uses: actions/download-artifact@v1
        with:
          name: naev-dist

      - name: Extract Source
        run: |
          mkdir source
          tar -xf naev-dist/source.tar.xz -C source --strip 1

      - name: Meson Setup
        id: setup
        run: |
          meson setup build source \
              --native-file='source/utils/build/linux_steamruntime.ini' \
              --buildtype=release \
              -Db_lto=true \
              -Dauto_features=enabled \
              -Ddocs_c=disabled \
              -Ddocs_lua=disabled

      - name: Meson Compile
        run: |
          meson compile -C build soundtrack

      - name: Collect Artifacts
        run: |
          mkdir -p dist/staging
          mkdir -p dist/out/steam

          unzip build/naev-*-soundtrack.zip -d dist/staging
          cp build/naev-*-soundtrack.zip dist/out
          cp source/extras/logos/naev_soundtrack_cover.png dist/out/steam

      - name: Transcode Steam Soundtrack
        run: |
          ./source/utils/convertToMP3.sh -i dist/staging -f ogg -o dist/out/steam

      - name: Upload Soundtrack Artifact
        uses: actions/upload-artifact@v2
        with:
          name: naev-soundtrack
          path: ${{ github.workspace }}/dist/out/naev-*-soundtrack.zip
          if-no-files-found: error

      - name: Upload Steam Soundtrack Artifact
        uses: actions/upload-artifact@v2
        with:
          name: naev-steam-soundtrack
          path: ${{ github.workspace }}/dist/out/steam/*
          if-no-files-found: error
>>>>>>> ff1397c3

  "Upload_Naev_Release":
    strategy:
      fail-fast: true
      matrix:
        include:
          - releasetype: github
<<<<<<< HEAD
            
    runs-on: ubuntu-latest
    needs: [Generate_Source, Build_Naev_Release]
    if: ${{ github.repository == 'naikari/naikari' }}
=======
          - releasetype: steam
          - releasetype: itch

    runs-on: ubuntu-latest
    needs:
      [
        Package_Source,
        Linux_Naev_Release,
        Windows_Naev_Release,
        Steam_Naev_Release,
      ]
    if: ${{ github.repository == 'naev/naev' }}
>>>>>>> ff1397c3

    steps:
      - name: Create Release Staging and Output Areas
        run: |
          mkdir -p {temp,dist/{staging,out/{lin64,win64,soundtrack}}}
<<<<<<< HEAD
=======

      - name: Update APT Cache
        if: ${{ matrix.releasetype == 'steam' }}
        run: |
          sudo add-apt-repository multiverse
          sudo dpkg --add-architecture i386
          sudo apt-get update

      - name: Install SteamCMD
        if: ${{ matrix.releasetype == 'steam' }}
        run: |
          echo steamcmd steam/question select "I AGREE" | sudo debconf-set-selections
          sudo apt-get install lib32gcc1 libsdl2-2.0-0:i386 steamcmd

      - name: Install Butler
        if: ${{ matrix.releasetype == 'itch' }}
        run: |
          wget -O temp/butler.zip https://broth.itch.ovh/butler/linux-amd64/LATEST/archive/default
          unzip temp/butler.zip
          chmod +x butler
          ./butler -V
>>>>>>> ff1397c3

      - name: Download Artifacts
        uses: actions/download-artifact@v2
        with:
          path: ${{ github.workspace }}/dist/staging

      - name: Build Github Release
        if: ${{ matrix.releasetype == 'github' }}
        run: |
          BUILD_DATE="$(date +%Y%m%d)"
          VERSION="$(<"dist/staging/naikari-version/VERSION")"
          SUFFIX="$VERSION"

<<<<<<< HEAD
          mv dist/staging/naikari-linux-x86-64/*.AppImage dist/out/naikari-$SUFFIX-linux-x86-64.AppImage
          mv dist/staging/naikari-win64/naikari*.exe dist/out/naikari-$SUFFIX-win64.exe
          mv dist/staging/naikari-dist/source.tar.gz dist/out/naikari-$SUFFIX-source.tar.gz
          
          chmod +x dist/out/naikari-$SUFFIX-linux-x86-64.AppImage
=======
          mv dist/staging/naev-linux-x86-64/*.AppImage dist/out/naev-$SUFFIX-linux-x86-64.AppImage
          mv dist/staging/naev-win64/naev*.exe dist/out/naev-$SUFFIX-win64.exe
          mv dist/staging/naev-dist/source.tar.gz dist/out/naev-$SUFFIX-source.tar.xz
          mv dist/staging/naev-soundtrack/naev-*-soundtrack.zip dist/out/naev-$SUFFIX-soundtrack.zip

          chmod +x dist/out/naev-$SUFFIX-linux-x86-64.AppImage
>>>>>>> ff1397c3

      - name: Upload Github Release
        uses: ncipollo/release-action@v1
        if: ${{ matrix.releasetype == 'github' }}
        with:
          artifacts: "dist/out/*.*"
          bodyFile: "dist/staging/naev-changelog/CHANGELOG"
          token: ${{ secrets.GITHUB_TOKEN }}
          prerelease: false
<<<<<<< HEAD
          files: |
            ${{ github.workspace }}/dist/out/*
=======

      - name: Build and Upload itch.io Release
        if: ${{ matrix.releasetype == 'itch' }}
        run: |
          BUILD_DATE="$(date +%Y%m%d)"
          VERSION="$(<"dist/staging/naev-version/VERSION")"
          SUFFIX="$VERSION"

          mv dist/staging/naev-linux-x86-64/*.AppImage dist/out/lin64/naev-$SUFFIX-linux-x86-64.AppImage
          mv dist/staging/naev-steam-soundtrack/* dist/out/soundtrack
          chmod +x dist/out/lin64/naev-$SUFFIX-linux-x86-64.AppImage

          tar -Jxf "dist/staging/naev-win64/steam-win64.tar.xz" -C "dist/out/win64"
          tar -Jxf "dist/staging/naev-ndata/steam-ndata.tar.xz" -C "dist/out/win64"

          ./butler push --userversion="$SUFFIX" dist/out/lin64 naev/naev:linux-x86-64
          ./butler push --userversion="$SUFFIX" dist/out/win64 naev/naev:windows-x86-64
          ./butler push --userversion="$SUFFIX" dist/out/soundtrack naev/naev:soundtrack
        env:
          BUTLER_API_KEY: ${{ secrets.BUTLER_API_KEY }}

      - name: Build and Upload Steam Release
        if: ${{ matrix.releasetype == 'steam' }}
        run: |
          chmod -R +x dist/staging/naev-steam-deployment
          cp -r dist/staging/naev-steam-deployment/* ${{ github.workspace }}
          ./SteamDeploy.sh -t "${{ github.workspace }}/dist/staging" -o "${{ github.workspace }}/dist/out"
        env:
          STEAMCMD_USER: ${{ secrets.STEAMCMD_USER }}
          STEAMCMD_PASS: ${{ secrets.STEAMCMD_PASS }}
          TFA_IMAP: ${{ secrets.TFA_IMAP }}
          TFA_PASS: ${{ secrets.TFA_PASS }}
          TFA_USER: ${{ secrets.TFA_USER }}
>>>>>>> ff1397c3
<|MERGE_RESOLUTION|>--- conflicted
+++ resolved
@@ -15,12 +15,8 @@
     container:
       image: projectsynchro/synchros_sexy_docker_images:naev-ubuntu1604
 
-<<<<<<< HEAD
-      - name: Checkout Naikari Repository
-=======
     steps:
       - name: Checkout Naev Repository
->>>>>>> ff1397c3
         uses: actions/checkout@v2
         with:
           fetch-depth: 0
@@ -34,28 +30,15 @@
 
       - name: Collect Artifacts
         run: |
-<<<<<<< HEAD
-          mkdir -p dist/out
-          mv naikari-*.tar.gz dist/out/source.tar.gz
-          cp dat/VERSION dist/out
-=======
-          mkdir -p dist/out/steam
-          mv build/meson-dist/naev-*.tar.xz dist/out/source.tar.xz
+          mv build/meson-dist/naikari-*.tar.xz dist/out/source.tar.xz
           cp source/CHANGELOG dist/out
           cp source/dat/VERSION dist/out
-          cp -r source/utils/ci/steam/* dist/out/steam
->>>>>>> ff1397c3
 
       - name: Upload Source Artifact
         uses: actions/upload-artifact@v2
         with:
-<<<<<<< HEAD
           name: naikari-dist
-          path: ${{ github.workspace }}/dist/out/source.tar.gz
-=======
-          name: naev-dist
           path: ${{ github.workspace }}/dist/out/source.tar.xz
->>>>>>> ff1397c3
           if-no-files-found: error
 
       - name: Upload Version Artifact
@@ -65,39 +48,11 @@
           path: ${{ github.workspace }}/dist/out/VERSION
           if-no-files-found: error
 
-<<<<<<< HEAD
-  "Build_Naev_Release":
-    strategy:
-      fail-fast: false
-      matrix:
-        include:
-          - os: ubuntu-16.04
-            buildoutput: naikari-linux-x86-64
-            shell: bash
-            make: make
-          - os: windows-latest
-            buildoutput: naikari-win64
-            shell: msys2 {0}
-            make: mingw32-make
-    
-    defaults:
-      run:
-        shell: ${{ matrix.shell }}
-            
-    runs-on: ${{ matrix.os }}
-=======
       - name: Upload Changelog Artifact
         uses: actions/upload-artifact@v2
         with:
-          name: naev-changelog
+          name: naikari-changelog
           path: ${{ github.workspace }}/dist/out/CHANGELOG
-          if-no-files-found: error
-
-      - name: Upload Deployment Script Artifact
-        uses: actions/upload-artifact@v2
-        with:
-          name: naev-steam-deployment
-          path: ${{ github.workspace }}/dist/out/steam/*
           if-no-files-found: error
 
   "Linux_Naev_Release":
@@ -106,13 +61,12 @@
 
     container:
       image: projectsynchro/synchros_sexy_docker_images:naev-ubuntu1604
->>>>>>> ff1397c3
 
     steps:
       - name: Get Source
         uses: actions/download-artifact@v2
         with:
-          name: naev-dist
+          name: naikari-dist
 
       - name: Extract Source
         run: |
@@ -129,7 +83,7 @@
       - name: Upload Artifact
         uses: actions/upload-artifact@v2
         with:
-          name: naev-linux-x86-64
+          name: naikari-linux-x86-64
           path: "${{ env.DESTDIR }}/out/*.AppImage"
 
   "Windows_Naev_Release":
@@ -150,7 +104,7 @@
       - name: Get Source
         uses: actions/download-artifact@v2
         with:
-          name: naev-dist
+          name: naikari-dist
 
       - name: Extract Source
         run: |
@@ -178,126 +132,9 @@
       - name: Upload Artifacts
         uses: actions/upload-artifact@v2
         with:
-          name: naev-win64
+          name: naikari-win64
           path: ${{ github.workspace }}/dist/out/*
           if-no-files-found: error
-<<<<<<< HEAD
-=======
-
-  "Steam_Naev_Release":
-    needs: "Package_Source"
-    runs-on: ubuntu-latest
-
-    container:
-      image: projectsynchro/synchros_sexy_docker_images:naev-steamruntime
-
-    steps:
-      - name: Get Source
-        uses: actions/download-artifact@v1
-        with:
-          name: naev-dist
-
-      - name: Extract Source
-        run: |
-          mkdir source
-          tar -xf naev-dist/source.tar.xz -C source --strip 1
-
-      - name: Meson Setup
-        id: setup
-        run: |
-          meson setup build source \
-              --native-file='source/utils/build/linux_steamruntime.ini' \
-              --buildtype=release \
-              -Db_lto=true \
-              -Dauto_features=enabled \
-              -Ddocs_c=disabled \
-              -Ddocs_lua=disabled
-
-      - name: Meson Compile
-        run: |
-          meson compile -C build
-
-      - name: Collect Steam Linux64 Artifacts
-        run: |
-          mkdir -p dist/out/
-
-          mv build/naev dist/out/naev.x64
-          chmod +x dist/out/naev.x64
-
-          tar -cJvf dist/out/steam-ndata.tar.xz source/dat
-
-      - name: Upload Naev Binary Artifact
-        uses: actions/upload-artifact@v1
-        with:
-          name: naev-steamruntime
-          path: dist/out/naev.x64
-
-      - name: Upload Naev Data Artifact
-        uses: actions/upload-artifact@v1
-        with:
-          name: naev-ndata
-          path: dist/out/steam-ndata.tar.xz
-
-  "Steam_Naev_Soundtrack_Release":
-    needs: "Package_Source"
-    runs-on: ubuntu-latest
-
-    container:
-      image: projectsynchro/synchros_sexy_docker_images:naev-ubuntu1604
-
-    steps:
-      - name: Get Source
-        uses: actions/download-artifact@v1
-        with:
-          name: naev-dist
-
-      - name: Extract Source
-        run: |
-          mkdir source
-          tar -xf naev-dist/source.tar.xz -C source --strip 1
-
-      - name: Meson Setup
-        id: setup
-        run: |
-          meson setup build source \
-              --native-file='source/utils/build/linux_steamruntime.ini' \
-              --buildtype=release \
-              -Db_lto=true \
-              -Dauto_features=enabled \
-              -Ddocs_c=disabled \
-              -Ddocs_lua=disabled
-
-      - name: Meson Compile
-        run: |
-          meson compile -C build soundtrack
-
-      - name: Collect Artifacts
-        run: |
-          mkdir -p dist/staging
-          mkdir -p dist/out/steam
-
-          unzip build/naev-*-soundtrack.zip -d dist/staging
-          cp build/naev-*-soundtrack.zip dist/out
-          cp source/extras/logos/naev_soundtrack_cover.png dist/out/steam
-
-      - name: Transcode Steam Soundtrack
-        run: |
-          ./source/utils/convertToMP3.sh -i dist/staging -f ogg -o dist/out/steam
-
-      - name: Upload Soundtrack Artifact
-        uses: actions/upload-artifact@v2
-        with:
-          name: naev-soundtrack
-          path: ${{ github.workspace }}/dist/out/naev-*-soundtrack.zip
-          if-no-files-found: error
-
-      - name: Upload Steam Soundtrack Artifact
-        uses: actions/upload-artifact@v2
-        with:
-          name: naev-steam-soundtrack
-          path: ${{ github.workspace }}/dist/out/steam/*
-          if-no-files-found: error
->>>>>>> ff1397c3
 
   "Upload_Naev_Release":
     strategy:
@@ -305,14 +142,6 @@
       matrix:
         include:
           - releasetype: github
-<<<<<<< HEAD
-            
-    runs-on: ubuntu-latest
-    needs: [Generate_Source, Build_Naev_Release]
-    if: ${{ github.repository == 'naikari/naikari' }}
-=======
-          - releasetype: steam
-          - releasetype: itch
 
     runs-on: ubuntu-latest
     needs:
@@ -320,39 +149,13 @@
         Package_Source,
         Linux_Naev_Release,
         Windows_Naev_Release,
-        Steam_Naev_Release,
       ]
-    if: ${{ github.repository == 'naev/naev' }}
->>>>>>> ff1397c3
+    if: ${{ github.repository == 'naikari/naikari' }}
 
     steps:
       - name: Create Release Staging and Output Areas
         run: |
           mkdir -p {temp,dist/{staging,out/{lin64,win64,soundtrack}}}
-<<<<<<< HEAD
-=======
-
-      - name: Update APT Cache
-        if: ${{ matrix.releasetype == 'steam' }}
-        run: |
-          sudo add-apt-repository multiverse
-          sudo dpkg --add-architecture i386
-          sudo apt-get update
-
-      - name: Install SteamCMD
-        if: ${{ matrix.releasetype == 'steam' }}
-        run: |
-          echo steamcmd steam/question select "I AGREE" | sudo debconf-set-selections
-          sudo apt-get install lib32gcc1 libsdl2-2.0-0:i386 steamcmd
-
-      - name: Install Butler
-        if: ${{ matrix.releasetype == 'itch' }}
-        run: |
-          wget -O temp/butler.zip https://broth.itch.ovh/butler/linux-amd64/LATEST/archive/default
-          unzip temp/butler.zip
-          chmod +x butler
-          ./butler -V
->>>>>>> ff1397c3
 
       - name: Download Artifacts
         uses: actions/download-artifact@v2
@@ -366,64 +169,18 @@
           VERSION="$(<"dist/staging/naikari-version/VERSION")"
           SUFFIX="$VERSION"
 
-<<<<<<< HEAD
           mv dist/staging/naikari-linux-x86-64/*.AppImage dist/out/naikari-$SUFFIX-linux-x86-64.AppImage
           mv dist/staging/naikari-win64/naikari*.exe dist/out/naikari-$SUFFIX-win64.exe
-          mv dist/staging/naikari-dist/source.tar.gz dist/out/naikari-$SUFFIX-source.tar.gz
-          
+          mv dist/staging/naikari-dist/source.tar.gz dist/out/naikari-$SUFFIX-source.tar.xz
+          mv dist/staging/naikari-soundtrack/naikari-*-soundtrack.zip dist/out/naikari-$SUFFIX-soundtrack.zip
+
           chmod +x dist/out/naikari-$SUFFIX-linux-x86-64.AppImage
-=======
-          mv dist/staging/naev-linux-x86-64/*.AppImage dist/out/naev-$SUFFIX-linux-x86-64.AppImage
-          mv dist/staging/naev-win64/naev*.exe dist/out/naev-$SUFFIX-win64.exe
-          mv dist/staging/naev-dist/source.tar.gz dist/out/naev-$SUFFIX-source.tar.xz
-          mv dist/staging/naev-soundtrack/naev-*-soundtrack.zip dist/out/naev-$SUFFIX-soundtrack.zip
-
-          chmod +x dist/out/naev-$SUFFIX-linux-x86-64.AppImage
->>>>>>> ff1397c3
 
       - name: Upload Github Release
         uses: ncipollo/release-action@v1
         if: ${{ matrix.releasetype == 'github' }}
         with:
           artifacts: "dist/out/*.*"
-          bodyFile: "dist/staging/naev-changelog/CHANGELOG"
+          bodyFile: "dist/staging/naikari-changelog/CHANGELOG"
           token: ${{ secrets.GITHUB_TOKEN }}
-          prerelease: false
-<<<<<<< HEAD
-          files: |
-            ${{ github.workspace }}/dist/out/*
-=======
-
-      - name: Build and Upload itch.io Release
-        if: ${{ matrix.releasetype == 'itch' }}
-        run: |
-          BUILD_DATE="$(date +%Y%m%d)"
-          VERSION="$(<"dist/staging/naev-version/VERSION")"
-          SUFFIX="$VERSION"
-
-          mv dist/staging/naev-linux-x86-64/*.AppImage dist/out/lin64/naev-$SUFFIX-linux-x86-64.AppImage
-          mv dist/staging/naev-steam-soundtrack/* dist/out/soundtrack
-          chmod +x dist/out/lin64/naev-$SUFFIX-linux-x86-64.AppImage
-
-          tar -Jxf "dist/staging/naev-win64/steam-win64.tar.xz" -C "dist/out/win64"
-          tar -Jxf "dist/staging/naev-ndata/steam-ndata.tar.xz" -C "dist/out/win64"
-
-          ./butler push --userversion="$SUFFIX" dist/out/lin64 naev/naev:linux-x86-64
-          ./butler push --userversion="$SUFFIX" dist/out/win64 naev/naev:windows-x86-64
-          ./butler push --userversion="$SUFFIX" dist/out/soundtrack naev/naev:soundtrack
-        env:
-          BUTLER_API_KEY: ${{ secrets.BUTLER_API_KEY }}
-
-      - name: Build and Upload Steam Release
-        if: ${{ matrix.releasetype == 'steam' }}
-        run: |
-          chmod -R +x dist/staging/naev-steam-deployment
-          cp -r dist/staging/naev-steam-deployment/* ${{ github.workspace }}
-          ./SteamDeploy.sh -t "${{ github.workspace }}/dist/staging" -o "${{ github.workspace }}/dist/out"
-        env:
-          STEAMCMD_USER: ${{ secrets.STEAMCMD_USER }}
-          STEAMCMD_PASS: ${{ secrets.STEAMCMD_PASS }}
-          TFA_IMAP: ${{ secrets.TFA_IMAP }}
-          TFA_PASS: ${{ secrets.TFA_PASS }}
-          TFA_USER: ${{ secrets.TFA_USER }}
->>>>>>> ff1397c3
+          prerelease: false