on:
  push:
    tags:
      - "v*.*.*"
      - "!v*.*.*-alpha*"
      - "!v*.*.*-beta*"
      - "!v*.*.*-rc*"

name: Release

jobs:
  "Package_Source":
    runs-on: ubuntu-latest

    container:
      image: "ghcr.io/projectsynchro/naev-linux-lts:latest"

    steps:
      - name: Checkout Naev Repository
        uses: actions/checkout@v2
        with:
          fetch-depth: 0
          path: source
          submodules: true

      - name: Package Dist
        run: |
          meson setup build source -Dnightly=false -Dexecutable=disabled -Ddocs_c=disabled -Ddocs_lua=disabled
          meson dist -C build --no-tests --include-subprojects

      - name: Collect Artifacts
        run: |
          mkdir -p build/dist
          mv build/meson-dist/naikari-*.tar.xz build/dist/source.tar.xz
          cp source/CHANGELOG build/dist
          cp source/dat/VERSION build/dist

      - name: Upload Source Artifact
        uses: actions/upload-artifact@v2
        with:
          name: naikari-dist
          path: ${{ github.workspace }}/build/dist/source.tar.xz
          if-no-files-found: error

      - name: Upload Version Artifact
        uses: actions/upload-artifact@v2
        with:
          name: naikari-version
          path: ${{ github.workspace }}/build/dist/VERSION
          if-no-files-found: error

      - name: Upload Changelog Artifact
        uses: actions/upload-artifact@v2
        with:
          name: naikari-changelog
          path: ${{ github.workspace }}/build/dist/CHANGELOG
          if-no-files-found: error

  "Linux_Naev_Release":
    needs: "Package_Source"
    runs-on: ubuntu-latest

    container:
      image: "ghcr.io/projectsynchro/naev-linux-lts:latest"

    steps:
      - name: Get Source
        uses: actions/download-artifact@v2
        with:
          name: naikari-dist

      - name: Extract Source
        run: |
          mkdir source
          tar -xf source.tar.xz -C source --strip 1

      - name: Compile AppImage
        run: |
          ./source/utils/buildAppImage.sh -m -s "source" -b "build"

      - name: Upload Artifact
        uses: actions/upload-artifact@v2
        with:
          name: naikari-linux-x86-64
          path: "${{ github.workspace }}/build/dist/*.AppImage"

  "Windows_Naev_Release":
    needs: "Package_Source"
    runs-on: ubuntu-latest

    container:
      image: "ghcr.io/projectsynchro/naev-windows:latest"

    steps:
      - name: Get Source
        uses: actions/download-artifact@v2
        with:
          name: naikari-dist

      - name: Extract Source
        run: |
          mkdir source
          tar -xf source.tar.xz -C source --strip 1

      - name: Meson Setup
        run: |
          meson setup build source \
              --prefix="$(pwd)"/source/extras/windows/installer \
              --bindir=bin \
              -Dndata_path=bin \
              --cross-file='source/utils/build/windows_cross_mxe.ini' \
              --buildtype=release \
              -Dnightly=false \
              -Db_lto=true \
              -Dauto_features=enabled \
              -Ddocs_c=disabled \
              -Ddocs_lua=disabled

      - name: Meson Compile
        run: |
          meson compile -C build

      - name: Meson Install
        run: |
          meson install -C build

      - name: Upload Artifacts
        uses: actions/upload-artifact@v2
        with:
          name: naikari-win64
          path: ${{ github.workspace }}/build/dist/*
          if-no-files-found: error

  "Darwin_Naev_Release":
    needs: "Package_Source"
    runs-on: ubuntu-latest
    container:
      image: "ghcr.io/projectsynchro/naev-macos:latest"

    steps:
      - name: Get Source
        uses: actions/download-artifact@v2
        with:
          name: naikari-dist

      - name: Extract Source
        run: |
          mkdir source
          tar -xf source.tar.xz -C source --strip 1

      - name: Meson Setup
        run: |
          meson setup build source \
              --prefix="$(pwd)"/build/dist/Naikari.app \
              --bindir=Contents/MacOS \
              -Dndata_path=Contents/Resources \
              --cross-file='source/utils/build/macos_cross_osxcross.ini' \
              --buildtype=release \
              -Dnightly=false \
              -Db_lto=true \
              -Dauto_features=enabled \
              -Ddocs_c=disabled \
              -Ddocs_lua=disabled

      - name: Meson Compile
        run: |
          meson compile -C build

      - name: Meson Install
        run: |
          meson install -C build
          cd build/dist
          zip -r naikari-macos.zip Naikari.app/*

      - name: Upload Artifacts
        uses: actions/upload-artifact@v2
        with:
          name: naikari-macos
          path: ${{ github.workspace }}/build/dist/*.zip
          if-no-files-found: error

<<<<<<< HEAD
=======
  "Steam_Naev_Release":
    needs: "Package_Source"
    runs-on: ubuntu-latest

    container:
      image: "ghcr.io/projectsynchro/naev-steamruntime:latest"

    steps:
      - name: Get Source
        uses: actions/download-artifact@v1
        with:
          name: naev-dist

      - name: Extract Source
        run: |
          mkdir source
          tar -xf naev-dist/source.tar.xz -C source --strip 1

      - name: Meson Setup
        run: |
          meson setup build source \
              --native-file='source/utils/build/linux.ini' \
              --buildtype=release \
              -Dprefix="/usr" \
              -Dnightly=false \
              -Db_lto=true \
              -Dauto_features=enabled \
              -Ddocs_c=disabled \
              -Ddocs_lua=disabled

      - name: Meson Compile
        run: |
          meson compile -C build

      - name: Meson Install
        run: |
          meson install -C build
        env:
          DESTDIR: ${{ github.workspace }}/staging

      - name: Collect Steam Linux64 Artifacts
        run: |
          mkdir -p build/dist/

          mv staging/usr/bin/naev build/dist/naev.x64
          chmod +x build/dist/naev.x64

          tar -cJvf build/dist/steam-ndata.tar.xz -C staging/usr/share/naev dat

      - name: Upload Naev Binary Artifact
        uses: actions/upload-artifact@v1
        with:
          name: naev-steamruntime
          path: build/dist/naev.x64

      - name: Upload Naev Data Artifact
        uses: actions/upload-artifact@v1
        with:
          name: naev-ndata
          path: build/dist/steam-ndata.tar.xz

  "Steam_Naev_Soundtrack_Release":
    needs: "Package_Source"
    runs-on: ubuntu-latest

    container:
      image: "ghcr.io/projectsynchro/naev-linux-lts:latest"

    steps:
      - name: Get Source
        uses: actions/download-artifact@v1
        with:
          name: naev-dist

      - name: Extract Source
        run: |
          mkdir source
          tar -xf naev-dist/source.tar.xz -C source --strip 1

      - name: Meson Setup
        run: |
          meson setup build source \
              --native-file='source/utils/build/linux.ini' \
              --buildtype=release \
              -Dnightly=false \
              -Db_lto=true \
              -Dauto_features=enabled \
              -Ddocs_c=disabled \
              -Ddocs_lua=disabled

      - name: Meson Compile
        run: |
          meson compile -C build soundtrack

      - name: Collect Artifacts
        run: |
          mkdir -p build/staging
          mkdir -p build/dist/steam

          unzip build/naev-*-soundtrack.zip -d build/staging
          cp build/naev-*-soundtrack.zip build/dist
          cp source/extras/logos/naev_soundtrack_cover.png build/dist/steam

      - name: Transcode Steam Soundtrack
        run: |
          ./source/utils/convertToMP3.sh -i build/staging -f ogg -o build/dist/steam

      - name: Upload Soundtrack Artifact
        uses: actions/upload-artifact@v2
        with:
          name: naev-soundtrack
          path: ${{ github.workspace }}/build/dist/naev-*-soundtrack.zip
          if-no-files-found: error

      - name: Upload Steam Soundtrack Artifact
        uses: actions/upload-artifact@v2
        with:
          name: naev-steam-soundtrack
          path: ${{ github.workspace }}/build/dist/steam/*
          if-no-files-found: error

>>>>>>> 7aab1a9c
  "Upload_Naev_Release":
    strategy:
      fail-fast: true
      matrix:
        include:
          - releasetype: github

    runs-on: ubuntu-latest
    needs:
      [
        Package_Source,
        Linux_Naev_Release,
        Windows_Naev_Release,
        Darwin_Naev_Release,
      ]
    if: ${{ github.repository == 'naikari/naikari' }}

    steps:
      - name: Create Release Staging and Output Areas
        run: |
          mkdir -p temp build/{staging,dist/{lin64,macos,win64,soundtrack}}

      - name: Download Artifacts
        uses: actions/download-artifact@v2
        with:
          path: ${{ github.workspace }}/build/staging

      - name: Build Github Release
        if: ${{ matrix.releasetype == 'github' }}
        run: |
          BUILD_DATE="$(date +%Y%m%d)"
          VERSION="$(<"build/staging/naikari-version/VERSION")"
          SUFFIX="$VERSION"

          mv build/staging/naikari-linux-x86-64/*.AppImage build/dist/naikari-$SUFFIX-linux-x86-64.AppImage
          mv build/staging/naikari-macos/*.zip build/dist/naikari-$SUFFIX-macos.zip
          mv build/staging/naikari-win64/naikari*.exe build/dist/naikari-$SUFFIX-win64.exe
          mv build/staging/naikari-dist/source.tar.xz build/dist/naikari-$SUFFIX-source.tar.xz
          mv build/staging/naikari-soundtrack/naikari-*-soundtrack.zip build/dist/naikari-$SUFFIX-soundtrack.zip

          chmod +x build/dist/naikari-$SUFFIX-linux-x86-64.AppImage

      - name: Upload Github Release
        uses: ncipollo/release-action@v1
        if: ${{ matrix.releasetype == 'github' }}
        with:
          artifacts: "build/dist/*.*"
          bodyFile: "build/staging/naikari-changelog/CHANGELOG"
          token: ${{ secrets.GITHUB_TOKEN }}
          prerelease: false<|MERGE_RESOLUTION|>--- conflicted
+++ resolved
@@ -179,130 +179,6 @@
           path: ${{ github.workspace }}/build/dist/*.zip
           if-no-files-found: error
 
-<<<<<<< HEAD
-=======
-  "Steam_Naev_Release":
-    needs: "Package_Source"
-    runs-on: ubuntu-latest
-
-    container:
-      image: "ghcr.io/projectsynchro/naev-steamruntime:latest"
-
-    steps:
-      - name: Get Source
-        uses: actions/download-artifact@v1
-        with:
-          name: naev-dist
-
-      - name: Extract Source
-        run: |
-          mkdir source
-          tar -xf naev-dist/source.tar.xz -C source --strip 1
-
-      - name: Meson Setup
-        run: |
-          meson setup build source \
-              --native-file='source/utils/build/linux.ini' \
-              --buildtype=release \
-              -Dprefix="/usr" \
-              -Dnightly=false \
-              -Db_lto=true \
-              -Dauto_features=enabled \
-              -Ddocs_c=disabled \
-              -Ddocs_lua=disabled
-
-      - name: Meson Compile
-        run: |
-          meson compile -C build
-
-      - name: Meson Install
-        run: |
-          meson install -C build
-        env:
-          DESTDIR: ${{ github.workspace }}/staging
-
-      - name: Collect Steam Linux64 Artifacts
-        run: |
-          mkdir -p build/dist/
-
-          mv staging/usr/bin/naev build/dist/naev.x64
-          chmod +x build/dist/naev.x64
-
-          tar -cJvf build/dist/steam-ndata.tar.xz -C staging/usr/share/naev dat
-
-      - name: Upload Naev Binary Artifact
-        uses: actions/upload-artifact@v1
-        with:
-          name: naev-steamruntime
-          path: build/dist/naev.x64
-
-      - name: Upload Naev Data Artifact
-        uses: actions/upload-artifact@v1
-        with:
-          name: naev-ndata
-          path: build/dist/steam-ndata.tar.xz
-
-  "Steam_Naev_Soundtrack_Release":
-    needs: "Package_Source"
-    runs-on: ubuntu-latest
-
-    container:
-      image: "ghcr.io/projectsynchro/naev-linux-lts:latest"
-
-    steps:
-      - name: Get Source
-        uses: actions/download-artifact@v1
-        with:
-          name: naev-dist
-
-      - name: Extract Source
-        run: |
-          mkdir source
-          tar -xf naev-dist/source.tar.xz -C source --strip 1
-
-      - name: Meson Setup
-        run: |
-          meson setup build source \
-              --native-file='source/utils/build/linux.ini' \
-              --buildtype=release \
-              -Dnightly=false \
-              -Db_lto=true \
-              -Dauto_features=enabled \
-              -Ddocs_c=disabled \
-              -Ddocs_lua=disabled
-
-      - name: Meson Compile
-        run: |
-          meson compile -C build soundtrack
-
-      - name: Collect Artifacts
-        run: |
-          mkdir -p build/staging
-          mkdir -p build/dist/steam
-
-          unzip build/naev-*-soundtrack.zip -d build/staging
-          cp build/naev-*-soundtrack.zip build/dist
-          cp source/extras/logos/naev_soundtrack_cover.png build/dist/steam
-
-      - name: Transcode Steam Soundtrack
-        run: |
-          ./source/utils/convertToMP3.sh -i build/staging -f ogg -o build/dist/steam
-
-      - name: Upload Soundtrack Artifact
-        uses: actions/upload-artifact@v2
-        with:
-          name: naev-soundtrack
-          path: ${{ github.workspace }}/build/dist/naev-*-soundtrack.zip
-          if-no-files-found: error
-
-      - name: Upload Steam Soundtrack Artifact
-        uses: actions/upload-artifact@v2
-        with:
-          name: naev-steam-soundtrack
-          path: ${{ github.workspace }}/build/dist/steam/*
-          if-no-files-found: error
-
->>>>>>> 7aab1a9c
   "Upload_Naev_Release":
     strategy:
       fail-fast: true
