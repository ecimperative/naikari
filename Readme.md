![Nightly Release](https://github.com/naikari/naikari/workflows/Nightly%20Release/badge.svg) ![CI](https://github.com/naikari/naikari/workflows/CI/badge.svg)
# NAIKARI README

<<<<<<< HEAD
Naikari is a 2D space trading and combat game, taking inspiration from the Escape
=======
![Naev Logo](https://naev.org/imgs/naev.png)

Naev is a 2D space trading and combat game, taking inspiration from the Escape
>>>>>>> 5ce7b370
Velocity series, among others.

You pilot a space ship from a top-down perspective, and are more or less free
to do what you want. As the genre name implies, you’re able to trade and engage
in combat at will. Beyond that, there’s an ever-growing number of storyline
missions, equipment, and ships; Even the galaxy itself grows larger with each
release. For the literarily-inclined, there are large amounts of lore
accompanying everything from planets to equipment.

## DEPENDENCIES

Naikari's dependencies are intended to be relatively common. In addition to
an OpenGL-capable graphics card and driver, Naikari requires the following:
* SDL 2
* libxml2
* freetype2
* libpng
* OpenAL
* libvorbis
* binutils
* intltool


### Ubuntu

Install compile-time dependencies on Ubuntu 16.04 (and hopefully later) with:

```
apt-get install build-essential libsdl2-dev libsdl2-image-dev libsdl2-mixer-dev \
libgl1-mesa-dev libxml2-dev libfreetype6-dev libpng-dev libopenal-dev \
libvorbis-dev binutils-dev libiberty-dev autopoint intltool libfontconfig-dev \
python3-pip
pip3 install meson ninja
```

### Other Linux

See https://github.com/naikari/naikari/wiki/Compiling-on-Linux for
package lists for several distributions.

## COMPILING

Run:

```
bash
meson setup builddir .
cd builddir
meson compile
./naikari.sh
```

If you need special settings you can run `meson configure` in your build
directory to see a list of all available options.

## INSTALLATION

Naikari currently supports `meson install` which will install everything that
is needed.

If you wish to create a .desktop for your desktop environment, logos
from 16x16 to 256x256 can be found in `extras/logos/`.

## WINDOWS

See https://github.com/naikari/naikari/wiki/Compiling-on-Windows for how to compile on windows.

## UPDATING PO FILES

If you are a developer, you may need to update translation files as
text is modified. You can update all translation files with the
following commands:

```
meson compile potfiles # only necessary if files have been added or removed
meson compile naikari-pot
meson compile naikari-update-po
```

Again, you will only ever need to do this if you are a developer.

## CRASHES & PROBLEMS

Please take a look at the FAQ (linked below) before submitting a new
bug report, as it covers a number of common gameplay questions and
common issues.

If Naikari is crashing during gameplay, please file a bug report.
<|MERGE_RESOLUTION|>--- conflicted
+++ resolved
@@ -1,13 +1,9 @@
 ![Nightly Release](https://github.com/naikari/naikari/workflows/Nightly%20Release/badge.svg) ![CI](https://github.com/naikari/naikari/workflows/CI/badge.svg)
 # NAIKARI README
 
-<<<<<<< HEAD
+![Naikari](https://naikari.github.io/images/logo.png)
+
 Naikari is a 2D space trading and combat game, taking inspiration from the Escape
-=======
-![Naev Logo](https://naev.org/imgs/naev.png)
-
-Naev is a 2D space trading and combat game, taking inspiration from the Escape
->>>>>>> 5ce7b370
 Velocity series, among others.
 
 You pilot a space ship from a top-down perspective, and are more or less free
