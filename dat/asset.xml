--- conflicted
+++ resolved
@@ -5569,7 +5569,6 @@
    <item>Missiles 1</item>
   </tech>
  </asset>
-<<<<<<< HEAD
  <asset name="Juran">
   <pos>
    <x>13828.797232</x>
@@ -5579,8 +5578,13 @@
    <space>M02.png</space>
    <exterior>forest2.png</exterior>
   </GFX>
-=======
- <asset name="Kaira">
+  <general>
+   <class>A</class>
+   <population>0</population>
+   <services/>
+  </general>
+ </asset>
+  <asset name="Kaira">
   <pos>
    <x>3384.777588</x>
    <y>-1658.752776</y>
@@ -5593,17 +5597,13 @@
    <value>0.000000</value>
    <range>0</range>
   </presence>
->>>>>>> 2a146bf6
-  <general>
-   <class>A</class>
-   <population>0</population>
-   <services/>
-<<<<<<< HEAD
-=======
+  <general>
+   <class>A</class>
+   <population>0</population>
+   <services/>
    <commodities/>
    <description>(null)</description>
    <bar>(null)</bar>
->>>>>>> 2a146bf6
   </general>
  </asset>
  <asset name="Karman I">
@@ -5636,7 +5636,50 @@
    <services/>
   </general>
  </asset>
-<<<<<<< HEAD
+ <asset name="Kaso">
+  <pos>
+   <x>-5360.000000</x>
+   <y>-3780.000000</y>
+  </pos>
+  <GFX>
+   <space>moon-C01.png</space>
+   <exterior>station04.png</exterior>
+  </GFX>
+  <presence>
+   <value>0.000000</value>
+   <range>0</range>
+  </presence>
+  <general>
+   <class>A</class>
+   <population>0</population>
+   <services/>
+   <commodities/>
+   <description>(null)</description>
+   <bar>(null)</bar>
+  </general>
+ </asset>
+ <asset name="Katami I">
+  <pos>
+   <x>-4390.000000</x>
+   <y>-3240.000000</y>
+  </pos>
+  <GFX>
+   <space>G00.png</space>
+   <exterior>traderoom.png</exterior>
+  </GFX>
+  <presence>
+   <value>0.000000</value>
+   <range>0</range>
+  </presence>
+  <general>
+   <class>A</class>
+   <population>0</population>
+   <services/>
+   <commodities/>
+   <description>(null)</description>
+   <bar>(null)</bar>
+  </general>
+ </asset>
  <asset name="Kataka">
   <pos>
    <x>-5945.866695</x>
@@ -5676,51 +5719,6 @@
    <item>Plasma 2</item>
    <item>High Tech Upgrades 1</item>
   </tech>
-=======
- <asset name="Kaso">
-  <pos>
-   <x>-5360.000000</x>
-   <y>-3780.000000</y>
-  </pos>
-  <GFX>
-   <space>moon-C01.png</space>
-   <exterior>station04.png</exterior>
-  </GFX>
-  <presence>
-   <value>0.000000</value>
-   <range>0</range>
-  </presence>
-  <general>
-   <class>A</class>
-   <population>0</population>
-   <services/>
-   <commodities/>
-   <description>(null)</description>
-   <bar>(null)</bar>
-  </general>
- </asset>
- <asset name="Katami I">
-  <pos>
-   <x>-4390.000000</x>
-   <y>-3240.000000</y>
-  </pos>
-  <GFX>
-   <space>G00.png</space>
-   <exterior>traderoom.png</exterior>
-  </GFX>
-  <presence>
-   <value>0.000000</value>
-   <range>0</range>
-  </presence>
-  <general>
-   <class>A</class>
-   <population>0</population>
-   <services/>
-   <commodities/>
-   <description>(null)</description>
-   <bar>(null)</bar>
-  </general>
->>>>>>> 2a146bf6
  </asset>
  <asset name="Khelim">
   <pos>
@@ -7217,9 +7215,6 @@
    <services/>
   </general>
  </asset>
-<<<<<<< HEAD
- <asset name="Neurri">
-=======
  <asset name="Nasano">
   <pos>
    <x>2139.919296</x>
@@ -7264,8 +7259,7 @@
    <bar>(null)</bar>
   </general>
  </asset>
- <asset name="New Deimos">
->>>>>>> 2a146bf6
+ <asset name="Neurri">
   <pos>
    <x>25997.457782</x>
    <y>-4421.823264</y>
@@ -9951,7 +9945,7 @@
    <bar>(null)</bar>
   </general>
  </asset>
- <asset name="S91456">
+  <asset name="S91456">
   <pos>
    <x>10058.711979</x>
    <y>5427.025998</y>
@@ -9969,9 +9963,6 @@
    <class>3</class>
    <population>0</population>
    <services/>
-   <commodities/>
-   <description>(null)</description>
-   <bar>(null)</bar>
   </general>
  </asset>
  <asset name="SY-1025">
@@ -10169,11 +10160,6 @@
    <range>0</range>
   </presence>
   <general>
-<<<<<<< HEAD
-   <class>3</class>
-   <population>0</population>
-   <services/>
-=======
    <class>1</class>
    <population>2000</population>
    <services>
@@ -10184,7 +10170,6 @@
    <commodities/>
    <description>This is a standard Thurion shipyard manufactured to the exact same specifications as every other Thurion shipyard. The station hums with activity as ships are constructed at the station's maximum capacity.</description>
    <bar>(null)</bar>
->>>>>>> 2a146bf6
   </general>
   <tech>
    <item>Thurion Military Ships</item>
@@ -10205,11 +10190,6 @@
    <range>0</range>
   </presence>
   <general>
-<<<<<<< HEAD
-   <class>3</class>
-   <population>0</population>
-   <services/>
-=======
    <class>1</class>
    <population>2000</population>
    <services>
@@ -10220,7 +10200,6 @@
    <commodities/>
    <description>This is a standard Thurion shipyard manufactured to the exact same specifications as every other Thurion shipyard. The station hums with activity as ships are constructed at the station's maximum capacity.</description>
    <bar>(null)</bar>
->>>>>>> 2a146bf6
   </general>
   <tech>
    <item>Thurion Military Ships</item>
@@ -10241,11 +10220,6 @@
    <range>0</range>
   </presence>
   <general>
-<<<<<<< HEAD
-   <class>3</class>
-   <population>0</population>
-   <services/>
-=======
    <class>1</class>
    <population>2000</population>
    <services>
@@ -10256,7 +10230,6 @@
    <commodities/>
    <description>This is a standard Thurion shipyard manufactured to the exact same specifications as every other Thurion shipyard. The station hums with activity as ships are constructed at the station's maximum capacity.</description>
    <bar>(null)</bar>
->>>>>>> 2a146bf6
   </general>
   <tech>
    <item>Thurion Military Ships</item>
@@ -10277,11 +10250,6 @@
    <range>0</range>
   </presence>
   <general>
-<<<<<<< HEAD
-   <class>3</class>
-   <population>0</population>
-   <services/>
-=======
    <class>1</class>
    <population>2000</population>
    <services>
@@ -10292,7 +10260,6 @@
    <commodities/>
    <description>This is a standard Thurion shipyard manufactured to the exact same specifications as every other Thurion shipyard. The station hums with activity as ships are constructed at the station's maximum capacity.</description>
    <bar>(null)</bar>
->>>>>>> 2a146bf6
   </general>
   <tech>
    <item>Thurion Military Ships</item>
@@ -10313,11 +10280,6 @@
    <range>0</range>
   </presence>
   <general>
-<<<<<<< HEAD
-   <class>3</class>
-   <population>0</population>
-   <services/>
-=======
    <class>1</class>
    <population>2000</population>
    <services>
@@ -10328,7 +10290,6 @@
    <commodities/>
    <description>This is a standard Thurion shipyard manufactured to the exact same specifications as every other Thurion shipyard. The station hums with activity as ships are constructed at the station's maximum capacity.</description>
    <bar>(null)</bar>
->>>>>>> 2a146bf6
   </general>
   <tech>
    <item>Thurion Military Ships</item>
@@ -10349,11 +10310,6 @@
    <range>2</range>
   </presence>
   <general>
-<<<<<<< HEAD
-   <class>3</class>
-   <population>0</population>
-   <services/>
-=======
    <class>M</class>
    <population>10000000</population>
    <services>
@@ -10364,7 +10320,6 @@
    <commodities/>
    <description>Sabe and Anya are a pair of planets tidally locked to eachother, rotating around their shared center of gravity. Sabe is the center of the Thurian goverment, housing the largest population of both uploaded and biological Thurions, acting as the de-facto capital. The majority of the planet's surface is untouched, as virtually all its inhabitants reside in the multitude of arcologies spread across its surface.</description>
    <bar>(null)</bar>
->>>>>>> 2a146bf6
   </general>
   <tech>
    <item>Thurion Military Ships</item>
