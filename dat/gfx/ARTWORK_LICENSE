﻿ * Author: Bobbens, License: PD
   * outfit
     * space
       * lasergreen.png
     * store
       * plasteel.png
   * planet
     * exterior
       * methane.png
     * space
       * moon-A00.png
       * moon-C00.png
       * moon-D01.png
       * moon-G00.png
       * moon-H00.png
       * moon-H01.png
       * moon-I00.png
       * moon-J01.png
       * moon-M01.png
       * moon-M02.png
       * moon-M04.png
       * moon-O00.png
       * moon-P00.png
       * moon-P01.png
       * moon-Y00.png
 
 * Author: Vega Strike, License: GPLv2+
   * commodity
    * acids.png
    * advanced_medicines.png
    * aeranervestimuli.png
    * aera_ration.png
    * ai_cores.png
    * alkali_metals.png
    * am_magcells.png
    * animal_meat.png
    * animal_products.png
    * anti_corrosives.png
    * aromatic_scents.png
    * artificial_limbs.png
    * artificial_organs.png
    * assembly_tools.png
    * astral_gases.png
    * atasan_furs.png
    * atmospheric_gases.png
    * atmospheric_processors.png
    * atmospheric_scrubbers.png
    * automated_factories.png
    * baakgah.png
    * base.png
    * beer.png
    * bioapplicator.png
    * biocell.png
    * biogenerators.png
    * bio_remodeler.png
    * bipolite.png
    * blood_plasma.png
    * bonsai.png
    * books.png
    * boring_droids.png
    * brandy.png
    * bulk_seeds.png
    * business_class_passenger.png
    * butane.png
    * carbonium.png
    * cargo-hud.png
    * cargo_expansion.png
    * catalysts.png
    * cellular_accelerant.png
    * chemfuel.png
    * chemical_mix.png
    * chitty-boom.png
    * classical_instruments.png
    * cloaking_device_aeramilspec.png
    * cloaking_device_experimental.png
    * clones.png
    * clothing.png
    * coffee.png
    * computer_fibres.png
    * consoles.png
    * construction_stone.png
    * construction_vehicles.png
    * corundum_crystal.png
    * cotton.png
    * cryogenic_pods.png
    * cyborg_mercs.png
    * diamonds.png
    * diesel.png
    * dilithium.png
    * distillators.png
    * dna_resequencer.png
    * duranium.png
    * dyes.png
    * earthmover.png
    * engineered_bacteria.png
    * engineered_seeds.png
    * enhanced_limbs.png
    * enhanced_organs.png
    * erotica.png
    * esters.png
    * ethanol.png
    * experimental_drugs.png
    * explosives.png
    * facing_stone.png
    * factory_constructors.png
    * factory_equipment.png
    * first_aid_kits.png
    * first_class_passenger.png
    * forest_regenerators.png
    * fresh_water.png
    * fullbody.png
    * fusion_injectors.png
    * games.png
    * gold.png
    * grains.png
    * halogen_gases.png
    * heavy_water.png
    * holovids.png
    * home_appliances.png
    * home_furnishings.png
    * hull_patches.png
    * hydrocarbons.png
    * hydroponics.png
    * hyposyringes.png
    * icbinf.png
    * illegal_weapons.png
    * incense.png
    * industrial_gemstones.png
    * intatouch.png
    * isometal.png
    * iso_member.png
    * jewelry.png
    * jewels.png
    * jhurlon.png
    * khaisalantimin_F62.png
    * krystal.png
    * laser_drills.png
    * light_alls.png
    * livestock.png
    * livestock_equipment.png
    * londegal_silks.png
    * longevity_drugs.png
    * luddite_tracts.png
    * lumber.png
    * luxury_mealpacks.png
    * material_processors.png
    * medical_kit.png
    * music.png
    * musical_instruments.png
    * narcotics.png
    * natural_gas.png
    * natural_sculptures.png
    * neural_computer.png
    * neural_interface.png
    * noble_gases.png
    * nuclear_pods.png
    * nutripacks.png
    * obsidisteel.png
    * oil.png
    * overeager_immigrants.png
    * ozone_replacement.png
    * pai_wetware.png
    * pearls.png
    * personal_hygienics.png
    * personal_transport.png
    * pesticides.png
    * petrochems.png
    * petroleum.png
    * pilot.png
    * plasglass.png
    * plasteel.png
    * plastics.png
    * pleasure_borgs.png
    * political_prisoners.png
    * polysteel.png
    * precious.png
    * prefab_buildings.png
    * premium_pad.png
    * produce.png
    * pseudotherms.png
    * quantum_processor.png
    * quartz_crystal.png
    * radioactives.png
    * radium.png
    * rare_artwork.png
    * rare_catalysts.png
    * rare_earths.png
    * ration_mealpacks.png
    * recycled_electronics.png
    * recycled_metals.png
    * recycled_oil.png
    * recycled_plastics.png
    * recycling_tanks.png
    * regen_tank.png
    * reinforced_rubber.png
    * repair_droid01.png
    * repulsor_beam.png
    * resistant_biologics.png
    * retrified_salt.png
    * robotic_surgeons.png
    * robot_servants.png
    * robot_workers.png
    * rubber.png
    * salted_thok.png
    * sarakan_tears.png
    * seafood.png
    * simple_medicines.png
    * slaves.png
    * sorir_lightstones.png
    * space_grog.png
    * specialty_wines.png
    * spices.png
    * spirits.png
    * standard_mealpacks.png
    * standard_PAD.png
    * steel.png
    * surgical_techniques.png
    * sustipacks.png
    * swj.png
    * synthetic_fertilizer.png
    * terraforming_units.png
    * thermal_boreholes.png
    * tractor_beam.png
    * tractor_capability.png
    * tractor_heavy.png
    * trilithium_crystal.png
    * tripezian_premium.png
    * tritanium.png
    * ultrapacks.png
    * uranium.png
    * vaccines.png
    * virtual_tunneling_terminal.png
    * virtuarea.png
    * waste_recyclers.png
    * water_dynamo.png
    * weather_control.png
    * welding_lasers.png
    * wine.png
    * wood_boards.png
    * xenoforming_units.png
    * zhollus.png
   * outfit
     * space
       * ion{M,L}.png
       * ion{M,L}-end.png
       * laser{1,2,3,4}{S,M,L}.png
       * mass{M,L}.png
       * mass{M,L}-end.png
       * neutron.png
       * neutron-end.png
       * particle.png
       * plasma.png
       * razor{S,M,L}.png
       * razor{S,M,L}-end.png
       * ripper{S,M}.png
       * ripper{S,M}-end.png
     * store
       * capacitor.png
       * capacitor2.png
       * capacitor4.png
       * capacitor8.png
       * capacitor-g.png
       * capacitor2-g.png
       * capacitor4-g.png
       * missile.png
       * neutron.png
       * neutronheavy.png
       * reactor_i.png
       * reactor_ii.png
       * reactor_iii.png
       * reroute.png
       * shield.png
       * stabilizer.png
       * lancelot_fighter.png
       * lancelot_empire_fighter.png
       * drone_fighter.png
   * planet
     * exterior
       * aquatic.png
       * aquatic2.png
       * aquatic3.png
       * desertic.png
       * desertic2.png
       * desertic3.png
       * desertic4.png
       * forest.png
       * forest2.png
       * gas.png
       * lava.png
       * mining.png
       * mining2.png
       * mining3.png
       * mining4.png
       * mining5.png
       * mining6.png
       * oceanic.png
       * oceanic2.png
       * snow.png
       * traderoom.png
       * station00.png
       * station01.png
       * station02.png
       * station03.png
       * station04.png
       * station05.png
     * space
       * 000.png
       * 001.png
       * 002.png
       * 003.png
   * spfx
     * cargo.png
   * ship
     * admonisher
       * *
     * ancestor
       * *
     * archimedes
       * *
     * base
       * *
     * derivative
       * *
     * drone
       * *
     * gawain
       * *
     * goddard
       * *
     * hawking
       * *
     * hyena
       * *
     * kahan
       * *
     * koala
       * *
     * lancelot
       * *
     * llama
       * *
     * mule
       * *
     * pacifier
       * *
     * quicksilver
       * *
     * schroedinger
       * *
     * vendetta
       * *
     * vigilance
       * *
     * watson
       * *
   * loading
     * admonisher.png
     * ancestor_pirate.png
     * admonisher_pirate.png
     * ancestor.png
     * ancestor_pirate.png
     * archimedes.png
     * derivative.png
     * drone.png
     * gawain.png
     * goddard.png
     * hawking.png
     * kahan.png
     * koala.png
     * lancelot.png
     * llama.png
     * mule.png
     * pacifier.png
     * quicksilver.png
     * schroedinger.png
     * vendetta.png
     * vendetta_pirate.png
     * vigilance.png
 
 * Author: Joel Hans, License: PD
   * planet
     * space
       * moon-J00.png
       * moon-M00.png
 
 * Author: Jordi Pegueroles, License: PD
   * outfit
     * space
       * headhunter.png
       * mace.png
     * store
       * mace.png
       * macelauncher.png
   * spfx
     * exps.png
     * expm.png
     * expl.png

 * Author: Basse, License: GPLv2+
   * outfit
     * store
       * droid.png

 * Author: W. R. van Hage <http://www.xs4all.nl/~wrvh/galaxymap/>, License: CC-by-sa 3.0
   * outfit
     * store
       * map.png

 * Author: United States Department of Energy, License: PD
   * outfit
     * store
       * solar.png
 
 * Author: Kristian Mølhave, License: CC-by 3.0
   * outfit
     * store
       * nanobond.png
 
 * Author: Justin Nichol <http://justinnichol.wordpress.com/>, License: CC-by 3.0
   * planet
     * space
       * moon-A01.png
       * moon-G01.png
       * moon-H02.png
       * moon-I01.png
       * moon-J02.png
       * moon-K00.png
       * moon-L00.png
       * moon-M03.png
       * moon-M05.png
       * moon-M06.png
       * moon-O01.png
       * moon-P02.png

 * Author: Camilo Polymeris <cpolymeris@gmx.net>, License: GPLv3
   * gui
     * default
       * minimal.png
       * minimal_fuel.png
       * minimal_energy.png
 
 * Author: Brian J. Cameron, License: PD
   * outfit
     * store
       * license.png
       * empgrenade.png
       * empgrenadelauncher.png
       * banshee.png
       * bansheelauncher.png
     * space
       * empgrenade.png
       * beam_ion.png
       * beam_orion.png
       * beam_orion_inv.png
       * beam_ragnarok.png
       * beam_ragnarok_inv.png
       * banshee.png
   * spfx
     * emps.png
     * empm.png
     * shis.png
     * shim.png
     * plas.png
     * plam.png

 * Author: Josiah Schwartfeger, License: CC-by 3.0
   * icon.png
   * outfit
     * store
       * fuel_pod.png
       * medium_fuel_pod.png
       * cargo_pod.png
       * afterburner.png
       * afterburner2.png
       * jammer0.png
       * jammer1.png
       * weapon_rack.png
       * laser.png
       * laser2.png
       * laserturret.png
       * laserturret2.png
       * ioncannon.png
       * ionturret.png
       * plasma.png
       * plasma2.png
       * ragnarok.png
       * railgun.png
       * orion.png
       * ripper.png
       * ripperturret.png
       * railgunturret.png
   * ship
     * kestrel
       * *
     * peacemaker
       * *
   * loading
     * kestrel_pirate.png
     * peacemaker.png

 * Author: Renderwahn, License: CC-by 3.0
   * spfx
     * debris0.png
     * debris1.png
     * debris2.png
     * debris3.png
     * debris4.png
     * debris5.png
   * logo
     * pirate_*.png
   * planet
     * space
       * K02.png
       * K03.png
       * K04.png
       * O02.png
       * S00.png
       * S01.png
       * X00.png
       * X01.png
       * Y00.png

 * Author: Sean Hildebrand, License: CC-by 3.0
   * gui
     * default
       * minimal_planet.png
       * minimal_pilot.png
     * no.png
     * yes.png
   * planet
     * space
       * jumpbuoy.png
       * jumppoint.png
   * outfit
     * space
       * gatling.png
       * autocannon.png
       * plasma2.png
       * plasma2-end.png
       * headhunter.png
       * seeker.png
       * caesar.png
     * store
       * cpu_i.png
       * cpu_ii.png
       * cpu_iii.png
       * biometal.png
       * seekerlauncher.png
       * seeker.png
       * headhunterlauncher.png
       * headhunter.png
       * caesarlauncher.png
       * caesar.png
   * spfx
     * plas2.png
     * plam2.png

 * Author: Thomas Fedor, License: PD
   * outfit
     * store
       * gatling.png

 * Author: Ingo Ruhnke <grumbel@gmx.de>, License: GPLv3
   * portraits
     * dvaered
       * unique
         * ka'def.png
         * vicious.png
         * zolo.png
       * dv_civilian1.png 
       * dv_civilian2.png 
       * dv_general1.png 
       * dv_military_m1.png 
       * dv_military_m2.png 
       * dv_military_m3.png 
       * dv_military_f1.png 
       * dv_military_f1.png 
     * empire
       * unique
         * czesc.png
         * dimitri.png
         * keer.png
         * soldner.png
       * empire1.png
       * empire2.png
       * empire3.png
       * empire4.png
     * flf
       * unique
         * benito.png
     * neutral
       * unique
         * aristocrat.png
         * drunkard.png
         * flintley.png
         * jorek.png
         * mia.png
         * oldwoman.png
         * rebina.png
         * reynir.png
         * shifty_merchant.png
         * youngbusinessman.png
       * barman.png
       * cyborg1.png
       * cyborg2.png
       * cyborg3.png
       * female1.png
       * male1.png
       * miner1.png
       * miner2.png
       * scientist.png
       * thief1.png
       * thief2.png
       * thief3.png
     * pirate
       * pirate_militia1.png
       * pirate_militia2.png
       * pirate1.png
       * pirate2.png
       * pirate3.png
       * pirate4.png
     * sirius
       * unique
         * joanne.png
         * harja.png
         * patrek.png
       * sirius_fyrra_f1.png
       * sirius_fyrra_f2.png
       * sirius_fyrra_m1.png
     * none.png
     * unknown.png
     * zalek_scientist_placeholder.png
   * logo
     * dvaered_*.png
     * empire_*.png
     * goddard_*.png
     * sirius_*.png
     * zalek_*.png

 * Author: AstroMenace (Viewizard), License: GPLv3
   * outfit
     * store
       * thruster.png
       * accuracy_forward.png
       * accuracy_forward_2.png
       * accuracy_forward_3.png
       * accuracy_turret.png
       * damage_forward.png
       * efficiency_turret.png
       * firerate_turret.png

 * Author: Enigmatic, License: CC-by 3.0
   * logo
     * collective_*.png
     * flf_*.png
     * frontier_*.png
     * proteron_*.png
     * prototype_tiny.png
     * soromid_*.png
     * trader_*.png
   * loading
     * fidelity.png
     * preacher.png
     * shaman.png
   * outfit
     * store
       * fidelity_fighter.png
   * ship
     * divinity
       * *
     * dogma
       * *
     * fidelity
       * *
     * preacher
       * *
     * shaman
       * *
   * planet
     * space
       * station-agriculture.png
       * station-battlestation.png
       * station-commerce.png
       * station-commerce2.png
       * station-commerce3.png
       * station-cylinder.png
       * station-fleetbase.png
       * station-fleetbase2.png
       * station-fleetbase3.png
       * station-powerplant.png
       * station-shipyard.png
       * station-shipyard2.png
       * station-sphere.png

 * Author: BTAxis, License: PD
   * gui
     * hail.png
   * planet
     * space
       * A00.png
       * A01.png
       * A02.png
       * A03.png
       * C00.png
       * D00.png
       * D01.png
       * D02.png
       * G00.png
       * G01.png
       * G02.png
       * H00.png
       * H01.png
       * H02.png
       * I00.png
       * I01.png
       * J00.png
       * J01.png
       * J02.png
       * J03.png
       * J04.png
       * K00.png
       * L00.png
       * M00.png
       * M01.png
       * M02.png
       * M03.png
       * M04.png
       * M05.png
       * M06.png
       * M07.png
       * M08.png
       * O00.png
       * O01.png
       * P00.png
       * P01.png
       * P02.png
   * bkg
     * nebula34.png
     * star
       * blue01.png
       * blue02.png
       * blue04.png
       * green01.png
       * green02.png
       * orange01.png
       * orange02.png
       * orange05.png
       * redgiant01.png
       * white01.png
       * white02.png
       * yellow01.png
       * yellow02.png
   * spfx
     * expm2.png
     * expl2.png

 * Author: Scaatis, CC-by 3.0
   * Naev.png
   * gui
     * slim
       * *
     * slimv2
       * *
     * brushed
       * *
   * portraits
     * news.png
   * outfit
     * store
       * brushedGUI.png

 * Author: Nikola Whallon <6.saturn.6@gmail.com>, License: GPLv3 / CC-by 3
   * planet
     * space
       * P03.png
       * moon-C01.png

 * Author: Vicki Li <LacrymosAmaya@gmail.com>, License: GPLv3 / CC-by 3
   * planet
     * space
       * P04.png
       * C01.png

 * Author: Alexander Huitric <ahuitric@gmail.com>, License: CC-by-sa 3
   * logo
     * thurion_*.png
   * ship
     * ingenuity
       * *

 * Author: Josh Combs <http://freeorion.org>, License: CC-by-sa 3.0
   * bkg
     * nebula20.png
     * nebula21.png
     * nebula22.png
     * nebula23.png
     * nebula24.png
     * nebula25.png
     * nebula26.png
     * nebula27.png
     * nebula28.png
     * nebula29.png
     * nebula30.png
     * nebula31.png
     * nebula32.png
     * nebula33.png

 * Author: Galileus, License: CC-by-sa 3.0
   * loading
     * rhino_pirate.png
     * shark_empire.png
     * shark_pirate.png
     * shark.png
     * rhino.png
   * ship
     * shark
       * *
     * rhino
       * *
   * planet
     * space
       * wrath.png

 * Author: bornloser, License: CC-by-sa 3.0
   * ship
     * phalanx
       * *

 * Author: Andmiw, License: CC-by-sa 3.0
   * planet
     * space
       * A04.png
       * G03.png
       * H03.png
       * I02.png
       * I03.png
       * I04.png
       * I05.png
       * I06.png
       * I07.png
       * J05.png
       * J06.png
       * J07.png
       * J08.png
       * K05.png
       * M09.png
       * M11.png
       * M12.png
       * M13.png
       * O03.png
       * O05.png
       * P05.png
       * moon-D02.png
       * moon-P03.png
   * bkg
     * star
       * redgiant02.png

 * Author: M. R. Bokhari "Viruk" <withextremeprejudice@gmail.com>, License: CC-by-sa 3.0
   * outfit
     * store
       * zalek_drone_*_fighter.png
   * planet
     * space
       * zalek_hq.png
   * ship
     * arx
       * *
     * brigand
       * *
     * demon
       * *
     * diablo
       * *
     * hephaestus
       * *
     * imp
       * *
     * ira
       * *
     * marauder
       * *
     * mephisto
       * *
     * nyx
       * *
     * odium
       * *
     * prototype
       * *
     * reaver
       * *
     * sting
       * *
     * vox
       * *
     * zalek
       * *

 * Author: SolCommand <http://solcommand.com>, License: CC-by 3.0
   * outfit
     * store
       * gaussgun.png
       * gaussturret.png
       * shredder.png
       * vulcangun.png
       * vulcanturret.png

 * Author: admiral_cheater, License: CC-by 3.0
   * outfit
     * space
       * fury.png
     * store
       * fury.png
       * unicorp_fury_launcher.png
       * teracom_fury_launcher.png
       * turreted_fury_launcher.png

 * Author: Unnamed, License: CC-by-sa 3.0
   * outfit
     * space
       * convulsion.png
     * store
       * active_plating.png
       * convulsion.png
       * convulsion_launcher.png
       * core_system01.png
       * core_system02.png
       * core_system03.png
       * core_system04.png
       * core_system05.png
       * energy_dart.png
       * energy_missile.png
       * energy_torpedo.png
       * engine01.png
       * engine02.png
       * engine03.png
       * engine04.png
       * engine05.png
       * engine06.png
       * engine07.png
       * engine08.png
       * engine09.png
       * engine10.png
       * engine11.png
       * engine12.png
       * engine13.png
       * engine14.png
       * engine15.png
       * misc01.png
       * misc02.png
       * misc04.png
       * misc05.png
       * plating01.png
       * reactor01.png
       * stealth_plating.png
       * turreted_convulsion_launcher.png
       * weapon01.png
       * weapon02.png
   * ship
     * perspicacity
       * *
     * scintillation
       * *
     * virtuosity
       * *
     * taciturnity
       * *

 * Author: antilope, License: CC-by-sa 3.0
   * planet
     * space
       * H04.png
       * J09.png
       * M10.png
       * moon-X00.png
       * O04.png

 * Author: PhoenixRiver, License: GPLv3
   * portraits
     * neutral
       * female1.png

 * Author: NASA, License: PD
   * bkg
     * nebula02.png
     * nebula04.png
     * nebula10.png
     * nebula12.png
     * nebula16.png
     * nebula17.png
     * nebula19.png

 * Author: NASA, License: PD (with modifications by PhoenixRiver, License: PD)
   * planet
     * space
       * D03.png
       * D04.png
       * D05.png
       * D06.png
       * D07.png
       * asteroid-D00.png
       * asteroid-D01.png
       * asteroid-D02.png
       * asteroid-D03.png
       * asteroid-D04.png
       * asteroid-D05.png
       * asteroid-D06.png
       * asteroid-D07.png
       * asteroid-D08.png
       * asteroid-D09.png
       * asteroid-D10.png
       * asteroid-D11.png
       * asteroid-D12.png
       * asteroid-D13.png
       * asteroid-D14.png
       * asteroid-D15.png
       * asteroid-D16.png
       * asteroid-D17.png
       * asteroid-D18.png
       * asteroid-D19.png
       * asteroid-D20.png
       * asteroid-D21.png
       * asteroid-D22.png
       * asteroid-D23.png
       * asteroid-D24.png
       * asteroid-D25.png
       * asteroid-D26.png
       * asteroid-D27.png
       * asteroid-D28.png
       * asteroid-D29.png
       * asteroid-D30.png
       * asteroid-D31.png
       * asteroid-D32.png
       * asteroid-D33.png
       * asteroid-D34.png
       * asteroid-D35.png
       * asteroid-D36.png
       * asteroid-D37.png
       * asteroid-D38.png
       * asteroid-D39.png
       * asteroid-D40.png
       * asteroid-D41.png
       * asteroid-D42.png
       * asteroid-D43.png
       * asteroid-D44.png
       * asteroid-D45.png
       * asteroid-D46.png
       * asteroid-D47.png
       * asteroid-D48.png
       * asteroid-D49.png
       * asteroid-D50.png
       * asteroid-D51.png
       * asteroid-D52.png
       * asteroid-D53.png
       * asteroid-D54.png
       * asteroid-D55.png
       * asteroid-D56.png
       * asteroid-D57.png
       * asteroid-D58.png
       * asteroid-D59.png
       * asteroid-D60.png
       * asteroid-D61.png
       * asteroid-D62.png
       * asteroid-D63.png

 * Author: Bobbens, License: PD (with modifications by PhoenixRiver, License: PD)
   * planet
     * exterior
       * asteroid.png
     * space
       * moon-D00.png

 * Author: Ian D. Scott <ids1024>, License: PD
   * outfit
     * store
       * plating_cargo.png
       * plating_combat.png
       * plating_patchwork.png
       * plating_stealth.png

 * Author: Ian D. Scott <ids1024>, License: GPLv2+
   * outfit
     * store
       * lancelot_fighter_bay.png
       * lancelot_empire_fighter_bay.png

 * Author: Josiah Schwartfeger, License: CC-by 3.0 (with modifications by Ian D. Scott <ids1024>, License: CC-by 3.0)
   * outfit
     * store
       * large_fuel_pod.png

 * Author Brian J. Cameron, License: PD (with modifications by leodudepal, License: CC-by 3.0)
   * outfit
     * store
       * license_pirate.png

 * Author: Mutos, License: CC-by 3.0
   * commodity
    * _default.png

 * Author: ESA, License: PD
   * planet
     * exterior
       * uninhabited-rocky-airless-00.png
       * uninhabited-rocky-airless-01.png
       * uninhabited-rocky-airless-02.png
       * uninhabited-rocky-airless-03.png
       * uninhabited-rocky-airless-04.png

 * Author: ESA, License: PD (with modifications by PhoenixRiver, License: PD)
   * planet
     * exterior
       * uninhabited-rocky-red-00.png
       * uninhabited-rocky-red-01.png
       * uninhabited-rocky-red-02.png
       * uninhabited-rocky-red-03.png
       * uninhabited-rocky-red-04.png
       * uninhabited-rocky-blue-00.png
       * uninhabited-rocky-blue-01.png
       * uninhabited-rocky-blue-02.png
       * uninhabited-rocky-blue-03.png
       * uninhabited-rocky-blue-04.png
       * uninhabited-rocky-cyan-00.png
       * uninhabited-rocky-cyan-01.png
       * uninhabited-rocky-cyan-02.png
       * uninhabited-rocky-cyan-03.png
       * uninhabited-rocky-cyan-04.png
       * uninhabited-rocky-green-00.png
       * uninhabited-rocky-green-01.png
       * uninhabited-rocky-green-02.png
       * uninhabited-rocky-green-03.png
       * uninhabited-rocky-green-04.png
       * uninhabited-rocky-yellow-00.png
       * uninhabited-rocky-yellow-01.png
       * uninhabited-rocky-yellow-02.png
       * uninhabited-rocky-yellow-03.png
       * uninhabited-rocky-yellow-04.png
       * uninhabited-rocky-magenta-00.png
       * uninhabited-rocky-magenta-01.png
       * uninhabited-rocky-magenta-02.png
       * uninhabited-rocky-magenta-03.png
       * uninhabited-rocky-magenta-04.png

 * Author: Fernando L. Copercini "Bisc88" <fernandoluis1732@yahoo.com.br>, License: GPLv3+
   * planet
     * exterior
       * snowy_cliffs.png
<<<<<<< HEAD
	   * rocky_small.png
	   * uninhabited-jungle.png
=======
       * rocky_small.png
>>>>>>> e88d15b5
<|MERGE_RESOLUTION|>--- conflicted
+++ resolved
@@ -1146,9 +1146,5 @@
    * planet
      * exterior
        * snowy_cliffs.png
-<<<<<<< HEAD
-	   * rocky_small.png
-	   * uninhabited-jungle.png
-=======
        * rocky_small.png
->>>>>>> e88d15b5
+       * uninhabited-jungle.png