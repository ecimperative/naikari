--[[
<?xml version='1.0' encoding='utf8'?>
<mission name="Deliver Love">
  <flags>
   <unique />
  </flags>
  <avail>
   <priority>4</priority>
   <chance>50</chance>
   <location>Bar</location>
   <planet>Zeo</planet>
  </avail>
  <notes>
   <tier>1</tier>
  </notes>
 </mission>
 --]]

--[[
Mission Name: Deliver Love
Author: iwaschosen
Plot: Talk to man on Zeo, bargain, load some cargo, deliver it to Zhiru in Goddard, get $
--]]

require "numstring.lua"
require "missions/neutral/common.lua"


misn_title = _([[Deliver Love]])
npc_name = _("Old-Fashioned Man")
bar_desc = _("A man sits in the corner of the bar, writing a letter.")

title = _("Absence Makes The Heart Grow Fonder")

firstcontact = _([[You can't help but wonder why the man in the corner is writing on paper instead of a datapad. As you approach the table he motions you to sit. "You must be wondering why I am using such an old fashioned way of recording information," he remarks with a grin. You take a sip of your drink as he continues. "I am writing a poem to my beloved. She lives on %s." You glance at the flowing hand writing, back at the man, and back at the paper. "You wouldn't happen to be heading to %s would you?" he asks.]])

acceptornot = _([["It is a nice place I hear!" he exclaims visibly excited. "Say, I have written a ton of these letters at this point. You wouldn't be able to drop them off, would you?" You raise your eyebrow. "There would be a few credits in it for you... say, %s?" The man adds quickly with a hopeful expression. It seems like a low reward for a long journey...]])

bargain = _([[The man grabs your arm as you begin to get up. "Alright, how about %s? Look, I wouldn't want The Empire reading these. The Emperor himself would blush." You sigh and give the man a long pause before answering.]])

not_enough_cargospace = _([[You run a check of your cargo hold and notice it is packed to the brim. "Did I not mention I wrote a tonne of these letters? You don't have enough space for all of these," the man says. "I will be in the bar if you free some space up." You didn't expect him to have a LITERAL tonne of letters...]])

ask_again = _([["Ah, are you able to deliver my ton of letters for me now?"]])

misn_desc = _([[Deliver the love letters to %s in the %s system.]])

<<<<<<< HEAD
misn_accomplished = _([[You deliver the letters to a young woman who excitedly takes them and thanks you profusely. It seems you really made her day. When you check your balance, you see that %s credits have been transferred into your account.]])
=======
misn_accomplished = _([[You deliver the letters to a young woman who excitedly takes them and thanks you profusely. It seems you really made her day. When you check your balance, you see that %s have been transferred into your account. It also seems like you forgot a letter in the ship, but there were enough that you don't think it will be missed.]])
>>>>>>> eba584f7

osd_desc = {}
osd_desc[1] = _("Fly to %s in the %s system.")
osd_desc["__save"] = true

log_text = _([[You delivered a literal tonne of letters for a love-struck, old-fashioned man.]])

cargoname = "Love Letters"


function create () --No system shall be claimed by mission
   startworld, startworld_sys = planet.cur()
   targetworld, targetworld_sys = planet.get( "Zhiru" )

   reward = 20000
   started = false

   misn.setNPC( npc_name, "neutral/unique/michal" )
   misn.setDesc( bar_desc )
end


function accept ()
   -- Introductions and a bit of bargaining
   if not started then
      if not tk.yesno( title, firstcontact:format( targetworld:name(), targetworld:name() ) ) then
         misn.finish()
      end
      started = true
      if not tk.yesno( title, acceptornot:format( creditstring( reward ) ) ) then
         reward = reward * 2 --look at you go, double the reward
         if not tk.yesno(title, bargain:format( creditstring( reward ) ) ) then
            misn.finish()
         end
      end
      if player.pilot():cargoFree() <  1 then
         tk.msg( title, not_enough_cargospace )
         misn.finish()
      end
   else
      if not tk.yesno( title, ask_again ) then
         misn.finish()
      end
   end

   -- Add Mission Cargo and set up the computer

   misn.accept()
   misn.cargoAdd( cargoname, 1 )

   misn.setTitle( misn_title )
   misn.setReward( creditstring( reward ) )
   misn.setDesc( misn_desc:format( targetworld:name(), targetworld_sys:name() ) )

   osd_desc[1] = osd_desc[1]:format( targetworld:name(), targetworld_sys:name() )
   misn.osdCreate( misn_title, osd_desc )
   misn.markerAdd( targetworld_sys, "low" )

   -- set up hooks

   hook.land( "land" )
end

function land()
   if planet.cur() == targetworld then
      player.pay( reward )
<<<<<<< HEAD
      tk.msg( "", misn_accomplished:format( numstring( reward ) ) )
=======
      tk.msg( "", misn_accomplished:format( creditstring( reward ) ) )
      player.addOutfit("Love Letter")
>>>>>>> eba584f7
      addMiscLog( log_text )
      misn.finish( true )
   end
end<|MERGE_RESOLUTION|>--- conflicted
+++ resolved
@@ -44,11 +44,7 @@
 
 misn_desc = _([[Deliver the love letters to %s in the %s system.]])
 
-<<<<<<< HEAD
-misn_accomplished = _([[You deliver the letters to a young woman who excitedly takes them and thanks you profusely. It seems you really made her day. When you check your balance, you see that %s credits have been transferred into your account.]])
-=======
-misn_accomplished = _([[You deliver the letters to a young woman who excitedly takes them and thanks you profusely. It seems you really made her day. When you check your balance, you see that %s have been transferred into your account. It also seems like you forgot a letter in the ship, but there were enough that you don't think it will be missed.]])
->>>>>>> eba584f7
+misn_accomplished = _([[You deliver the letters to a young woman who excitedly takes them and thanks you profusely. It seems you really made her day. When you check your balance, you see that %s have been transferred into your account.]])
 
 osd_desc = {}
 osd_desc[1] = _("Fly to %s in the %s system.")
@@ -115,12 +111,7 @@
 function land()
    if planet.cur() == targetworld then
       player.pay( reward )
-<<<<<<< HEAD
-      tk.msg( "", misn_accomplished:format( numstring( reward ) ) )
-=======
       tk.msg( "", misn_accomplished:format( creditstring( reward ) ) )
-      player.addOutfit("Love Letter")
->>>>>>> eba584f7
       addMiscLog( log_text )
       misn.finish( true )
    end
