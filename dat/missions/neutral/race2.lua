--[[
<?xml version='1.0' encoding='utf8'?>
<mission name="Racing Skills 2">
  <avail>
   <priority>3</priority>
   <cond>(player.pilot():ship():class() == "Yacht" or player.pilot():ship():class() == "Luxury Yacht") and planet.cur():class() ~= "1" and planet.cur():class() ~= "2" and planet.cur():class() ~= "3" and system.cur():presences()["Civilian"] ~= nil and system.cur():presences()["Civilian"] &gt; 0</cond>
   <done>Racing Skills 1</done>
   <chance>20</chance>
   <location>Bar</location>
  </avail>
  <notes>
   <tier>2</tier>
  </notes>
 </mission>
 --]]
--[[
   --
   -- MISSION: Racing Skills 2
   -- DESCRIPTION: A person asks you to join a race, where you fly to various checkpoints and board them before landing back at the starting planet
   --
--]]

require "numstring.lua"

   
text = {}
title = {}
ftitle = {}
ftext = {}

title[1] = _("Another race")
text[1] = _([["Hey there, great to see you back! You want to have another race?"]])   

title[5] = _("Choose difficulty")
text[5] = _([["There are two races you can participate in: an easy one, which is like the first race we had, or a hard one, with smaller checkpoints and no afterburners allowed. The easy one has a prize of %s, and the hard one has a prize of %s. Which one do you want to do?"]])
title[6] = _("Hard Mode")
text[6] = _([["You want a challenge huh? Remember, no afterburners on your ship or you will not be allowed to race. Let's go have some fun!"]])

choice1 = _("Easy")
choice2 = _("Hard")

title[2] = _("Easy Mode ")
text[2] = _([["Let's go have some fun then!"]])

title[3] = _("Checkpoint %s reached")
text[3] = _("Proceed to Checkpoint %s")

text[4] = _("Proceed to land at %s")
refusetitle = _("Refusal")
refusetext = _([["I guess we'll need to find another pilot."]])

wintitle = _("You Won!")
wintext = _([[A man in a suit and tie takes you up onto a stage. A large name tag on his jacket says 'Melendez Corporation'. "Congratulations on your win," he says, shaking your hand, "that was a great race. On behalf of Melendez Corporation, I would like to present to you your prize money of %s!" He hands you one of those fake oversized cheques for the audience, and then a credit chip with the actual prize money on it.]])
<<<<<<< HEAD
=======
firstwintext = _([[A man in a suit and tie takes you up onto a stage. A large name tag on his jacket says 'Melendez Corporation'. "Congratulations on your win," he says, shaking your hand, "that was a great race. On behalf of Melendez Corporation, I would like to present to you your trophy and prize money of %s!" He hands you one of those fake oversized cheques for the audience, and then a credit chip with the actual prize money on it. At least the trophy looks cool.]])
>>>>>>> eba584f7

ftitle[1] = _("Illegal ship!")
ftext[1] = _([["You have switched to a ship that's not allowed in this race. Mission failed."]])

ftitle[2] = _("You left the race!")
ftext[2] = _([["Because you left the race, you have been disqualified."]])

ftitle[3] = _("You failed to win the race.")
ftext[3] = _([[As you congratulate the winner on a great race, the laid back person comes up to you.
   "That was a lot of fun! If you ever have time, let's race again. Maybe you'll win next time!"]])
   
ftitle[4] = _("Illegal ship!")
ftext[4] = _([["You have outfits on your ship which is not allowed in this race in hard mode. Mission failed."]])

NPCname = _("A laid back person")
NPCdesc = _("You see a laid back person, who appears to be one of the locals, looking around the bar, apparently in search of a suitable pilot.")

misndesc = _("You're participating in another race!")

OSDtitle = _("Racing Skills 2")
OSD = {}
OSD[1] = _("Board checkpoint 1")
OSD[2] = _("Board checkpoint 2")
OSD[3] = _("Board checkpoint 3")
OSD[4] = _("Land at %s")

chatter = {}
chatter[1] = _("Let's do this!")
chatter[2] = _("Wooo!")
chatter[3] = _("Time to Shake 'n Bake")
chatter[4] = _("Checkpoint %s baby!")
chatter[5] = _("Hooyah")
chatter[6] = _("Next!")
timermsg = "%s"
target = {1,1,1,1}
marketing = _("This race is sponsored by Melendez Corporation. Problem-free ships for problem-free voyages!")
positionmsg = _("%s just reached checkpoint %s")
landmsg = _("%s just landed at %s and finished the race")


function create ()
   
   this_planet, this_system = planet.cur()
   missys = {this_system}
   if not misn.claim(missys) then
      misn.finish(false)
   end
   cursys = system.cur()
   curplanet = planet.cur()
   misn.setNPC(NPCname, "neutral/unique/laidback")
   misn.setDesc(NPCdesc)
   credits_easy = rnd.rnd(20000, 100000)
   credits_hard = rnd.rnd(200000, 300000)
end


function accept ()
   if tk.yesno(title[1], text[1]) then
      misn.accept()
      OSD[4] = string.format(OSD[4], curplanet:name())
      misn.setDesc(misndesc)
      misn.osdCreate(OSDtitle, OSD)
      local s = text[5]:format(creditstring(credits_easy), creditstring(credits_hard))
      choice, choicetext = tk.choice(title[5], s, choice1, choice2)
      if choice == 1 then
         credits = credits_easy
         tk.msg(title[2], text[2])
      else
         credits = credits_hard
         tk.msg(title[6], text[6])
      end
      misn.setReward(creditstring(credits))
      hook.takeoff("takeoff")
      else
      tk.msg(refusetitle, refusetext)
   end
end

function takeoff()
   if player.pilot():ship():class() ~= "Yacht" and player.pilot():ship():class() ~= "Luxury Yacht" then
      tk.msg(ftitle[1], ftext[1])
      misn.finish(false)
   end
   if choice ~= 1 then
      for k,v in ipairs(player.pilot():outfits()) do
         if v:name() == "Generic Afterburner" or v:name() == "Hellburner" then
            tk.msg(ftitle[4], ftext[4])
            misn.finish(false)
         end
      end
   end
   planetvec = planet.pos(curplanet)
   misn.osdActive(1) 
   checkpoint = {}
   racers = {}
   pilot.toggleSpawn(false)
   pilot.clear()
   dist1 = rnd.rnd() * system.cur():radius()
   angle1 = rnd.rnd() * 2 * math.pi
   location1 = vec2.new(dist1 * math.cos(angle1), dist1 * math.sin(angle1))
   dist2 = rnd.rnd() * system.cur():radius()
   angle2 = rnd.rnd() * 2 * math.pi
   location2 = vec2.new(dist2 * math.cos(angle2), dist2 * math.sin(angle2))
   dist3 = rnd.rnd() * system.cur():radius()
   angle3 = rnd.rnd() * 2 * math.pi
   location3 = vec2.new(dist3 * math.cos(angle3), dist3 * math.sin(angle3))
   if choice == 1 then
      shiptype = "Goddard"
   else
      shiptype = "Koala"
   end
   checkpoint[1] = pilot.addRaw(shiptype, "stationary", location1, "Trader")
   checkpoint[2] = pilot.addRaw(shiptype, "stationary", location2, "Trader")
   checkpoint[3] = pilot.addRaw(shiptype, "stationary", location3, "Trader")
   for i, j in ipairs(checkpoint) do
      j:rename(string.format(_("Checkpoint %s"), i))
      j:control()
      j:setHilight(true)
      j:setInvincible(true)
      j:setActiveBoard(true)
      j:setVisible(true)
   end
   racers[1] = pilot.addRaw("Llama", "civilian", curplanet, "Civilian")
   racers[2] = pilot.addRaw("Gawain", "civilian", curplanet, "Civilian")
   racers[3] = pilot.addRaw("Llama", "civilian", curplanet, "Civilian")
   if choice == 1 then
      racers[1]:addOutfit("Engine Reroute")
      racers[2]:addOutfit("Steering Thrusters")
      racers[3]:addOutfit("Improved Stabilizer")
   else
      for i in pairs(racers) do
         racers[i]:rmOutfit("all")
         racers[i]:rmOutfit("cores")
         
         racers[i]:addOutfit("Unicorp PT-100 Core System")
         racers[i]:addOutfit("Unicorp D-2 Light Plating")
         local en_choices = {
            "Unicorp Hawk 150 Engine", "Nexus Dart 150 Engine",
            "Tricon Zephyr Engine" }
         racers[i]:addOutfit(en_choices[rnd.rnd(1, #en_choices)])
      end
   end
   for i, j in ipairs(racers) do
      j:rename(string.format(_("Racer %s"), i))
      j:setHilight(true)
      j:setInvincible(true)
      j:setVisible(true)
      j:control()
      j:face(checkpoint[1]:pos(), true)
      j:broadcast(chatter[i])
   end
   player.pilot():control()
   player.pilot():face(checkpoint[1]:pos(), true)
   countdown = 5 -- seconds
   omsg = player.omsgAdd(timermsg:format(countdown), 0, 50)
   counting = true
   counterhook = hook.timer(1000, "counter")    
   hook.board("board")
   hook.jumpin("jumpin")
   hook.land("land")
end

function counter()
   countdown = countdown - 1
   if countdown == 0 then
      player.omsgChange(omsg, _("Go!"), 1000)
      hook.timer(1000, "stopcount")
      player.pilot():control(false)
      counting = false
      hook.rm(counterhook)
      for i, j in ipairs(racers) do
         j:control()
         j:goto(checkpoint[target[i]]:pos())
         hook.pilot(j, "land", "racerland")
      end
      hp1 = hook.pilot(racers[1], "idle", "racer1idle")
      hp2 = hook.pilot(racers[2], "idle", "racer2idle")
      hp3 = hook.pilot(racers[3], "idle", "racer3idle")
      player.msg(marketing)
      else
      player.omsgChange(omsg, timermsg:format(countdown), 0)
      counterhook = hook.timer(1000, "counter")    
   end
end

function racer1idle(p)
   player.msg( string.format( positionmsg, p:name(),target[1]) )
   p:broadcast(string.format( chatter[4], target[1]))
   target[1] = target[1] + 1
   hook.timer(2000, "nexttarget1")
end
function nexttarget1()
   if target[1] == 4 then
      racers[1]:land(curplanet:name())
      hook.rm(hp1)
      else
      racers[1]:goto(checkpoint[target[1]]:pos())
   end
end

function racer2idle(p)
   player.msg( string.format( positionmsg, p:name(),target[2]) )
   p:broadcast(chatter[5])
   target[2] = target[2] + 1
   hook.timer(2000, "nexttarget2")
end
function nexttarget2()
   if target[2] == 4 then
      racers[2]:land(curplanet:name())
      hook.rm(hp2)
      else
      racers[2]:goto(checkpoint[target[2]]:pos())
   end
end
function racer3idle(p)
   player.msg( string.format( positionmsg, p:name(),target[3]) )
   p:broadcast(chatter[6])
   target[3] = target[3] + 1
   hook.timer(2000, "nexttarget3")
end
function nexttarget3()
   if target[3] == 4 then
      racers[3]:land(curplanet:name())
      hook.rm(hp3)
   else
      racers[3]:goto(checkpoint[target[3]]:pos())
   end
end
function stopcount()
   player.omsgRm(omsg)
end
function board(ship)
   for i,j in ipairs(checkpoint) do
      if ship == j and target[4] == i then
         player.msg( string.format( positionmsg, player.name(),target[4]) )
         misn.osdActive(i+1)
         target[4] = target[4] + 1
         if target[4] == 4 then
            tk.msg(string.format(title[3], i), string.format(text[4], curplanet:name()))
            else
            tk.msg(string.format(title[3], i), string.format(text[3], i+1))
         end
         break
      end
   end
   player.unboard()       
end

function jumpin()
   tk.msg(ftitle[2], ftext[2])
   misn.finish(false)
end

function racerland(p)
   player.msg( string.format(landmsg, p:name(),curplanet:name()))
end

function land()
   if target[4] == 4 then
      if racers[1]:exists() and racers[2]:exists() and racers[3]:exists() then
<<<<<<< HEAD
         tk.msg(wintitle, wintext:format(creditstring(credits)))
=======
         if player.numOutfit("Racing Trophy") > 0 then
            tk.msg(wintitle, firstwintext:format(creditstring(credits)))
            player.addOutfit("Racing Trophy")
         else
            tk.msg(wintitle, wintext:format(creditstring(credits)))
         end
>>>>>>> eba584f7
         player.pay(credits)
         misn.finish(true)
      else
         tk.msg(ftitle[3], ftext[3])
         misn.finish(false)
      end
      else
      tk.msg(ftitle[2], ftext[2])
      misn.finish(false)
   end
end<|MERGE_RESOLUTION|>--- conflicted
+++ resolved
@@ -51,10 +51,6 @@
 
 wintitle = _("You Won!")
 wintext = _([[A man in a suit and tie takes you up onto a stage. A large name tag on his jacket says 'Melendez Corporation'. "Congratulations on your win," he says, shaking your hand, "that was a great race. On behalf of Melendez Corporation, I would like to present to you your prize money of %s!" He hands you one of those fake oversized cheques for the audience, and then a credit chip with the actual prize money on it.]])
-<<<<<<< HEAD
-=======
-firstwintext = _([[A man in a suit and tie takes you up onto a stage. A large name tag on his jacket says 'Melendez Corporation'. "Congratulations on your win," he says, shaking your hand, "that was a great race. On behalf of Melendez Corporation, I would like to present to you your trophy and prize money of %s!" He hands you one of those fake oversized cheques for the audience, and then a credit chip with the actual prize money on it. At least the trophy looks cool.]])
->>>>>>> eba584f7
 
 ftitle[1] = _("Illegal ship!")
 ftext[1] = _([["You have switched to a ship that's not allowed in this race. Mission failed."]])
@@ -315,16 +311,7 @@
 function land()
    if target[4] == 4 then
       if racers[1]:exists() and racers[2]:exists() and racers[3]:exists() then
-<<<<<<< HEAD
          tk.msg(wintitle, wintext:format(creditstring(credits)))
-=======
-         if player.numOutfit("Racing Trophy") > 0 then
-            tk.msg(wintitle, firstwintext:format(creditstring(credits)))
-            player.addOutfit("Racing Trophy")
-         else
-            tk.msg(wintitle, wintext:format(creditstring(credits)))
-         end
->>>>>>> eba584f7
          player.pay(credits)
          misn.finish(true)
       else
