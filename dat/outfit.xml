--- conflicted
+++ resolved
@@ -1,9 +1,5 @@
-<<<<<<< HEAD
 <?xml version="1.0" encoding="UTF-8"?>
 <Outfits>
-=======
-   <Outfits>
->>>>>>> e9fa9910
 
  <!-- LASER TREE -->
  <outfit name="Laser Cannon MK1">
@@ -2732,8 +2728,6 @@
    </sys>
   </specific>
  </outfit>
-<<<<<<< HEAD
-=======
  <outfit name="Ultra Map">
   <general>
    <mass>0</mass>
@@ -2746,7 +2740,6 @@
    <all/>
   </specific>
  </outfit>
->>>>>>> e9fa9910
  <outfit name="Unicorp Scrambler">
   <general>
    <slot>utility</slot>
@@ -2975,32 +2968,11 @@
   </general>
   <specific type="modification">
    <cpu>5</cpu>
-<<<<<<< HEAD
    <shield>30</shield>
    <shield_regen>1</shield_regen>
    <energy>120</energy>
    <energy_regen>6</energy_regen>
    <ew_hide>0</ew_hide>
-=======
-   <gfx>laser1S</gfx>
-   <sound>laser</sound>
-   <spfx_shield>ShiS</spfx_shield>
-   <spfx_armour>ExpS</spfx_armour>
-   <delay>0.55</delay>
-   <speed>550</speed>
-   <range>420</range>
-   <falloff>250</falloff>
-   <energy>3</energy>
-   <heatup>1500</heatup>
-   <track>3</track>
-   <swivel>3</swivel>
-   <damage>
-    <type>normal</type>
-    <penetrate>0</penetrate>
-    <physical>0.1</physical>
-    <disable>0</disable>
-   </damage>
->>>>>>> e9fa9910
   </specific>
  </outfit>
  <outfit name="Basic Small Systems">
@@ -3013,7 +2985,6 @@
    <description>Bare-bones ship systems, capable of getting it off the ground and into space and back, but unfit for any sort of serious duty.</description>
    <gfx_store>reactor_i</gfx_store>
   </general>
-<<<<<<< HEAD
   <specific type="modification">
    <cpu>18</cpu>
    <shield>100</shield>
@@ -3021,28 +2992,6 @@
    <energy>320</energy>
    <energy_regen>24</energy_regen>
    <ew_hide>0</ew_hide>
-=======
-  <specific type="turret bolt">
-   <cpu>12</cpu>
-   <gfx>ripperM</gfx>
-   <sound>ripper</sound>
-   <spfx_shield>ShiS</spfx_shield>
-   <spfx_armour>ExpS</spfx_armour>
-   <delay>1.26</delay>
-   <speed>700</speed>
-   <range>1900</range>
-   <falloff>1500</falloff>
-   <gfx_end>ripperM-end</gfx_end>
-   <energy>1</energy>
-   <heatup>10000</heatup>
-   <track>2</track>
-   <damage>
-    <type>normal</type>
-    <penetrate>50</penetrate>
-    <physical>22.5</physical>
-    <disable>1</disable>
-   </damage>
->>>>>>> e9fa9910
   </specific>
  </outfit>
  <outfit name="Unicorp PT-100 Core System">
@@ -3055,7 +3004,6 @@
    <description>The PT-100 model is a modest but to-spec core system unit with reasonable, all-round performance.</description>
    <gfx_store>reactor_i</gfx_store>
   </general>
-<<<<<<< HEAD
   <specific type="modification">
    <cpu>20</cpu>
    <shield>140</shield>
@@ -3063,32 +3011,10 @@
    <energy>400</energy>
    <energy_regen>27</energy_regen>
    <ew_hide>0</ew_hide>
-=======
-  <specific type="beam">
-   <cpu>1</cpu>
-   <delay>10</delay>
-   <duration>5</duration>
-   <range>400</range>
-   <turn>35</turn>
-   <energy>20</energy>
-   <damage>
-    <type>normal</type>
-    <penetrate>100</penetrate>
-    <physical>150</physical>
-    <disable>1</disable>
-   </damage>
-   <spfx_shield>ShiS</spfx_shield>
-   <spfx_armour>ExpS</spfx_armour>
-   <gfx>beam_ragnarok</gfx>
-   <heatup>60</heatup>
-   <sound>beam0</sound>
-   <sound_off>beam_off0</sound_off>
->>>>>>> e9fa9910
   </specific>
  </outfit>
  <outfit name="Unicorp PT-200 Core System">
   <general>
-<<<<<<< HEAD
    <typename>Core Systems</typename>
    <slot prop="systems">utility</slot>
    <size>small</size>
@@ -5391,9 +5317,6 @@
   <general>
    <slot>weapon</slot>
    <size>small</size>
-=======
-   <slot>weapon</slot>
->>>>>>> e9fa9910
    <mass>1</mass>
    <price>15000</price>
    <description>This weapon is a cheat. It is not meant to be used by players.</description>
@@ -5405,11 +5328,7 @@
    <sound>laser</sound>
    <spfx_shield>ShiS</spfx_shield>
    <spfx_armour>ExpS</spfx_armour>
-<<<<<<< HEAD
    <delay>850</delay>
-=======
-   <delay>0.85</delay>
->>>>>>> e9fa9910
    <speed>600</speed>
    <range>550</range>
    <falloff>270</falloff>
@@ -5422,20 +5341,6 @@
     <physical>15</physical>
     <disable>1</disable>
    </damage>
-<<<<<<< HEAD
-  </specific>
- </outfit>
- <outfit name="Ultra Map">
-  <general>
-   <mass>0</mass>
-   <price>1</price>
-   <description>For cheating.</description>
-   <gfx_store>map</gfx_store>
-  </general>
-  <specific type="map">
-   <radius>999</radius>
-=======
->>>>>>> e9fa9910
   </specific>
  </outfit>
  <outfit name="Shield Nullifier">
