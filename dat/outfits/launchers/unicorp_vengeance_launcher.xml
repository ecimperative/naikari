--- conflicted
+++ resolved
@@ -6,13 +6,8 @@
   <license>Medium Weapon License</license>
   <mass>15</mass>
   <price>70000</price>
-<<<<<<< HEAD
-  <description>Vengeance class interceptor missiles are the heaviest interceptor missiles currently in production. Almost half the missile hull is used for payload, which decreases its ability to catch fast targets. It's designed to excel at killing armored targets at the expense of effectiveness against shields. Best paired with anti-shield weapons.</description>
-  <gfx_store>headhunterlauncher</gfx_store>
-=======
   <description>Vengeance class interceptor missiles are the heaviest interceptor missiles currently in production. Almost half the missile hull is used for payload, which decreases its ability to catch fast targets. It's designed to excel at killing armoured targets at the expense of making it poor against shields. Best paired with anti-shield weapons.</description>
   <gfx_store>headhunterlauncher.png</gfx_store>
->>>>>>> 167c4f45
   <cpu>-6</cpu>
  </general>
  <specific type="launcher" secondary="1">
