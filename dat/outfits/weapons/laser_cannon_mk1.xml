--- conflicted
+++ resolved
@@ -5,13 +5,8 @@
   <size>small</size>
   <mass>4</mass>
   <price>5000</price>
-<<<<<<< HEAD
-  <description>The laser cannon is a standard weapon on many vessels. It fires charged energy beams that do a decent amount of damage to both shield and armor, while remaining efficient enough to mount several even on small ships.</description>
-  <gfx_store>laser</gfx_store>
-=======
   <description>The laser cannon is a standard weapon on many vessels. It fires charged energy beams that do a decent amount of damage to both shield and armour, while remaining efficient enough to mount several even on small ships.</description>
   <gfx_store>laser.png</gfx_store>
->>>>>>> 167c4f45
   <cpu>-4</cpu>
   </general>
  <specific type="bolt">
