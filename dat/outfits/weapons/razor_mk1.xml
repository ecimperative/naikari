--- conflicted
+++ resolved
@@ -5,13 +5,8 @@
   <size>small</size>
   <mass>2.2</mass>
   <price>7000</price>
-<<<<<<< HEAD
-  <description>Razors fire concentrated pockets of high energy ions that are very effective at draining shields, but have only limited effect on a ship's armor. As such, Razors are best used in the initial phase of an engagement, and swapped out for other weapons once the target's shields come down.</description>
-  <gfx_store>ioncannon</gfx_store>
-=======
   <description>Razors fire concentrated pockets of high energy ions that are very effective at draining shields, but have only limited effect on a ship's armour. As such, Razors are best used in the initial phase of an engagement, and swapped out for other weapons once the target's shields come down.</description>
   <gfx_store>ioncannon.png</gfx_store>
->>>>>>> 167c4f45
   <cpu>-5</cpu>
  </general>
  <specific type="bolt">
