<?xml version='1.0' encoding='UTF-8'?>
<ship name="Dvaered Ancestor">
 <base_type>Ancestor</base_type>
 <GFX>ancestor_dvaered</GFX>
 <rarity>2</rarity>
 <GUI>brushed</GUI>
 <sound>engine</sound>
 <class>Bomber</class>
 <price>600000</price>
 <time_mod>1</time_mod>
 <trail_generator x="-2" y="29" h="0">nebula</trail_generator>
 <trail_generator x="-2" y="-29" h="0">nebula</trail_generator>
 <trail_generator x="-10" y="0" h="0">fire</trail_generator>
 <fabricator>House Dvaered</fabricator>
 <license>Light Combat Vessel License</license>
 <description>This military grade version of the Ancestor is equipped with slightly more armor than its standard counterpart, which improves the integrity of its hull at the cost of slightly increased base mass.</description>
 <health>
  <armour>85</armour>
  <armour_regen>0</armour_regen>
 </health>
 <characteristics>
  <crew>6</crew>
  <mass>75</mass>
  <fuel_consumption>100</fuel_consumption>
  <cargo>10</cargo>
 </characteristics>
 <slots>
  <weapon size="medium" x="8" y="0" h="0" />
  <weapon size="medium" x="8" y="0" h="0" />
  <weapon size="small" x="-2" y="9" h="-1" />
  <weapon size="small" x="-2" y="-9" h="-1" />
<<<<<<< HEAD
  <utility size="small" prop="systems" exclusive="1" required="1">Unicorp PT-200 Core System</utility>
=======
  <utility size="small" prop="systems" exclusive="1" required="1">Unicorp PT-80 Core System</utility>
  <utility size="small" prop="accessory" exclusive="1" />
>>>>>>> 8995de70
  <utility size="small" />
  <utility size="small" />
  <structure size="small" prop="engines" exclusive="1" required="1">Unicorp Hawk 300 Engine</structure>
  <structure size="small" prop="hull" exclusive="1" required="1">Unicorp D-4 Light Plating</structure>
  <structure size="small" />
 </slots>
 <stats>
  <cpu_mod>-25</cpu_mod>
  <speed_mod>-20</speed_mod>
  <turn_mod>-10</turn_mod>
  <thrust_mod>-10</thrust_mod>
  <armour_mod>20</armour_mod>
  <launch_rate>15</launch_rate>
  <launch_range>10</launch_range>
  <ammo_capacity>50</ammo_capacity>
 </stats>
</ship><|MERGE_RESOLUTION|>--- conflicted
+++ resolved
@@ -29,12 +29,7 @@
   <weapon size="medium" x="8" y="0" h="0" />
   <weapon size="small" x="-2" y="9" h="-1" />
   <weapon size="small" x="-2" y="-9" h="-1" />
-<<<<<<< HEAD
-  <utility size="small" prop="systems" exclusive="1" required="1">Unicorp PT-200 Core System</utility>
-=======
   <utility size="small" prop="systems" exclusive="1" required="1">Unicorp PT-80 Core System</utility>
-  <utility size="small" prop="accessory" exclusive="1" />
->>>>>>> 8995de70
   <utility size="small" />
   <utility size="small" />
   <structure size="small" prop="engines" exclusive="1" required="1">Unicorp Hawk 300 Engine</structure>
