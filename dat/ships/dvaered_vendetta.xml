<?xml version='1.0' encoding='UTF-8'?>
<ship name="Dvaered Vendetta">
 <base_type>Vendetta</base_type>
 <GFX>vendetta_dvaered</GFX>
 <rarity>2</rarity>
 <GUI>brushed</GUI>
 <sound>engine</sound>
 <class>Fighter</class>
 <price>400000</price>
 <time_mod>1</time_mod>
 <trail_generator x="3" y="18" h="0">nebula</trail_generator>
 <trail_generator x="3" y="-18" h="0">nebula</trail_generator>
 <trail_generator x="-5" y="4" h="0">fire</trail_generator>
 <trail_generator x="-5" y="-4" h="0">fire</trail_generator>
 <fabricator>House Dvaered</fabricator>
 <license>Light Combat Vessel License</license>
 <description>This military grade version of the Vendetta has stronger armor and better weapon cooling facilities than the standard Vendetta, but its turning thrusters are less optimally placed than its standard counterpart to make space for the improved weapon cooling facilities, reducing the ship's turning rate slightly.</description>
 <health>
  <armour>110</armour>
  <armour_regen>0</armour_regen>
 </health>
 <characteristics>
  <crew>4</crew>
  <mass>80</mass>
  <fuel_consumption>100</fuel_consumption>
  <cargo>15</cargo>
 </characteristics>
 <slots>
  <weapon size="small" x="16" y="-9" h="0" />
  <weapon size="small" x="16" y="9" h="0" />
  <weapon size="small" x="13" y="-13" h="0" />
  <weapon size="small" x="13" y="13" h="0" />
  <weapon size="small" x="19" y="0" h="-2" />
  <weapon size="small" x="3" y="0" h="2" />
<<<<<<< HEAD
  <utility size="small" prop="systems" exclusive="1" required="1">Unicorp PT-200 Core System</utility>
=======
  <utility size="small" prop="systems" exclusive="1" required="1">Unicorp PT-80 Core System</utility>
  <utility size="small" prop="accessory" exclusive="1" />
>>>>>>> 8995de70
  <utility size="small" />
  <structure size="small" prop="engines" exclusive="1" required="1">Unicorp Hawk 300 Engine</structure>
  <structure size="small" prop="hull" exclusive="1" required="1">Unicorp D-4 Light Plating</structure>
  <structure size="small" />
 </slots>
 <stats>
  <speed_mod>-10</speed_mod>
  <turn_mod>-5</turn_mod>
  <armour_mod>20</armour_mod>
  <energy_mod>20</energy_mod>
  <energy_regen_mod>-10</energy_regen_mod>
  <fwd_heat>-15</fwd_heat>
 </stats>
</ship><|MERGE_RESOLUTION|>--- conflicted
+++ resolved
@@ -32,12 +32,7 @@
   <weapon size="small" x="13" y="13" h="0" />
   <weapon size="small" x="19" y="0" h="-2" />
   <weapon size="small" x="3" y="0" h="2" />
-<<<<<<< HEAD
-  <utility size="small" prop="systems" exclusive="1" required="1">Unicorp PT-200 Core System</utility>
-=======
   <utility size="small" prop="systems" exclusive="1" required="1">Unicorp PT-80 Core System</utility>
-  <utility size="small" prop="accessory" exclusive="1" />
->>>>>>> 8995de70
   <utility size="small" />
   <structure size="small" prop="engines" exclusive="1" required="1">Unicorp Hawk 300 Engine</structure>
   <structure size="small" prop="hull" exclusive="1" required="1">Unicorp D-4 Light Plating</structure>
