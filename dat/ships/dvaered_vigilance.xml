--- conflicted
+++ resolved
@@ -27,16 +27,9 @@
   <weapon size="large" x="28" y="3" h="-0" />
   <weapon size="medium" x="10" y="-3" h="2" />
   <weapon size="medium" x="10" y="3" h="2" />
-<<<<<<< HEAD
-  <weapon size="medium" x="-22" y="-8" h="-0" />
-  <weapon size="medium" x="-22" y="8" h="-0" />
-  <utility size="medium" prop="systems" exclusive="1" required="1">Unicorp PT-600 Core System</utility>
-=======
   <weapon size="medium" prop="fighter_bay" x="-22" y="-8" h="-0" />
   <weapon size="medium" prop="fighter_bay" x="-22" y="8" h="-0" />
   <utility size="medium" prop="systems" exclusive="1" required="1">Unicorp PT-400 Core System</utility>
-  <utility size="medium" prop="accessory" exclusive="1" />
->>>>>>> 8995de70
   <utility size="large" />
   <utility size="large" />
   <utility size="medium" />
