--- conflicted
+++ resolved
@@ -26,16 +26,9 @@
   <cargo>180</cargo>
  </characteristics>
  <slots>
-<<<<<<< HEAD
-  <weapon size="medium" x="-15" y="0" h="4" />
-  <weapon size="medium" x="15" y="0" h="4" />
-  <utility size="medium" prop="systems" exclusive="1" required="1">Unicorp PT-500 Core System</utility>
-=======
   <weapon size="medium" prop="fighter_bay" x="-15" y="0" h="4" />
   <weapon size="medium" prop="fighter_bay" x="15" y="0" h="4" />
   <utility size="medium" prop="systems" exclusive="1" required="1">Unicorp PT-280 Core System</utility>
-  <utility size="medium" prop="accessory" exclusive="1" />
->>>>>>> 8995de70
   <utility size="medium" />
   <utility size="medium" />
   <utility size="medium" />
