<?xml version='1.0' encoding='UTF-8'?>
<ship name="Sirius Divinity">
 <base_type>Divinity</base_type>
 <GFX sx="12" sy="12">divinity</GFX>
 <rarity>2</rarity>
 <GUI>brushed</GUI>
 <sound>engine</sound>
 <class>Carrier</class>
 <price>7200000</price>
 <time_mod>2</time_mod>
 <trail_generator x="-52" y="5" h="0" >sirius</trail_generator>
 <trail_generator x="-52" y="-5" h="0" >sirius</trail_generator>
 <fabricator>Sirius Systems</fabricator>
 <license>Heavy Combat Vessel License</license>
 <description>Whilst the Dogma is said to form the core of any Sirian fleet, few combat pilots would dismiss the significance of the Divinity. Though not exceptionally formidable in direct combat, the Divinity's ability to field a multitude of fighters gives it unparalleled flexibility in combat, serving as a key logistical vessel in any sizable fleet.</description>
 <health>
  <armour>1400</armour>
  <armour_regen>0</armour_regen>
 </health>
 <characteristics>
  <crew>36</crew>
  <mass>1900</mass>
  <fuel_consumption>400</fuel_consumption>
  <cargo>110</cargo>
 </characteristics>
 <slots>
  <weapon size="large" prop="fighter_bay" exclusive="1" x="40" y="0" h="0" />
  <weapon size="large" prop="fighter_bay" exclusive="1" x="20" y="0" h="0" />
  <weapon size="large" x="20" y="0" h="0" />
  <weapon size="large" prop="fighter_bay" exclusive="1" x="0" y="0" h="0" />
  <weapon size="large" x="-20" y="0" h="0" />
<<<<<<< HEAD
  <weapon size="large" x="-40" y="0" h="0" />
  <utility size="large" prop="systems" exclusive="1" required="1">Unicorp PT-1000 Core System</utility>
=======
  <weapon size="large" prop="fighter_bay" exclusive="1" x="-20" y="0" h="0" />
  <weapon size="large" prop="fighter_bay" exclusive="1" x="-40" y="0" h="0" />
  <utility size="large" prop="systems" exclusive="1" required="1">Unicorp PT-3400 Core System</utility>
  <utility size="large" prop="accessory" exclusive="1" />
>>>>>>> 8995de70
  <utility size="large" />
  <utility size="large" />
  <utility size="large" />
  <utility size="large" />
  <structure size="large" prop="engines" exclusive="1" required="1">Unicorp Eagle 6500 Engine</structure>
  <structure size="large" prop="hull" exclusive="1" required="1">Unicorp D-72 Heavy Plating</structure>
  <structure size="large" />
  <structure size="large" />
  <structure size="large" />
  <structure size="large" />
  <structure size="large" />
 </slots>
 <stats>
  <thrust_mod>10</thrust_mod>
  <armour_regen_mod>-10</armour_regen_mod>
  <stress_dissipation>20</stress_dissipation>
 </stats>
</ship><|MERGE_RESOLUTION|>--- conflicted
+++ resolved
@@ -29,15 +29,9 @@
   <weapon size="large" x="20" y="0" h="0" />
   <weapon size="large" prop="fighter_bay" exclusive="1" x="0" y="0" h="0" />
   <weapon size="large" x="-20" y="0" h="0" />
-<<<<<<< HEAD
-  <weapon size="large" x="-40" y="0" h="0" />
-  <utility size="large" prop="systems" exclusive="1" required="1">Unicorp PT-1000 Core System</utility>
-=======
   <weapon size="large" prop="fighter_bay" exclusive="1" x="-20" y="0" h="0" />
   <weapon size="large" prop="fighter_bay" exclusive="1" x="-40" y="0" h="0" />
   <utility size="large" prop="systems" exclusive="1" required="1">Unicorp PT-3400 Core System</utility>
-  <utility size="large" prop="accessory" exclusive="1" />
->>>>>>> 8995de70
   <utility size="large" />
   <utility size="large" />
   <utility size="large" />
