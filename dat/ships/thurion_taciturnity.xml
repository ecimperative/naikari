<?xml version='1.0' encoding='UTF-8'?>
<ship name="Thurion Taciturnity">
 <base_type>Taciturnity</base_type>
 <GFX sx="10" sy="10">taciturnity</GFX>
 <rarity>3</rarity>
 <GUI>brushed</GUI>
 <sound>engine</sound>
 <trail_generator x="-20" y="0" h="0" />
 <class>Armored Transport</class>
 <price>1600000</price>
 <time_mod>1.5</time_mod>
 <fabricator>Thurion shipyards</fabricator>
 <license>Large Civilian Vessel License</license>
 <description>The Thurion Taciturnity is an armored and stealthy transport capable both of surviving the harsh nebula and defending itself from attack.</description>
 <health>
  <armour>500</armour>
  <armour_regen>0</armour_regen>
 </health>
 <characteristics>
  <crew>6</crew>
  <mass>400</mass>
  <fuel>600</fuel>
  <fuel_consumption>200</fuel_consumption>
  <cargo>100</cargo>
 </characteristics>
 <slots>
<<<<<<< HEAD
  <weapon size="medium" x="-6" y="-20" h="-4" />
  <weapon size="medium" x="-6" y="20" h="-4" />
  <weapon size="small" x="6" y="0" h="5" />
  <utility size="medium" prop="systems" exclusive="1" required="1">Unicorp PT-600 Core System</utility>
=======
  <weapon size="large" x="-6" y="-20" h="-4" />
  <weapon size="large" x="-6" y="20" h="-4" />
  <weapon size="medium" prop="fighter_bay" x="6" y="0" h="5" />
  <utility size="medium" prop="systems" exclusive="1" required="1">Unicorp PT-400 Core System</utility>
  <utility size="medium" prop="accessory" exclusive="1" />
>>>>>>> 8995de70
  <utility size="medium" />
  <utility size="medium" />
  <utility size="medium" />
  <utility size="medium" />
  <structure size="medium" prop="engines" exclusive="1" required="1">Unicorp Falcon 1200 Engine</structure>
  <structure size="medium" prop="hull" exclusive="1" required="1">Unicorp D-24 Medium Plating</structure>
  <structure size="medium" />
  <structure size="medium" />
  <structure size="medium" />
  <structure size="medium" />
 </slots>
 <stats>
  <cargo_mod>20</cargo_mod>
  <cargo_inertia>-30</cargo_inertia>
  <ew_hide>30</ew_hide>
  <nebu_absorb_shield>80</nebu_absorb_shield>
  <nebu_absorb_armour>97</nebu_absorb_armour>
 </stats>
</ship><|MERGE_RESOLUTION|>--- conflicted
+++ resolved
@@ -24,18 +24,10 @@
   <cargo>100</cargo>
  </characteristics>
  <slots>
-<<<<<<< HEAD
-  <weapon size="medium" x="-6" y="-20" h="-4" />
-  <weapon size="medium" x="-6" y="20" h="-4" />
-  <weapon size="small" x="6" y="0" h="5" />
-  <utility size="medium" prop="systems" exclusive="1" required="1">Unicorp PT-600 Core System</utility>
-=======
   <weapon size="large" x="-6" y="-20" h="-4" />
   <weapon size="large" x="-6" y="20" h="-4" />
   <weapon size="medium" prop="fighter_bay" x="6" y="0" h="5" />
   <utility size="medium" prop="systems" exclusive="1" required="1">Unicorp PT-400 Core System</utility>
-  <utility size="medium" prop="accessory" exclusive="1" />
->>>>>>> 8995de70
   <utility size="medium" />
   <utility size="medium" />
   <utility size="medium" />
