<?xml version='1.0' encoding='UTF-8'?>
<ship name="Thurion Virtuosity">
 <base_type>Virtuosity</base_type>
 <GFX>virtuosity</GFX>
 <rarity>3</rarity>
 <GUI>brushed</GUI>
 <sound>engine</sound>
 <class>Corvette</class>
 <price>1100000</price>
 <time_mod>1.25</time_mod>
 <trail_generator x="-15" y="5" h="0" />
 <trail_generator x="-15" y="-5" h="0" />
 <fabricator>Thurion shipyards</fabricator>
 <license>Medium Combat Vessel License</license>
 <description>The Thurion Virtuosity is a medium-size ship used by the Thurion for frontal assaults. While weapon space is less than stellar, the vessel's superior electronics and resistance to the harsh nebula more than make up for it.</description>
 <health>
  <armour>300</armour>
  <armour_regen>0</armour_regen>
 </health>
 <characteristics>
  <crew>9</crew>
  <mass>130</mass>
  <fuel>600</fuel>
  <fuel_consumption>200</fuel_consumption>
  <cargo>25</cargo>
 </characteristics>
 <slots>
  <weapon size="medium" x="16" y="0" h="-2" />
  <weapon size="medium" x="-5" y="11" h="0" />
  <weapon size="medium" x="-5" y="-11" h="0" />
  <weapon size="small" x="24" y="0" h="-2" />
<<<<<<< HEAD
  <weapon size="small" x="-5" y="11" h="0" />
  <weapon size="small" x="-5" y="-11" h="0" />
  <utility size="medium" prop="systems" exclusive="1" required="1">Unicorp PT-500 Core System</utility>
=======
  <utility size="medium" prop="systems" exclusive="1" required="1">Unicorp PT-280 Core System</utility>
  <utility size="medium" prop="accessory" exclusive="1" />
>>>>>>> 8995de70
  <utility size="medium" />
  <utility size="medium" />
  <utility size="small" />
  <utility size="small" />
  <structure size="medium" prop="engines" exclusive="1" required="1">Nexus Arrow 700 Engine</structure>
  <structure size="medium" prop="hull" exclusive="1" required="1">Unicorp D-12 Medium Plating</structure>
  <structure size="medium" />
  <structure size="medium" />
  <structure size="medium" />
 </slots>
 <stats>
  <ew_hide>30</ew_hide>
  <nebu_absorb_shield>80</nebu_absorb_shield>
  <nebu_absorb_armour>97</nebu_absorb_armour>
 </stats>
</ship><|MERGE_RESOLUTION|>--- conflicted
+++ resolved
@@ -29,14 +29,7 @@
   <weapon size="medium" x="-5" y="11" h="0" />
   <weapon size="medium" x="-5" y="-11" h="0" />
   <weapon size="small" x="24" y="0" h="-2" />
-<<<<<<< HEAD
-  <weapon size="small" x="-5" y="11" h="0" />
-  <weapon size="small" x="-5" y="-11" h="0" />
-  <utility size="medium" prop="systems" exclusive="1" required="1">Unicorp PT-500 Core System</utility>
-=======
   <utility size="medium" prop="systems" exclusive="1" required="1">Unicorp PT-280 Core System</utility>
-  <utility size="medium" prop="accessory" exclusive="1" />
->>>>>>> 8995de70
   <utility size="medium" />
   <utility size="medium" />
   <utility size="small" />
