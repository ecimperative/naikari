--- conflicted
+++ resolved
@@ -28,22 +28,13 @@
   <weapon size="medium" x="-9" y="10" h="2" />
   <weapon size="medium" x="-9" y="-3" h="2" />
   <weapon size="medium" x="-9" y="3" h="2" />
-<<<<<<< HEAD
-  <utility size="medium" prop="systems">Unicorp PT-280 Core System</utility>
-=======
-  <utility size="medium" prop="systems" exclusive="1" required="1">Unicorp PT-500 Core System</utility>
->>>>>>> 812c3738
+  <utility size="medium" prop="systems" exclusive="1" required="1">Unicorp PT-280 Core System</utility>
   <utility size="medium" prop="accessory" exclusive="1" />
   <utility size="medium" />
   <utility size="medium" />
   <utility size="small" />
-<<<<<<< HEAD
-  <structure size="medium" prop="engines">Unicorp Falcon 700 Engine</structure>
-  <structure size="medium" prop="hull">Unicorp D-12 Medium Plating</structure>
-=======
-  <structure size="medium" prop="engines" exclusive="1" required="1">Unicorp Falcon 550 Engine</structure>
-  <structure size="medium" prop="hull" exclusive="1" required="1">Unicorp D-8 Medium Plating</structure>
->>>>>>> 812c3738
+  <structure size="medium" prop="engines" exclusive="1" required="1">Unicorp Falcon 700 Engine</structure>
+  <structure size="medium" prop="hull" exclusive="1" required="1">Unicorp D-12 Medium Plating</structure>
   <structure size="medium" />
   <structure size="medium" />
  </slots>
