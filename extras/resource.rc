#include <winresrc.h>

101 ICON DISCARDABLE "../extras/logos/logo.ico"

VS_VERSION_INFO VERSIONINFO
FILEFLAGSMASK 0x17L
#ifdef DEBUG
	FILEFLAGS 0x3L
#else
	FILEFLAGS 0x2L
#endif
FILEVERSION 0,8,0,0
FILEOS 0x4L
FILETYPE 0x1L
FILESUBTYPE 0x0L
BEGIN
	BLOCK "StringFileInfo"
	BEGIN
		BLOCK "040004b0"
		BEGIN
<<<<<<< HEAD
			VALUE "Comments", "https://naikari.github.io"
			VALUE "CompanyName", "Naikari Team"
			VALUE "FileDescription", "Naikari: Imperial Storm"
			VALUE "InternalName", "naikari"
			VALUE "LegalCopyright", "Copyright (C) 2006-2020"
			VALUE "OriginalFilename", "naikari.exe"
			VALUE "ProductName", "Naikari: Imperial Storm"
			VALUE "ProductVersion", "0.7.0"
=======
			VALUE "Comments", "https://naev.org/"
			VALUE "CompanyName", "Naev Team"
			VALUE "FileDescription", "Naev: Sea of Darkness"
			VALUE "InternalName", "naev"
			VALUE "LegalCopyright", "Copyright (C) 2006-2020"
			VALUE "OriginalFilename", "naev.exe"
			VALUE "ProductName", "Naev: Sea of Darkness"
			VALUE "ProductVersion", "0.8.0"
>>>>>>> 50c295ad
		END
	END
	BLOCK "VarFileInfo"
	BEGIN
		VALUE "Translation", 0x400, 1200
	END
END<|MERGE_RESOLUTION|>--- conflicted
+++ resolved
@@ -18,7 +18,6 @@
 	BEGIN
 		BLOCK "040004b0"
 		BEGIN
-<<<<<<< HEAD
 			VALUE "Comments", "https://naikari.github.io"
 			VALUE "CompanyName", "Naikari Team"
 			VALUE "FileDescription", "Naikari: Imperial Storm"
@@ -26,17 +25,7 @@
 			VALUE "LegalCopyright", "Copyright (C) 2006-2020"
 			VALUE "OriginalFilename", "naikari.exe"
 			VALUE "ProductName", "Naikari: Imperial Storm"
-			VALUE "ProductVersion", "0.7.0"
-=======
-			VALUE "Comments", "https://naev.org/"
-			VALUE "CompanyName", "Naev Team"
-			VALUE "FileDescription", "Naev: Sea of Darkness"
-			VALUE "InternalName", "naev"
-			VALUE "LegalCopyright", "Copyright (C) 2006-2020"
-			VALUE "OriginalFilename", "naev.exe"
-			VALUE "ProductName", "Naev: Sea of Darkness"
 			VALUE "ProductVersion", "0.8.0"
->>>>>>> 50c295ad
 		END
 	END
 	BLOCK "VarFileInfo"
