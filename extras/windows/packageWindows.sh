--- conflicted
+++ resolved
@@ -1,20 +1,9 @@
 #!/bin/bash
-<<<<<<< HEAD
-# WINDOWS PACKAGING SCRIPT FOR NAEV
-# Requires mingw-w64-x86_64-nsis to be installed, and the submodule in extras/windows/mingw-bundledlls to be available
-#
-# This script should be run after compiling Naikari
-# It detects the current environment, and builds the appropriate NSIS installer
-# into the root naikari directory.
-#
-# Pass in [-d] [-n] (set this for nightly builds) -s <SOURCEROOT> (Sets location of source) -b <BUILDROOT> (Sets location of build directory) -o <BUILDOUTPUT> (Dist output directory)
-=======
 
 # WINDOWS INSTALL SCRIPT FOR NAEV
 # This script is called by "meson install" if building for Windows.
 # It builds the appropriate NSIS installer into the root naev directory.
 # Requires mingw-w64-x86_64-nsis to be installed.
->>>>>>> c9a3c466
 
 set -e
 
@@ -52,65 +41,24 @@
 SUFFIX="$VERSION-win64"
 
 # Move compiled binary to staging folder.
-<<<<<<< HEAD
-
-echo "creating staging area"
-STAGING="$SOURCEROOT/extras/windows/installer/bin"
-mkdir -p "$STAGING"
-
-# Move data to staging folder
-echo "moving data to staging area"
-cp -r "$SOURCEROOT/dat" "$STAGING"
-"$SOURCEROOT"/utils/package-po.sh -b "$BUILDPATH" -o "$STAGING"
-
-echo "copying naikari logo to staging area"
-cp "$SOURCEROOT/extras/logos/logo.ico" "$SOURCEROOT/extras/windows/installer"
-
-echo "copying naikari binary to staging area"
-cp "$BUILDPATH/naikari.exe" "$STAGING/naikari-$SUFFIX.exe"
+echo "copying naev binary to staging area"
+mv "$STAGING/naikari.exe" "$STAGING/naikari-$SUFFIX.exe"
 
 # Collect DLLs
 echo "Collecting DLLs in staging area"
-python3 "$SOURCEROOT/extras/windows/mingw-bundledlls/mingw-bundledlls" --copy "$STAGING/naikari-$SUFFIX.exe"
-=======
-echo "copying naev binary to staging area"
-mv "$STAGING/naev.exe" "$STAGING/naev-$SUFFIX.exe"
-
-# Collect DLLs
-echo "Collecting DLLs in staging area"
-"$MESON_SOURCE_ROOT/extras/windows/mingw-bundledlls/mingw-bundledlls" --copy "$STAGING/naev-$SUFFIX.exe"
->>>>>>> c9a3c466
+"$MESON_SOURCE_ROOT/extras/windows/mingw-bundledlls/mingw-bundledlls" --copy "$STAGING/naikari-$SUFFIX.exe"
 
 # Create distribution folder
 echo "creating distribution folder if it doesn't exist"
 mkdir -p "${MESON_BUILD_ROOT}/dist"
 
 # Build installer
-<<<<<<< HEAD
-
-makensis -DSUFFIX=$SUFFIX "$SOURCEROOT/extras/windows/installer/naikari.nsi"
+makensis -DSUFFIX=$SUFFIX "$MESON_SOURCE_ROOT/extras/windows/installer/naikari.nsi"
 
 # Move installer to distribution directory
-mv "$SOURCEROOT/extras/windows/installer/naikari-$SUFFIX.exe" "$BUILDOUTPUT/out"
+mv "$MESON_SOURCE_ROOT/extras/windows/installer/naikari-$SUFFIX.exe" "${MESON_BUILD_ROOT}/dist"
 
 echo "Successfully built Windows Installer for $SUFFIX"
 
-=======
-makensis -DSUFFIX=$SUFFIX "$MESON_SOURCE_ROOT/extras/windows/installer/naev.nsi"
-
-# Move installer to distribution directory
-mv "$MESON_SOURCE_ROOT/extras/windows/installer/naev-$SUFFIX.exe" "${MESON_BUILD_ROOT}/dist"
-
-echo "Successfully built Windows Installer for $SUFFIX"
-
-# Package steam windows tarball
-pushd "$STAGING"
-tar -cJvf ../steam-win64.tar.xz *.dll *.exe
-popd
-mv "$STAGING"/../*.xz "${MESON_BUILD_ROOT}/dist"
-
-echo "Successfully packaged Steam Tarball"
-
->>>>>>> c9a3c466
 echo "Cleaning up staging area"
 rm -rf "$STAGING"