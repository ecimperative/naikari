--- conflicted
+++ resolved
@@ -46,15 +46,6 @@
 buildExec = get_option('executable')
 if buildExec.disabled() == false
 
-<<<<<<< HEAD
-   ndata_path = get_option('ndata_path')
-   if ndata_path == ''
-      ndata_path = get_option('datadir') / 'naikari'
-   endif
-   summary('NData Path', ndata_path, section: 'Features')
-
-=======
->>>>>>> 7b996084
    debug    = get_option('debug')
    paranoid = get_option('paranoid')
    config_data.set_quoted('PACKAGE', meson.project_name())
@@ -257,13 +248,8 @@
       install_dir: ndata_path,
    )
 
-<<<<<<< HEAD
-   if host_machine.system() not in ['windows', 'cygwin', 'emscripten', 'android', 'darwin']        
+   if host_machine.system() not in ['windows', 'cygwin', 'emscripten', 'android', 'darwin']
          metainfo_file = 'org.naikari.naikari.metainfo.xml'
-=======
-   if host_machine.system() not in ['windows', 'cygwin', 'emscripten', 'android', 'darwin']
-         metainfo_file = 'org.naev.naev.metainfo.xml'
->>>>>>> 7b996084
 
          if (ascli_exe.found())
          # Create desktop-entry file from metainfo
@@ -283,13 +269,8 @@
       install_data(['extras/logos/logo16.png', 'extras/logos/logo32.png', 'extras/logos/logo64.png', 'extras/logos/logo128.png', 'extras/logos/naikari.png'],
              rename : ['16x16/apps/naikari.png', '32x32/apps/naikari.png', '64x64/apps/naikari.png', '128x128/apps/naikari.png', '256x256/apps/naikari.png'],
              install_dir: get_option('datadir') / 'icons/hicolor')
-<<<<<<< HEAD
       install_man('naikari.6')
-      
-=======
-      install_man('naev.6')
-
->>>>>>> 7b996084
+
    endif
 
    subdir('test')
