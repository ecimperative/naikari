--- conflicted
+++ resolved
@@ -122,16 +122,10 @@
    /* Is boarded. */
    board_boarded = 1;
 
-<<<<<<< HEAD
    /* Mark pilot as boarded only if it isn't being active boarded. */
    if (!pilot_isFlag(p,PILOT_BOARDABLE))
       pilot_setFlag(p,PILOT_BOARDED);
-   player_message(_("\aoBoarding ship \a%c%s\a0."), c, p->name);
-=======
-   /* pilot will be boarded */
-   pilot_setFlag(p,PILOT_BOARDED);
    player_message(_("#oBoarding ship #%c%s#0."), c, p->name);
->>>>>>> 7200b400
 
    /* Don't unboard. */
    board_stopboard = 0;
