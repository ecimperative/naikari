--- conflicted
+++ resolved
@@ -103,19 +103,11 @@
 /* toolkit */
 const glColour cHilight       =  { .r = 0.1, .g = 0.9, .b = 0.1, .a = 0.6 }; /**< Hilight colour */
 /* objects */
-<<<<<<< HEAD
-const glColour cInert         =  cQPaleGrey; /**< Inert object colour */
-const glColour cNeutral       =  cQSand; /**< Neutral object colour */
-const glColour cFriend        =  cQTeal; /**< Friend object colour */
-const glColour cHostile       =  cQPurple; /**< Hostile object colour */
-const glColour cRestricted    =  cQOlive; /**< Restricted object colour. */
-=======
 const glColour cInert         =  { .r=221./255., .g=221./255., .b=221./255., .a=1. }; /**< Inert object colour */
 const glColour cNeutral       =  { .r=221./255., .g=204./255., .b=119./255., .a=1. }; /**< Neutral object colour */
 const glColour cFriend        =  {  .r=68./255., .g=170./255., .b=153./255., .a=1. }; /**< Friend object colour */
 const glColour cHostile       =  { .r=170./255.,  .g=68./255., .b=153./255., .a=1. }; /**< Hostile object colour */
 const glColour cRestricted    =  { .r=153./255., .g=153./255.,  .b=51./255., .a=1. }; /**< Restricted object colour. */
->>>>>>> 33128e0f
 const glColour cDRestricted   =  { .r = 0.7, .g = 0.3, .b = 0.0, .a = 1.  }; /**< Restricted object colour. Darkened for use on white. */
 /* radar */
 const glColour cRadar_player  =  { .r = 0.4, .g = 0.8, .b = 0.4, .a = 1.  }; /**< Player colour on radar. */
