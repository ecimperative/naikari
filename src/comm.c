/*
 * See Licensing and Copyright notice in naev.h
 */


/**
 * @file comm.c
 *
 * @brief For communicating with planets/pilots.
 */


#include "comm.h"

#include "naev.h"

#include "ai.h"
#include "commodity.h"
#include "dialogue.h"
#include "escort.h"
#include "hook.h"
#include "log.h"
#include "nlua.h"
#include "opengl.h"
#include "pilot.h"
#include "player.h"
#include "rng.h"
#include "toolkit.h"

#define BUTTON_WIDTH    80 /**< Button width. */
#define BUTTON_HEIGHT   30 /**< Button height. */

#define GRAPHIC_WIDTH  256 /**< Width of graphic. */
#define GRAPHIC_HEIGHT 256 /**< Height of graphic. */


static Pilot *comm_pilot       = NULL; /**< Pilot currently talking to. */
static Planet *comm_planet     = NULL; /**< Planet currently talking to. */
static glTexture *comm_graphic = NULL; /**< Pilot's graphic. */
static int comm_commClose      = 0; /**< Close comm when done. */


/* We need direct pilot access. */
extern Pilot** pilot_stack;
extern int pilot_nstack;


/*
 * Prototypes.
 */
/* Static. */
static unsigned int comm_open( glTexture *gfx, int faction,
      int override, int bribed, char *name );
static unsigned int comm_openPilotWindow (void);
static void comm_addPilotSpecialButtons( unsigned int wid );
static void comm_close( unsigned int wid, char *unused );
static void comm_bribePilot( unsigned int wid, char *unused );
static void comm_bribePlanet( unsigned int wid, char *unused );
static void comm_requestFuel( unsigned int wid, char *unused );
static int comm_getNumber( double *val, char* str );
static const char* comm_getString( char *str );


/**
 * @brief Checks to see if comm is open.
 *
 *    @return 1 if comm is open.
 */
int comm_isOpen (void)
{
   return window_exists( "wdwComm" );
}


/**
 * @brief Queues a close command when possible.
 */
void comm_queueClose (void)
{
   comm_commClose = 1;
}


/**
 * @brief Opens the communication dialogue with a pilot.
 *
 *    @param pilot Pilot to communicate with.
 *    @return 0 on success.
 */
int comm_openPilot( unsigned int pilot )
{
   const char *msg;
   char c;
   unsigned int wid;
   Pilot *p;
   HookParam hparam[2];

   /* Get the pilot. */
   p           = pilot_get( pilot );
   comm_pilot  = p;
   c = pilot_getFactionColourChar( p );

   /* Make sure pilot exists. */
   if (comm_pilot == NULL)
      return -1;

   /* Make sure pilot in range. */
   if (!pilot_isFlag(p, PILOT_HAILING) &&
         pilot_inRangePilot( player.p, comm_pilot, NULL ) <= 0) {
      player_message(_("\arTarget is out of communications range"));
      comm_pilot = NULL;
      return -1;
   }

   /* Destroy the window if it's already present. */
   wid = window_get( "wdwComm" );
   if (wid > 0) {
      window_destroy( wid );
      return 0;
   }

   /* Must not be jumping. */
   if (pilot_isFlag(comm_pilot, PILOT_HYPERSPACE)) {
      player_message(_("\a%c%s\ar is jumping and can't respond"), c, comm_pilot->name);
      return 0;
   }

   /* Must not be disabled. */
   if (pilot_isFlag(comm_pilot, PILOT_DISABLED)) {
      player_message(_("\a%c%s\ar does not respond"), c, comm_pilot->name);
      return 0;
   }

   /* Check for player faction (escorts). */
   if (comm_pilot->faction == FACTION_PLAYER) {
      escort_playerCommand( comm_pilot );
      return 0;
   }

   /* Check to see if pilot wants to communicate. */
   msg = comm_getString( "comm_no" );
   if (msg != NULL) {
      player_message( msg );
      return 0;
   }

   /* Set up for the comm_get* functions. */
   ai_setPilot( comm_pilot );

   /* Have pilot stop hailing. */
   pilot_rmFlag( comm_pilot, PILOT_HAILING );

   /* Don't close automatically. */
   comm_commClose = 0;

   /* Run generic hail hooks. */
   hparam[0].type       = HOOK_PARAM_PILOT;
   hparam[0].u.lp       = p->id;
   hparam[1].type       = HOOK_PARAM_SENTINEL;
   hooks_runParam( "hail", hparam );
   pilot_runHook( comm_pilot, PILOT_HOOK_HAIL );

   /* Close window if necessary. */
   if (comm_commClose) {
      comm_pilot  = NULL;
      comm_planet = NULL;
      comm_commClose = 0;
      return 0;
   }

   /* Create the pilot window. */
   comm_openPilotWindow();

   return 0;
}


/**
 * @brief Creates the pilot window.
 */
static unsigned int comm_openPilotWindow (void)
{
   unsigned int wid;

   /* Create the generic comm window. */
   wid = comm_open( ship_loadCommGFX( comm_pilot->ship ),
         comm_pilot->faction,
         pilot_isHostile(comm_pilot) ? -1 : pilot_isFriendly(comm_pilot) ? 1 : 0,
         pilot_isFlag(comm_pilot, PILOT_BRIBED),
         comm_pilot->name );

   /* Add special buttons. */
   comm_addPilotSpecialButtons( wid );

   return wid;
}


/**
 * @brief Adds the pilot special buttons to a window.
 *
 *    @param wid Window to add pilot special buttons to.
 */
static void comm_addPilotSpecialButtons( unsigned int wid )
{
   window_addButton( wid, -20, 20 + BUTTON_HEIGHT + 20,
         BUTTON_WIDTH, BUTTON_HEIGHT, "btnGreet", _("Greet"), NULL );
   if ( pilot_isHostile(comm_pilot) )
      window_addButton( wid, -20, 20 + 2*BUTTON_HEIGHT + 40,
            BUTTON_WIDTH, BUTTON_HEIGHT, "btnBribe", _("Bribe"), comm_bribePilot );
   else
      window_addButton( wid, -20, 20 + 2*BUTTON_HEIGHT + 40,
            BUTTON_WIDTH, BUTTON_HEIGHT, "btnRequest",
            _("Refuel"), comm_requestFuel );
}


/**
 * @brief Opens a communication dialogue with a planet.
 *
 *    @param planet Planet to communicate with.
 *    @return 0 on success.
 */
int comm_openPlanet( Planet *planet )
{
   unsigned int wid;

   /* Destroy the window if it's already present. */
   wid = window_get( "wdwComm" );
   if (wid > 0) {
      window_destroy( wid );
      return 0;
   }

   /* Must not be disabled. */
   if (!planet_hasService(planet, PLANET_SERVICE_INHABITED)) {
      player_message(_("%s does not respond."), planet->name);
      return 0;
   }

   /* Make sure planet in range. */
   /* Function uses planet index in local system, so I moved this to player.c.
   if ( pilot_inRangePlanet( player.p, planet->id ) <= 0 ) {
      player_message("\arTarget is out of communications range.");
      comm_planet = NULL;
      return 0;
   }
   */

   comm_planet = planet;

   /* Create the generic comm window. */
   wid = comm_open( gl_dupTexture( comm_planet->gfx_space ),
         comm_planet->faction, 0, 0, comm_planet->name );

   /* Add special buttons. */
   if (!planet->can_land && !planet->bribed && (planet->bribe_msg != NULL))
      window_addButton( wid, -20, 20 + BUTTON_HEIGHT + 20,
            BUTTON_WIDTH, BUTTON_HEIGHT, "btnBribe", _("Bribe"), comm_bribePlanet );

   return 0;
}


/**
 * @brief Sets up the comm window.
 *
 *    @param gfx Graphic to use for the comm window (is freed).
 *    @param faction Faction of what you're communicating with.
 *    @param override If positive sets to ally, if negative sets to hostile.
 *    @param bribed Whether or not the target is bribed.
 *    @param name Name of object talking to.
 *    @return The comm window id.
 */
static unsigned int comm_open( glTexture *gfx, int faction,
      int override, int bribed, char *name )
{
   int namex, standx, logox, y;
   int namew, standw, logow, width;
   glTexture *logo;
   const char *stand;
   unsigned int wid;
   const glColour *c;
   glFont *font;
   int gw, gh;
   double aspect;

   /* Clean up. */
   if (comm_graphic != NULL) {
      /* First clean up if needed. */
      gl_freeTexture(comm_graphic);
      comm_graphic = NULL;
   }

   /* Get faction details. */
   comm_graphic = gfx;
   logo = NULL;
   if ( faction_isKnown(faction) )
      logo = faction_logoSmall(faction);

   /* Get standing colour / text. */
   stand = faction_getStandingBroad( faction, bribed, override );
   if (bribed)
      c = &cNeutral;
   else if (override < 0)
      c = &cHostile;
   else if (override > 0)
      c = &cFriend;
   else
      c = faction_getColour( faction );

   namew  = gl_printWidthRaw( NULL, name );
   standw = gl_printWidthRaw( NULL, stand );
   width  = MAX(namew, standw);

   logow = logo == NULL ? 0 : logo->w;

   if (width + logow > GRAPHIC_WIDTH) {
      font = &gl_smallFont;
      namew  = MIN(gl_printWidthRaw( font, name ), GRAPHIC_WIDTH - logow);
      standw = MIN(gl_printWidthRaw( font, stand ), GRAPHIC_WIDTH - logow);
      width  = MAX(namew, standw);
   }
   else
      font = &gl_defFont;

   namex  = GRAPHIC_WIDTH/2 -  namew/2 + logow/2;
   standx = GRAPHIC_WIDTH/2 - standw/2 + logow/2;

   if (logo != NULL) {
      y  = MAX( font->h*2 + 15, logo->h );
      logox = GRAPHIC_WIDTH/2 - logow/2 - width/2 - 2;
   }
   else {
      logox = 0;
      y = font->h*2 + 15;
   }

   /* Create the window. */
   wid = window_create( "wdwComm", _("Communication Channel"), -1, -1,
         20 + GRAPHIC_WIDTH + 20 + BUTTON_WIDTH + 20,
         30 + GRAPHIC_HEIGHT + y + 5 + 20 );
   window_setCancel( wid, comm_close );

   /* Create the image. */
   window_addRect( wid, 19, -30, GRAPHIC_WIDTH+1, GRAPHIC_HEIGHT + y + 5,
         "rctGFX", &cGrey10, 1 );

   if (comm_graphic != NULL) {
      aspect = comm_graphic->w / comm_graphic->h;
      gw = MIN( GRAPHIC_WIDTH,  comm_graphic->w );
      gh = MIN( GRAPHIC_HEIGHT, comm_graphic->h );

      if (comm_graphic->w > GRAPHIC_WIDTH || comm_graphic->h > GRAPHIC_HEIGHT) {
         gh = MIN( GRAPHIC_HEIGHT, GRAPHIC_HEIGHT / aspect );
         gw = MIN( GRAPHIC_WIDTH, GRAPHIC_WIDTH * aspect );
      }

      window_addImage( wid, 20 + (GRAPHIC_WIDTH-gw)/2,
            -30 - (GRAPHIC_HEIGHT-gh)/2,
            gw, gh, "imgGFX", comm_graphic, 0 );
   }

   /* Faction logo. */
   if (logo != NULL) {
      window_addImage( wid, 19 + logox, -30 - GRAPHIC_HEIGHT - 4,
            0, 0, "imgFaction", logo, 0 );
      y -= (logo->h - (gl_defFont.h*2 + 15)) / 2;
   }

   /* Name. */
   window_addText( wid, 19 + namex, -30 - GRAPHIC_HEIGHT - y + font->h*2 + 10,
         GRAPHIC_WIDTH - namex - logow, 20, 0, "txtName", font, &cWhite, name );

   /* Standing. */
   window_addText( wid, 19 + standx, -30 - GRAPHIC_HEIGHT - y + font->h + 5,
         GRAPHIC_WIDTH - standx - logow, 20, 0, "txtStanding", font, c, stand );

   /* Buttons. */
   window_addButton( wid, -20, 20, BUTTON_WIDTH, BUTTON_HEIGHT,
         "btnClose", _("Close"), comm_close );

   return wid;
}


/**
 * @brief Closes the comm window.
 *
 *    @param wid ID of window calling the function.
 *    @param unused Unused.
 */
static void comm_close( unsigned int wid, char *unused )
{
   /* Clean up a bit after ourselves. */
   if (comm_graphic != NULL) {
      gl_freeTexture(comm_graphic);
      comm_graphic = NULL;
   }
   comm_pilot  = NULL;
   comm_planet = NULL;
   /* Close the window. */
   window_close( wid, unused );
}


/**
 * @brief Tries to bribe the pilot.
 *
 *    @param wid ID of window calling the function.
 *    @param unused Unused.
 */
static void comm_bribePilot( unsigned int wid, char *unused )
{
   (void) unused;
   int answer;
   double d;
   credits_t price;
   char pricestr[ECON_CRED_STRLEN];
   const char *str;

   /* Unbribable. */
   str = comm_getString( "bribe_no" );
   if (str != NULL) {
      dialogue_msg(_("Bribe Pilot"), "%s", str );
      return;
   }

   /* Get amount pilot wants. */
   if (comm_getNumber( &d, "bribe" )) {
      WARN(_("Pilot '%s' accepts bribes but doesn't give price!"), comm_pilot->name );
      d = 0.;
   }
   price = (credits_t) d;

   /* Check to see if already bribed. */
   if (price == 0) {
      dialogue_msg(_("Bribe Pilot"), _("\"Money won't save your hide now!\""));
      return;
   }

   /* Bribe message. */
   price2str( pricestr, price, player.p->credits, -1 );
   str = comm_getString( "bribe_prompt" );
   if (str == NULL)
<<<<<<< HEAD
      answer = dialogue_YesNo( _("Bribe Pilot"), _("\"I'm gonna need at least %"PRIu64" ¢ to not leave you as a hunk of floating debris.\"\n\nPay %"PRIu64" ¢?"), price, price );
   else
      answer = dialogue_YesNo( _("Bribe Pilot"), _("%s\n\nPay %"PRIu64" ¢?"), str, price );
=======
      answer = dialogue_YesNo( _("Bribe Pilot"), _("\"I'm gonna need at least %s to not leave you as a hunk of floating debris.\"\n\nPay %s?"), pricestr, pricestr );
   else
      answer = dialogue_YesNo( _("Bribe Pilot"), _("%s\n\nPay %s?"), str, pricestr );
>>>>>>> e7a80c6e

   /* Said no. */
   if (answer == 0) {
      dialogue_msg(_("Bribe Pilot"), _("You decide not to pay."));
      return;
   }

   /* Check if has the money. */
   if (!player_hasCredits( price )) {
      dialogue_msg(_("Bribe Pilot"), _("You don't have enough credits for the bribery."));
      return;
   }

   player_modCredits( -price );
   str = comm_getString( "bribe_paid" );
   if (str == NULL)
      dialogue_msg(_("Bribe Pilot"), _("\"Pleasure to do business with you.\""));
   else
      dialogue_msg(_("Bribe Pilot"), "%s", str);

   /* Mark as bribed and don't allow bribing again. */
   pilot_setFlag( comm_pilot, PILOT_BRIBED );
   pilot_rmHostile( comm_pilot );

   /* Stop hyperspace if necessary. */
   pilot_rmFlag( comm_pilot, PILOT_HYP_PREP );
   pilot_rmFlag( comm_pilot, PILOT_HYP_BRAKE );
   pilot_rmFlag( comm_pilot, PILOT_HYP_BEGIN );

   /* Don't allow rebribe. */
   if (comm_pilot->ai != NULL) {
      nlua_getenv(comm_pilot->ai->env, "mem");
      lua_pushnumber(naevL, 0);
      lua_setfield(naevL, -2, "bribe");
      lua_pop(naevL,1);
   }

   /* Reopen window. */
   window_destroy( wid );
   comm_openPilot( comm_pilot->id );
}


/**
 * @brief Tries to bribe the planet
 *
 *    @param wid ID of window calling the function.
 *    @param unused Unused.
 */
static void comm_bribePlanet( unsigned int wid, char *unused )
{
   (void) unused;
   int answer;
   credits_t price;

   /* Get price. */
   price = comm_planet->bribe_price;

   /* No bribing. */
   if (comm_planet->bribe_price <= 0.) {
      dialogue_msg( _("Bribe Starport"), comm_planet->bribe_msg );
      return;
   }

   /* Yes/No input. */
   answer = dialogue_YesNo( _("Bribe Starport"), comm_planet->bribe_msg );

   /* Said no. */
   if (answer == 0) {
      dialogue_msg(_("Bribe Starport"), _("You decide not to pay."));
      return;
   }

   /* Check if has the money. */
   if (!player_hasCredits( price )) {
      dialogue_msg(_("Bribe Starport"), _("You don't have enough credits for the bribery."));
      return;
   }

   /* Pay the money. */
   player_modCredits( -price );
   dialogue_msg(_("Bribe Starport"), _("You have permission to dock."));

   /* Mark as bribed and don't allow bribing again. */
   comm_planet->bribed = 1;

   /* Reopen window. */
   window_destroy( wid );
   comm_openPlanet( comm_planet );
}


/**
 * @brief Tries to request help from the pilot.
 *
 *    @param wid ID of window calling the function.
 *    @param unused Unused.
 */
static void comm_requestFuel( unsigned int wid, char *unused )
{
   (void) wid;
   (void) unused;
   double val;
   const char *msg;
   int ret;
   credits_t price;
   char creditstr[ECON_CRED_STRLEN];

   /* Check to see if ship has a no refuel message. */
   msg = comm_getString( "refuel_no" );
   if (msg != NULL) {
      dialogue_msg( _("Request Fuel"), msg );
      return;
   }

   /* Must need refueling. */
   if (player.p->fuel >= player.p->fuel_max) {
      dialogue_msg( _("Request Fuel"), _("Your fuel deposits are already full.") );
      return;
   }

   /* See if pilot has enough fuel. */
   if (comm_pilot->fuel < 200.) {
      dialogue_msg( _("Request Fuel"),
            _("\"Sorry, I don't have enough fuel to spare at the moment.\"") );
      return;
   }

   /* See if player can get refueled. */
   val = 0.;
   ret = comm_getNumber( &val, "refuel" );
   msg = comm_getString( "refuel_msg" );
   if ((ret != 0) || (msg == NULL) || pilot_isFlag(comm_pilot, PILOT_MANUAL_CONTROL)) {
      dialogue_msg( _("Request Fuel"), _("\"Sorry, I'm busy now.\"") );
      return;
   }
   price = (credits_t) val;

   /* Check to see if is already refueling. */
   if (pilot_isFlag(comm_pilot, PILOT_REFUELING)) {
      dialogue_msg( _("Request Fuel"), _("Pilot is already refueling you.") );
      return;
   }

   /* See if player really wants to pay. */
   if (price > 0) {
<<<<<<< HEAD
      ret = dialogue_YesNo( _("Request Fuel"), _("%s\n\nPay %"PRIu64" ¢?"), msg, price );
=======
      price2str( creditstr, price, player.p->credits, -1 );
      ret = dialogue_YesNo( _("Request Fuel"), _("%s\n\nPay %s?"), msg, creditstr );
>>>>>>> e7a80c6e
      if (ret == 0) {
         dialogue_msg( _("Request Fuel"), _("You decide not to pay.") );
         return;
      }
   }
   else
      dialogue_msg( _("Request Fuel"), "%s", msg );

   /* Check if he has the money. */
   if (!player_hasCredits( price )) {
<<<<<<< HEAD
      dialogue_msg( _("Request Fuel"), _("You need %"PRIu64" ¢ more!"),
            price - player.p->credits);
=======
      credits2str( creditstr, price - player.p->credits, -1 );
      dialogue_msg( _("Request Fuel"), _("You need %s more!"), creditstr );
>>>>>>> e7a80c6e
      return;
   }

   /* Take money. */
   player_modCredits( -price );
   pilot_modCredits( comm_pilot, price );

   /* Start refueling. */
   pilot_rmFlag(  comm_pilot, PILOT_HYP_PREP);
   pilot_rmFlag(  comm_pilot, PILOT_HYP_BRAKE );
   pilot_rmFlag(  comm_pilot, PILOT_HYP_BEGIN);
   pilot_setFlag( comm_pilot, PILOT_REFUELING);
   ai_refuel(     comm_pilot, player.p->id );

   /* Last message. */
   if (price > 0)
      dialogue_msg( _("Request Fuel"), _("\"On my way.\"") );
}


/**
 * @brief Gets the amount the communicating pilot wants as a bribe.
 *
 * Valid targets for now are:
 *    - "bribe": amount pilot wants to be paid.
 *    - "refuel": amount pilot wants to be paid for refueling the player.
 *
 *    @param[out] val Value of the number gotten.
 *    @param str Name of number to get.
 *    @return 0 for success, 1 on error (including not found).
 */
static int comm_getNumber( double *val, char* str )
{
   int ret;

   if (comm_pilot->ai == NULL)
      return 1;

   /* Set up the state. */
   nlua_getenv(comm_pilot->ai->env, "mem");

   /* Get number amount. */
   lua_getfield(naevL, -1, str);
   /* Check to see if it's a number. */
   if (!lua_isnumber(naevL, -1))
      ret = 1;
   else {
      *val = lua_tonumber(naevL, -1);
      ret = 0;
   }
   /* Clean up. */
   lua_pop(naevL, 2);
   return ret;
}


/**
 * @brief Gets a string from the pilot's memory.
 *
 * Valid targets are:
 *    - comm_no: message of communication failure.
 *    - bribe_no: unbribe message
 *    - bribe_prompt: bribe prompt
 *    - bribe_paid: paid message
 *
 *    @param str String to get.
 *    @return String matching str.
 */
static const char* comm_getString( char *str )
{
   const char *ret;

   if (comm_pilot->ai == NULL)
      return NULL;

   /* Get memory table. */
   nlua_getenv(comm_pilot->ai->env, "mem");

   /* Get str message. */
   lua_getfield(naevL, -1, str );
   if (!lua_isstring(naevL, -1))
      ret = NULL;
   else
      ret = lua_tostring(naevL, -1);
   lua_pop(naevL, 2);

   return ret;
}
<|MERGE_RESOLUTION|>--- conflicted
+++ resolved
@@ -443,15 +443,9 @@
    price2str( pricestr, price, player.p->credits, -1 );
    str = comm_getString( "bribe_prompt" );
    if (str == NULL)
-<<<<<<< HEAD
-      answer = dialogue_YesNo( _("Bribe Pilot"), _("\"I'm gonna need at least %"PRIu64" ¢ to not leave you as a hunk of floating debris.\"\n\nPay %"PRIu64" ¢?"), price, price );
-   else
-      answer = dialogue_YesNo( _("Bribe Pilot"), _("%s\n\nPay %"PRIu64" ¢?"), str, price );
-=======
       answer = dialogue_YesNo( _("Bribe Pilot"), _("\"I'm gonna need at least %s to not leave you as a hunk of floating debris.\"\n\nPay %s?"), pricestr, pricestr );
    else
       answer = dialogue_YesNo( _("Bribe Pilot"), _("%s\n\nPay %s?"), str, pricestr );
->>>>>>> e7a80c6e
 
    /* Said no. */
    if (answer == 0) {
@@ -598,12 +592,8 @@
 
    /* See if player really wants to pay. */
    if (price > 0) {
-<<<<<<< HEAD
-      ret = dialogue_YesNo( _("Request Fuel"), _("%s\n\nPay %"PRIu64" ¢?"), msg, price );
-=======
       price2str( creditstr, price, player.p->credits, -1 );
       ret = dialogue_YesNo( _("Request Fuel"), _("%s\n\nPay %s?"), msg, creditstr );
->>>>>>> e7a80c6e
       if (ret == 0) {
          dialogue_msg( _("Request Fuel"), _("You decide not to pay.") );
          return;
@@ -614,13 +604,8 @@
 
    /* Check if he has the money. */
    if (!player_hasCredits( price )) {
-<<<<<<< HEAD
-      dialogue_msg( _("Request Fuel"), _("You need %"PRIu64" ¢ more!"),
-            price - player.p->credits);
-=======
       credits2str( creditstr, price - player.p->credits, -1 );
       dialogue_msg( _("Request Fuel"), _("You need %s more!"), creditstr );
->>>>>>> e7a80c6e
       return;
    }
 
