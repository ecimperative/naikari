/*
 * See Licensing and Copyright notice in naev.h
 */

/**
 * @file economy.c
 *
 * @brief Handles economy stuff.
 *
 * Economy is handled with Nodal Analysis.  Systems are modelled as nodes,
 *  jump routes are resistances and production is modelled as node intensity.
 *  This is then solved with linear algebra after each time increment.
 */


/** @cond */
#include <stdio.h>
#include <stdint.h>

#include "naev.h"
/** @endcond */

#include "commodity.h"

#include "economy.h"
#include "hook.h"
#include "log.h"
#include "ndata.h"
#include "nstring.h"
#include "ntime.h"
#include "nxml.h"
#include "pilot.h"
#include "player.h"
#include "rng.h"
#include "space.h"
#include "spfx.h"


#define XML_COMMODITY_ID      "Commodities" /**< XML document identifier */
#define XML_COMMODITY_TAG     "commodity" /**< XML commodity identifier. */


/* Gatherables */
#define GATHER_DIST 30. /**< Maximum distance a gatherable can be gathered. */


/* commodity stack */
Commodity* commodity_stack = NULL; /**< Contains all the commodities. */
int commodity_nstack       = 0; /**< Number of commodities in the stack. */


/* standard commodities (ie. sellable and buyable anywhere) */
static int* commodity_standard = NULL; /**< Contains all the standard commodity's indices. */
static int commodity_nstandard = 0; /**< Number of standard commodities. */


/* gatherables stack */
static Gatherable* gatherable_stack = NULL; /**< Contains the gatherable stuff floating around. */
static int gatherable_nstack        = 0; /**< Number of gatherables in the stack. */
float noscoop_timer                 = 1.; /**< Timer for the "full cargo" message . */

/* @TODO remove externs. */
extern int *econ_comm;
extern int econ_nprices;


/*
 * Prototypes.
 */
/* Commodity. */
static void commodity_freeOne( Commodity* com );
static int commodity_parse( Commodity *temp, xmlNodePtr parent );


/**
 * @brief Converts credits to a usable string for displaying.
 *
 *    @param[out] str Output is stored here, must have at least a size of ECON_CRED_STRLEN.
 *    @param credits Credits to display.
 *    @param decimals Decimals to use.
 */
void credits2str( char *str, credits_t credits, int decimals )
{
   if (decimals < 0)
      nsnprintf( str, ECON_CRED_STRLEN, _("%"CREDITS_PRI" ¢"), credits );
   else if (credits >= 1000000000000000000LL)
      nsnprintf( str, ECON_CRED_STRLEN, _("%.*f E¢"), decimals, (double)credits / 1000000000000000000. );
   else if (credits >= 1000000000000000LL)
      nsnprintf( str, ECON_CRED_STRLEN, _("%.*f P¢"), decimals, (double)credits / 1000000000000000. );
   else if (credits >= 1000000000000LL)
      nsnprintf( str, ECON_CRED_STRLEN, _("%.*f T¢"), decimals, (double)credits / 1000000000000. );
   else if (credits >= 1000000000L)
      nsnprintf( str, ECON_CRED_STRLEN, _("%.*f G¢"), decimals, (double)credits / 1000000000. );
   else if (credits >= 1000000)
      nsnprintf( str, ECON_CRED_STRLEN, _("%.*f M¢"), decimals, (double)credits / 1000000. );
   else if (credits >= 1000)
      nsnprintf( str, ECON_CRED_STRLEN, _("%.*f k¢"), decimals, (double)credits / 1000. );
   else
      nsnprintf (str, ECON_CRED_STRLEN, _("%"CREDITS_PRI" ¢"), credits );
}

/**
 * @brief Given a price and on-hand credits, outputs a colourized string.
 *
 *    @param[out] str Output is stored here, must have at least a size of ECON_CRED_STRLEN.
 *    @param price Price to display.
 *    @param credits Credits available.
 *    @param decimals Decimals to use.
 */
void price2str(char *str, credits_t price, credits_t credits, int decimals )
{
   char *buf;

   credits2str(str, price, decimals);
   if (price <= credits)
      return;

   buf = strdup(str);
   nsnprintf(str, ECON_CRED_STRLEN, "#r%s#0", buf);
   free(buf);
}


/**
 * @brief Converts tonnes to a usable string for displaying.
 *
 *    @param[out] str Output is stored here, must have at least a size of ECON_MASS_STRLEN.
 *    @param tonnes Number of tonnes to display.
 */
void tonnes2str( char *str, int tonnes )
{
<<<<<<< HEAD
   snprintf( str, ECON_MASS_STRLEN, ngettext( "%d t", "%d t", tonnes ), tonnes );
=======
   snprintf( str, ECON_MASS_STRLEN, n_( "%d tonne", "%d tonnes", tonnes ), tonnes );
>>>>>>> ff1397c3
}

/**
 * @brief Gets a commodity by name.
 *
 *    @param name Name to match.
 *    @return Commodity matching name.
 */
Commodity* commodity_get( const char* name )
{
   int i;
   for (i=0; i<commodity_nstack; i++)
      if (strcmp(commodity_stack[i].name,name)==0)
         return &commodity_stack[i];

   WARN(_("Commodity '%s' not found in stack"), name);
   return NULL;
}


/**
 * @brief Gets a commodity by name without warning.
 *
 *    @param name Name to match.
 *    @return Commodity matching name.
 */
Commodity* commodity_getW( const char* name )
{
   int i;
   for (i=0; i<commodity_nstack; i++)
      if (strcmp(commodity_stack[i].name, name) == 0)
         return &commodity_stack[i];
   return NULL;
}

/**
 * @brief Return the number of commodities globally.
 *
 *    @return Number of commodities globally.
 */
int commodity_getN(void )
{
   return econ_nprices;
}

/**
 * @brief Gets a commodity by index.
 *
 *    @param indx Index of the commodity.
 *    @return Commodity at that index or NULL.
 */
Commodity* commodity_getByIndex( const int indx )
{
   if ( indx < 0 || indx >= econ_nprices ) {
      WARN(_("Commodity with index %d not found"),indx);
      return NULL;
   }
   return &commodity_stack[econ_comm[indx]];
}


/**
 * @brief Frees a commodity.
 *
 *    @param com Commodity to free.
 */
static void commodity_freeOne( Commodity* com )
{
   CommodityModifier *this,*next;
   free(com->name);
   free(com->description);
   gl_freeTexture(com->gfx_store);
   gl_freeTexture(com->gfx_space);
   next = com->planet_modifier;
   com->planet_modifier = NULL;
   while (next != NULL ) {
      this = next;
      next = this->next;
      free(this->name);
      free(this);
   }
   next = com->faction_modifier;
   com->faction_modifier = NULL;
   while (next != NULL ) {
      this=next;
      next=this->next;
      free(this->name);
      free(this);
   }
   /* Clear the memory. */
   memset(com, 0, sizeof(Commodity));
}


/**
 * @brief Function meant for use with C89, C99 algorithm qsort().
 *
 *    @param commodity1 First argument to compare.
 *    @param commodity2 Second argument to compare.
 *    @return -1 if first argument is inferior, +1 if it's superior, 0 if ties.
 */
int commodity_compareTech( const void *commodity1, const void *commodity2 )
{
   const Commodity *c1, *c2;

   /* Get commodities. */
   c1 = * (const Commodity**) commodity1;
   c2 = * (const Commodity**) commodity2;

   /* Compare price. */
   if (c1->price < c2->price)
      return +1;
   else if (c1->price > c2->price)
      return -1;

   /* It turns out they're the same. */
   return strcmp( c1->name, c2->name );
}


/**
 * @brief Return the list of standard commodities.
 *
 *    @param[out] Commodity* List of commodities.
 *    @return size of the list.
 */
Commodity ** standard_commodities( unsigned int *nb )
{
   int i;
   Commodity **com;

   *nb = commodity_nstandard;

   if (commodity_nstandard == 0)
      return NULL;

   com = malloc( commodity_nstandard * sizeof(Commodity*) );
   for (i=0; i<commodity_nstandard; i++) {
      com[i] = &commodity_stack[ commodity_standard[i] ];
   }
   return com;
}

/**
 * @brief Loads a commodity.
 *
 *    @param temp Commodity to load data into.
 *    @param parent XML node to load from.
 *    @return Commodity loaded from parent.
 */
static int commodity_parse( Commodity *temp, xmlNodePtr parent )
{
   xmlNodePtr node;
   CommodityModifier *newdict;
   /* Clear memory. */
   memset( temp, 0, sizeof(Commodity) );
   temp->period = 200;
   temp->population_modifier = 0.;
   temp->standard = 0;

   /* Parse body. */
   node = parent->xmlChildrenNode;
   do {
      xml_onlyNodes(node);
      xmlr_strd(node, "name", temp->name);
      xmlr_strd(node, "description", temp->description);
      xmlr_int(node, "price", temp->price);
      if (xml_isNode(node,"gfx_space"))
         temp->gfx_space = xml_parseTexture( node,
               COMMODITY_GFX_PATH"space/%s.png", 1, 1, OPENGL_TEX_MIPMAPS );
      if (xml_isNode(node,"gfx_store")) {
         temp->gfx_store = xml_parseTexture( node,
               COMMODITY_GFX_PATH"%s.png", 1, 1, OPENGL_TEX_MIPMAPS );
         if (temp->gfx_store != NULL) {
         } else {
            temp->gfx_store = gl_newImage( COMMODITY_GFX_PATH"_default.png", 0 );
         }
         continue;
      }
      if (xml_isNode(node, "standard")) {
         temp->standard = 1;
         /* There is a shortcut list containing the standard commodities. */
         commodity_standard = realloc(commodity_standard, sizeof(int)*(++commodity_nstandard));
         commodity_standard[ commodity_nstandard-1 ] = commodity_nstack-1;
         continue;
      }
      xmlr_float(node, "population_modifier", temp->population_modifier);
      xmlr_float(node, "period", temp->period);
      if (xml_isNode(node, "planet_modifier")) {
         newdict = malloc(sizeof(CommodityModifier));
         newdict->next = temp->planet_modifier;
         xmlr_attr_strd(node, "type", newdict->name);
         newdict->value = xml_getFloat(node);
         temp->planet_modifier = newdict;
         continue;
      }
      if (xml_isNode(node, "faction_modifier")) {
         newdict = malloc(sizeof(CommodityModifier));
         newdict->next = temp->faction_modifier;
         xmlr_attr_strd(node, "type", newdict->name);
         newdict->value = xml_getFloat(node);
         temp->faction_modifier = newdict;
      }
   
   } while (xml_nextNode(node));
   if (temp->name == NULL)
      WARN( _("Commodity from %s has invalid or no name"), COMMODITY_DATA_PATH);
   if ((temp->price > 0)) {
      if (temp->gfx_store == NULL) {
         WARN(_("No <gfx_store> node found, using default texture for commodity \"%s\""), temp->name);
         temp->gfx_store = gl_newImage( COMMODITY_GFX_PATH"_default.png", 0 );
      }
      if (temp->gfx_space == NULL)
         temp->gfx_space = gl_newImage( COMMODITY_GFX_PATH"space/_default.png", 0 );
   }

   

#if 0 /* shouldn't be needed atm */
#define MELEMENT(o,s)   if (o) WARN( _("Commodity '%s' missing '"s"' element"), temp->name)
   MELEMENT(temp->description==NULL,"description");
   MELEMENT(temp->high==0,"high");
   MELEMENT(temp->medium==0,"medium");
   MELEMENT(temp->low==0,"low");
#undef MELEMENT
#endif

   return 0;
}


/**
 * @brief Throws cargo out in space graphically.
 *
 *    @param pilot ID of the pilot throwing the stuff out
 *    @param com Commodity to throw out.
 *    @param quantity Quantity thrown out.
 */
void commodity_Jettison( int pilot, Commodity* com, int quantity )
{
   (void)com;
   int i;
   Pilot* p;
   int n, effect;
   double px,py, bvx, bvy, r,a, vx,vy;

   p   = pilot_get( pilot );

   n   = MAX( 1, RNG(quantity/10, quantity/5) );
   px  = p->solid->pos.x;
   py  = p->solid->pos.y;
   bvx = p->solid->vel.x;
   bvy = p->solid->vel.y;
   for (i=0; i<n; i++) {
      effect = spfx_get("cargo");

      /* Radial distribution gives much nicer results */
      r  = RNGF()*25 - 12.5;
      a  = 2. * M_PI * RNGF();
      vx = bvx + r*cos(a);
      vy = bvy + r*sin(a);

      /* Add the cargo effect */
      spfx_add( effect, px, py, vx, vy, SPFX_LAYER_BACK );
   }
}


/**
 * @brief Initializes a gatherable object
 *
 *    @param com Type of commodity.
 *    @param pos Position.
 *    @param vel Velocity.
 */
int gatherable_init( Commodity* com, Vector2d pos, Vector2d vel, double lifeleng, int qtt )
{
   gatherable_stack = realloc(gatherable_stack,
                              sizeof(Gatherable)*(++gatherable_nstack));

   gatherable_stack[gatherable_nstack-1].type = com;
   gatherable_stack[gatherable_nstack-1].pos = pos;
   gatherable_stack[gatherable_nstack-1].vel = vel;
   gatherable_stack[gatherable_nstack-1].timer = 0.;
   gatherable_stack[gatherable_nstack-1].quantity = qtt;

   if (lifeleng < 0.)
      gatherable_stack[gatherable_nstack-1].lifeleng = RNGF()*100. + 50.;
   else
      gatherable_stack[gatherable_nstack-1].lifeleng = lifeleng;

   return gatherable_nstack-1;
}


/**
 * @brief Updates all gatherable objects
 *
 *    @param dt Elapsed time.
 */
void gatherable_update( double dt )
{
   int i;

   /* Update the timer for "full cargo" message. */
   noscoop_timer += dt;

   for (i=0; i < gatherable_nstack; i++) {
      gatherable_stack[i].timer += dt;
      gatherable_stack[i].pos.x += dt*gatherable_stack[i].vel.x;
      gatherable_stack[i].pos.y += dt*gatherable_stack[i].vel.y;

      /* Remove the gatherable */
      if (gatherable_stack[i].timer > gatherable_stack[i].lifeleng) {
         gatherable_nstack--;
         memmove( &gatherable_stack[i], &gatherable_stack[i+1],
                 sizeof(Gatherable)*(gatherable_nstack-i) );
         gatherable_stack = realloc(gatherable_stack,
                                    sizeof(Gatherable) * gatherable_nstack);
         i--;
      }
   }
}


/**
 * @brief Frees all the gatherables
 */
void gatherable_free( void )
{
   free(gatherable_stack);
   gatherable_stack = NULL;
   gatherable_nstack = 0;
}


/**
 * @brief Renders all the gatherables
 */
void gatherable_render( void )
{
   int i;
   Gatherable *gat;

   for (i=0; i < gatherable_nstack; i++) {
      gat = &gatherable_stack[i];
      gl_blitSprite( gat->type->gfx_space, gat->pos.x, gat->pos.y, 0, 0, NULL );
   }
}


/**
 * @brief Gets the closest gatherable from a given position, within a given radius
 *
 *    @param pos position.
 *    @param rad radius.
 *    @return The id of the closest gatherable, or -1 if none is found.
 */
int gatherable_getClosest( Vector2d pos, double rad )
{
   int i, curg;
   Gatherable *gat;
   double mindist, curdist;

   curg = -1;
   mindist = INFINITY;

   for (i=0; i < gatherable_nstack; i++) {
      gat = &gatherable_stack[i];
      curdist = vect_dist(&pos, &gat->pos);
      if ( (curdist<mindist) && (curdist<rad) ) {
         curg = i;
         mindist = curdist;
      }
   }
   return curg;
}


/**
 * @brief Returns the position and velocity of a gatherable
 *
 *    @param pos pointer to the position.
 *    @param vel pointer to the velocity.
 *    @param id Id of the gatherable in the stack.
 *    @return flag 1->there exists a gatherable 0->elsewere.
 */
int gatherable_getPos( Vector2d* pos, Vector2d* vel, int id )
{
   Gatherable *gat;

   if ((id < 0) || (id > gatherable_nstack-1) ) {
      vectnull( pos );
      vectnull( vel );
      return 0;
   }

   gat = &gatherable_stack[id];
   *pos = gat->pos;
   *vel = gat->vel;

   return 1;
}


/**
 * @brief See if the pilot can gather anything
 *
 *    @param pilot ID of the pilot
 */
void gatherable_gather( int pilot )
{
   int i, q;
   Gatherable *gat;
   Pilot* p;
   HookParam hparam[3];

   p = pilot_get( pilot );

   for (i=0; i < gatherable_nstack; i++) {
      gat = &gatherable_stack[i];

      if (vect_dist( &p->solid->pos, &gat->pos ) < GATHER_DIST ) {
         /* Add cargo to pilot. */
         q = pilot_cargoAdd( p, gat->type, gat->quantity, 0 );

         if (q>0) {
            if (pilot_isPlayer(p)) {
               player_message( n_("%d ton of %s gathered", "%d tons of %s gathered", q), q, _(gat->type->name) );

               /* Run hooks. */
               hparam[0].type    = HOOK_PARAM_STRING;
               hparam[0].u.str   = gat->type->name;
               hparam[1].type    = HOOK_PARAM_NUMBER;
               hparam[1].u.num   = q;
               hparam[2].type    = HOOK_PARAM_SENTINEL;
               hooks_runParam( "gather", hparam );
            }

            /* Remove the object from space. */
            gatherable_nstack--;
            memmove( &gatherable_stack[i], &gatherable_stack[i+1],
                    sizeof(Gatherable)*(gatherable_nstack-i) );
            gatherable_stack = realloc(gatherable_stack,
                                       sizeof(Gatherable) * gatherable_nstack);

            /* Test if there is still cargo space */
            if ((pilot_cargoFree(p) < 1) && (pilot_isPlayer(p)))
               player_message( _("No more cargo space available") );
         }
         else if ((pilot_isPlayer(p)) && (noscoop_timer > 2.)) {
            noscoop_timer = 0.;
            player_message( _("Cannot gather material: no more cargo space available") );
         }
      }
   }
}


/**
 * @brief Loads all the commodity data.
 *
 *    @return 0 on success.
 */
int commodity_load (void)
{
   xmlNodePtr node;
   xmlDocPtr doc;

   /* Load the file. */
   doc = xml_parsePhysFS( COMMODITY_DATA_PATH );
   if (doc == NULL)
      return -1;

   node = doc->xmlChildrenNode; /* Commodities node */
   if (strcmp((char*)node->name,XML_COMMODITY_ID)) {
      ERR(_("Malformed %s file: missing root element '%s'"), COMMODITY_DATA_PATH, XML_COMMODITY_ID);
      return -1;
   }

   node = node->xmlChildrenNode; /* first commodity type */
   if (node == NULL) {
      ERR(_("Malformed %s file: does not contain elements"), COMMODITY_DATA_PATH);
      return -1;
   }

   do {
      xml_onlyNodes(node);
      if (xml_isNode(node, XML_COMMODITY_TAG)) {

         /* Make room for commodity. */
         commodity_stack = realloc(commodity_stack,
               sizeof(Commodity)*(++commodity_nstack));

         /* Load commodity. */
         commodity_parse(&commodity_stack[commodity_nstack-1], node);

         /* See if should get added to commodity list. */
         if (commodity_stack[commodity_nstack-1].price > 0.) {
            econ_nprices++;
            econ_comm = realloc(econ_comm, econ_nprices * sizeof(int));
            econ_comm[econ_nprices-1] = commodity_nstack-1;
         }
      }
      else
         WARN(_("'%s' has unknown node '%s'."), COMMODITY_DATA_PATH, node->name);
   } while (xml_nextNode(node));

   xmlFreeDoc(doc);

   DEBUG( n_( "Loaded %d Commodity", "Loaded %d Commodities", commodity_nstack ), commodity_nstack );

   return 0;


}


/**
 * @brief Frees all the loaded commodities.
 */
void commodity_free (void)
{
   int i;
   for (i=0; i<commodity_nstack; i++)
      commodity_freeOne( &commodity_stack[i] );
   free( commodity_stack );
   commodity_stack = NULL;
   commodity_nstack = 0;
   free( commodity_standard );
   commodity_standard = NULL;
   commodity_nstandard = 0;

   /* More clean up. */
   free( econ_comm );
}
<|MERGE_RESOLUTION|>--- conflicted
+++ resolved
@@ -129,11 +129,7 @@
  */
 void tonnes2str( char *str, int tonnes )
 {
-<<<<<<< HEAD
-   snprintf( str, ECON_MASS_STRLEN, ngettext( "%d t", "%d t", tonnes ), tonnes );
-=======
-   snprintf( str, ECON_MASS_STRLEN, n_( "%d tonne", "%d tonnes", tonnes ), tonnes );
->>>>>>> ff1397c3
+   snprintf( str, ECON_MASS_STRLEN, n_( "%d t", "%d t", tonnes ), tonnes );
 }
 
 /**
