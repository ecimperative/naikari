/*
 * See Licensing and Copyright notice in naev.h
 */

/**
 * @file dev_sysedit.c
 *
 * @brief Handles the star system editor.
 */

/** @cond */
#include "physfs.h"
#include "SDL.h"

#include "naev.h"
/** @endcond */

#include "dev_sysedit.h"

#include "array.h"
#include "conf.h"
#include "dev_planet.h"
#include "dev_system.h"
#include "dev_uniedit.h"
#include "dialogue.h"
#include "economy.h"
#include "map.h"
#include "ndata.h"
#include "nstring.h"
#include "opengl.h"
#include "opengl_render.h"
#include "space.h"
#include "tk/toolkit_priv.h"
#include "toolkit.h"
#include "unidiff.h"


#define BUTTON_WIDTH    90 /**< Map button width. */
#define BUTTON_HEIGHT   30 /**< Map button height. */


#define SYSEDIT_EDIT_WIDTH       500 /**< System editor width. */
#define SYSEDIT_EDIT_HEIGHT      400 /**< System editor height. */


#define SYSEDIT_DRAG_THRESHOLD   300   /**< Drag threshold. */
#define SYSEDIT_MOVE_THRESHOLD   10    /**< Movement threshold. */

#define SYSEDIT_ZOOM_STEP        1.2   /**< Factor to zoom by for each zoom level. */
#define SYSEDIT_ZOOM_MAX         1     /**< Maximum zoom level (close). */
#define SYSEDIT_ZOOM_MIN         -23   /**< Minimum zoom level (far). */


/*
 * Selection types.
 */
#define SELECT_NONE        0 /**< No selection. */
#define SELECT_PLANET      1 /**< Selection is a planet. */
#define SELECT_JUMPPOINT   2 /**< Selection is a jump point. */


/**
 * @brief Selection generic for stuff in a system.
 */
typedef struct Select_s {
   int type; /**< Type of selection. */
   union {
      int planet;
      int jump;
   } u; /**< Data itself. */
} Select_t;
static Select_t *sysedit_select  = NULL; /**< Current system selection. */
static int sysedit_nselect       = 0; /**< Number of selections in current system. */
static int sysedit_mselect       = 0; /**< Memory allocated for selections. */
static Select_t sysedit_tsel;         /**< Temporary selection. */
static int  sysedit_tadd         = 0; /**< Add to selection. */


/*
 * System editor stuff.
 */
static StarSystem *sysedit_sys = NULL; /**< Currently opened system. */
static unsigned int sysedit_wid = 0; /**< Sysedit wid. */
static unsigned int sysedit_widEdit = 0; /**< Planet editor wid. */
static int sysedit_grid       = 1;  /**< Grid is visible. */
static double sysedit_xpos    = 0.; /**< Viewport X position. */
static double sysedit_ypos    = 0.; /**< Viewport Y position. */
static double sysedit_zoom    = 1.; /**< Viewport zoom level. */
static int sysedit_moved      = 0;  /**< Space moved since mouse down. */
static unsigned int sysedit_dragTime = 0; /**< Tick last started to drag. */
static int sysedit_drag       = 0;  /**< Dragging viewport around. */
static int sysedit_dragSel    = 0;  /**< Dragging system around. */
static double sysedit_mx      = 0.; /**< Cursor X position. */
static double sysedit_my      = 0.; /**< Cursor Y position. */

/* Stored checkbox values. */
static int jp_hidden = 0; /**< Jump point hidden checkbox value. */
static int jp_exit   = 0; /**< Jump point exit only checkbox value. */


/*
 * System editor Prototypes.
 */
/* Custom system editor widget. */
static void sysedit_buttonZoom( unsigned int wid, char* str );
static void sysedit_render( double bx, double by, double w, double h, void *data );
static void sysedit_renderAsteroidsField( double bx, double by, AsteroidAnchor *ast, int selected );
static void sysedit_renderAsteroidExclusion( double bx, double by, AsteroidExclusion *aexcl, int selected );
static void sysedit_renderBG( double bx, double bw, double w, double h, double x, double y );
static void sysedit_renderSprite( glTexture *gfx, double bx, double by, double x, double y,
      int sx, int sy, const glColour *c, int selected, const char *caption );
static void sysedit_renderOverlay( double bx, double by, double bw, double bh, void* data );
static int sysedit_mouse( unsigned int wid, SDL_Event* event, double mx, double my,
      double w, double h, double xr, double yr, void *data );
/* Button functions. */
static void sysedit_close( unsigned int wid, char *wgt );
static void sysedit_btnNew( unsigned int wid_unused, char *unused );
static void sysedit_btnRename( unsigned int wid_unused, char *unused );
static void sysedit_btnRemove( unsigned int wid_unused, char *unused );
static void sysedit_btnReset( unsigned int wid_unused, char *unused );
static void sysedit_btnScale( unsigned int wid_unused, char *unused );
static void sysedit_btnGrid( unsigned int wid_unused, char *unused );
static void sysedit_btnEdit( unsigned int wid_unused, char *unused );
/* Planet editing. */
static void sysedit_editPnt( void );
static void sysedit_editPntClose( unsigned int wid, char *unused );
static void sysedit_planetDesc( unsigned int wid, char *unused );
static void sysedit_planetDescReturn( unsigned int wid, char *unused );
static void sysedit_planetDescClose( unsigned int wid, char *unused );
static void sysedit_genServicesList( unsigned int wid );
static void sysedit_btnTechEdit( unsigned int wid, char *unused );
static void sysedit_genTechList( unsigned int wid );
static void sysedit_btnAddTech( unsigned int wid, char *unused );
static void sysedit_btnRmTech( unsigned int wid, char *unused );
static void sysedit_btnAddService( unsigned int wid, char *unused );
static void sysedit_btnRmService( unsigned int wid, char *unused );
static void sysedit_planetGFX( unsigned int wid_unused, char *unused );
static void sysedit_btnGFXClose( unsigned int wid, char *wgt );
static void sysedit_btnGFXApply( unsigned int wid, char *wgt );
static void sysedit_btnFaction( unsigned int wid_unused, char *unused );
static void sysedit_btnFactionSet( unsigned int wid, char *unused );
static void sysedit_editJumpClose( unsigned int wid, char *unused );
/* Jump editing */
static void sysedit_editJump( void );
/* Keybindings handling. */
static int sysedit_keys( unsigned int wid, SDL_Keycode key, SDL_Keymod mod );
/* Selection. */
static int sysedit_selectCmp( Select_t *a, Select_t *b );
static void sysedit_checkButtons (void);
static void sysedit_deselect (void);
static void sysedit_selectAdd( Select_t *sel );
static void sysedit_selectRm( Select_t *sel );

/* VBO. */
static gl_vbo *sysedit_vbo = NULL; /**< Map VBO. */

/**
 * @brief Opens the system editor interface.
 */
void sysedit_open( StarSystem *sys )
{
   unsigned int wid;
   char buf[PATH_MAX];
   int i;

   /* Create the VBO. */
   sysedit_vbo = gl_vboCreateStream( sizeof(GLfloat) * 3*(2+4), NULL );

   /* Reconstructs the jumps - just in case. */
   systems_reconstructJumps();

   /* Reset some variables. */
   sysedit_sys    = sys;
   sysedit_drag   = 0;
   sysedit_zoom   = pow(SYSEDIT_ZOOM_STEP, SYSEDIT_ZOOM_MIN);
   sysedit_xpos   = 0.;
   sysedit_ypos   = 0.;

   /* Load graphics. */
   space_gfxLoad( sysedit_sys );

   /* Create the window. */
   snprintf( buf, sizeof(buf), _("%s - Star System Editor"), sys->name );
   wid = window_create( "wdwSysEdit", buf, -1, -1, -1, -1 );
   window_handleKeys( wid, sysedit_keys );
   sysedit_wid = wid;

   window_setAccept( wid, sysedit_close );

   /* Close button. */
   window_addButtonKey( wid, -15, 20, BUTTON_WIDTH, BUTTON_HEIGHT,
         "btnClose", _("Exit"), sysedit_close, SDLK_x );
   i = 1;

   /* Autosave toggle. */
   window_addCheckbox( wid, -150, 25, SCREEN_W/2 - 150, 20,
         "chkEditAutoSave", _("Automatically save changes"), uniedit_autosave, conf.devautosave );

   /* Scale. */
   window_addButton( wid, -15, 20+(BUTTON_HEIGHT+20)*i, BUTTON_WIDTH, BUTTON_HEIGHT,
         "btnScale", _("Scale"), sysedit_btnScale );
   i += 1;

   /* Reset. */
   window_addButtonKey( wid, -15, 20+(BUTTON_HEIGHT+20)*i, BUTTON_WIDTH, BUTTON_HEIGHT,
         "btnReset", _("Reset Jumps"), sysedit_btnReset, SDLK_r );
   i += 1;

   /* Editing. */
   window_addButtonKey( wid, -15, 20+(BUTTON_HEIGHT+20)*i, BUTTON_WIDTH, BUTTON_HEIGHT,
         "btnEdit", _("Edit"), sysedit_btnEdit, SDLK_e );
   i += 1;

   /* Remove. */
   window_addButton( wid, -15, 20+(BUTTON_HEIGHT+20)*i, BUTTON_WIDTH, BUTTON_HEIGHT,
         "btnRemove", _("Remove"), sysedit_btnRemove );
   i += 1;

   /* Rename. */
   window_addButton( wid, -15, 20+(BUTTON_HEIGHT+20)*i, BUTTON_WIDTH, BUTTON_HEIGHT,
         "btnRename", _("Rename"), sysedit_btnRename );
   i += 1;

   /* New planet. */
   window_addButtonKey( wid, -15, 20+(BUTTON_HEIGHT+20)*i, BUTTON_WIDTH, BUTTON_HEIGHT,
         "btnNew", _("New Planet"), sysedit_btnNew, SDLK_n );
   i += 2;

   /* Toggle Grid. */
   window_addButtonKey( wid, -15, 20+(BUTTON_HEIGHT+20)*i, BUTTON_WIDTH, BUTTON_HEIGHT,
         "btnGrid", _("Grid"), sysedit_btnGrid, SDLK_g );

   /* Zoom buttons */
   window_addButton( wid, 40, 20, 30, 30, "btnZoomIn", "+", sysedit_buttonZoom );
   window_addButton( wid, 80, 20, 30, 30, "btnZoomOut", "-", sysedit_buttonZoom );

   /* Selected text. */
   snprintf( buf, sizeof(buf), _("Radius: %.0f"), sys->radius );
   window_addText( wid, 140, 10, SCREEN_W/2-140, 30, 0,
         "txtSelected", &gl_smallFont, NULL, buf );

   /* Actual viewport. */
   window_addCust( wid, 20, -40, SCREEN_W - 150, SCREEN_H - 100,
         "cstSysEdit", 1, sysedit_render, sysedit_mouse, NULL );
   window_custSetOverlay( wid, "cstSysEdit", sysedit_renderOverlay );

   /* Deselect everything. */
   sysedit_deselect();
}


/**
 * @brief Handles keybindings.
 */
static int sysedit_keys( unsigned int wid, SDL_Keycode key, SDL_Keymod mod )
{
   (void) wid;
   (void) mod;

   switch (key) {

      default:
         return 0;
   }
}


/**
 * @brief Closes the system editor widget.
 */
static void sysedit_close( unsigned int wid, char *wgt )
{
   /* Unload graphics. */
   space_gfxLoad( sysedit_sys );

   /* Unload VBO */
   gl_vboDestroy(sysedit_vbo);
   sysedit_vbo = NULL;

   /* Remove selection. */
   sysedit_deselect();

   /* Set the dominant faction. */
   system_setFaction( sysedit_sys );

   /* Save the system */
   if (conf.devautosave)
      dsys_saveSystem( sysedit_sys );

   /* Reconstruct universe presences. */
   space_reconstructPresences();

   /* Close the window. */
   window_close( wid, wgt );

   /* Update the universe editor's sidebar text. */
   uniedit_selectText();

   /* Propagate autosave checkbox state */
   uniedit_updateAutosave();
}


/**
 * @brief Closes the planet editor, saving the changes made.
 */
static void sysedit_editPntClose( unsigned int wid, char *unused )
{
   (void) unused;
   Planet *p;
   char *inp;

   p = sysedit_sys->planets[ sysedit_select[0].u.planet ];

   /* Remove the old presence. */
   system_addPresence(sysedit_sys, p->faction, -p->presenceAmount, p->presenceRange);

   p->population = (uint64_t)strtoull( window_getInput( sysedit_widEdit, "inpPop" ), 0, 10);

   inp = window_getInput( sysedit_widEdit, "inpClass" );
   free( p->class );

   if ((inp == NULL) || (strlen(inp) == 0))
      p->class = NULL;
   else
      p->class = strdup( inp );

   inp = window_getInput( sysedit_widEdit, "inpLand" );
   free( p->land_func );

   if ((inp == NULL) || (strlen(inp) == 0))
      p->land_func = NULL;
   else
      p->land_func = strdup( inp );

   p->presenceAmount = atof(window_getInput( sysedit_widEdit, "inpPresence" ));
   p->presenceRange  = atoi(window_getInput( sysedit_widEdit, "inpPresenceRange" ));
   p->hide           = pow2( atof(window_getInput( sysedit_widEdit, "inpHide" )) );

   /* Add the new presence. */
   system_addPresence(sysedit_sys, p->faction, p->presenceAmount, p->presenceRange);

   if (conf.devautosave)
      dpl_savePlanet( p );

   /* Clean up presences. */
   space_reconstructPresences();

   window_close( wid, unused );
}

/**
 * @brief Enters the editor in new planet mode.
 */
static void sysedit_btnNew( unsigned int wid_unused, char *unused )
{
   (void) wid_unused;
   (void) unused;
   Planet *p, *b;
   char *name;

   /* Get new name. */
   name = dialogue_inputRaw( _("New Planet Creation"), 1, 32, _("What do you want to name the new planet?") );
   if (name == NULL)
      return;

   /* Check for collision. */
   if (planet_exists( name )) {
      dialogue_alert( _("Planet by the name of #r'%s'#0 already exists in the #r'%s'#0 system"),
            name, planet_getSystem( name ) );
      free(name);
      sysedit_btnNew( 0, NULL );
      return;
   }

   /* Create the new planet. */
   p        = planet_new();
   p->real  = ASSET_REAL;
   p->name  = name;

   /* Base planet data off another. */
   b                    = planet_get( space_getRndPlanet(0, 0, NULL) );
   p->class             = strdup( b->class );
   p->gfx_spacePath     = strdup( b->gfx_spacePath );
   p->gfx_spaceName     = strdup( b->gfx_spaceName );
   p->gfx_exterior      = strdup( b->gfx_exterior );
   p->gfx_exteriorPath  = strdup( b->gfx_exteriorPath );
   p->pos.x             = sysedit_xpos / sysedit_zoom;
   p->pos.y             = sysedit_ypos / sysedit_zoom;
   p->hide              = pow2(HIDE_DEFAULT_PLANET);
   p->radius            = b->radius;

   /* Add new planet. */
   system_addPlanet( sysedit_sys, name );

   /* Update economy due to galaxy modification. */
   economy_execQueued();

   if (conf.devautosave)
      dpl_savePlanet( p );

   /* Reload graphics. */
   space_gfxLoad( sysedit_sys );
}


static void sysedit_btnRename( unsigned int wid_unused, char *unused )
{
   (void) wid_unused;
   (void) unused;
   int i;
   char *name, *oldName, *newName, *filtered;
   Select_t *sel;
   Planet *p;
   for (i=0; i<sysedit_nselect; i++) {
      sel = &sysedit_select[i];
      if (sel->type == SELECT_PLANET) {
         p = sysedit_sys[i].planets[ sel->u.planet ];

         /* Get new name. */
         name = dialogue_input( _("New Planet Creation"), 1, 32,
               _("What do you want to rename the planet #r%s#0?"), p->name );
         if (name == NULL)
            continue;

         /* Check for collision. */
         if (planet_exists( name )) {
            dialogue_alert( _("Planet by the name of #r'%s'#0 already exists in the #r'%s'#0 system"),
                  name, planet_getSystem( name ) );
            free(name);
            continue;
         }

         /* Rename. */
         filtered = uniedit_nameFilter(p->name);
         asprintf(&oldName, "dat/assets/%s.xml", filtered);
         free(filtered);

         filtered = uniedit_nameFilter(name);
         asprintf(&newName, "dat/assets/%s.xml", filtered);
         free(filtered);

         rename(oldName, newName);

         free(oldName);
         free(newName);
         free(p->name);

         p->name = name;
         window_modifyText( sysedit_widEdit, "txtName", p->name );
         dpl_savePlanet( p );
      }
   }
}


/**
 * @brief Removes planets.
 */
static void sysedit_btnRemove( unsigned int wid_unused, char *unused )
{
   (void) wid_unused;
   (void) unused;
   Select_t *sel;
   char *file, *filtered;
   int i;

   if (dialogue_YesNo( _("Remove selected planets?"), _("This can not be undone.") )) {
      for (i=0; i<sysedit_nselect; i++) {
         sel = &sysedit_select[i];
         if (sel->type == SELECT_PLANET) {
            filtered = uniedit_nameFilter( sysedit_sys->planets[ sel->u.planet ]->name );
            asprintf(&file, "dat/assets/%s.xml", filtered);
            remove(file);

            free(filtered);
            free(file);

            system_rmPlanet( sysedit_sys, sysedit_sys->planets[ sel->u.planet ]->name );
         }
      }

      /* Update economy due to galaxy modification. */
      economy_execQueued();
   }
}


/**
 * @brief Resets jump points.
 */
static void sysedit_btnReset( unsigned int wid_unused, char *unused )
{
   (void) wid_unused;
   (void) unused;
   Select_t *sel;
   int i;
   for (i=0; i<sysedit_nselect; i++) {
      sel = &sysedit_select[i];
      if (sel->type == SELECT_JUMPPOINT)
         sysedit_sys[i].jumps[ sel->u.jump ].flags |= JP_AUTOPOS;
   }

   /* Must reconstruct jumps. */
   systems_reconstructJumps();
}


/**
 * @brief Interface for scaling a system from the system view.
 */
static void sysedit_btnScale( unsigned int wid_unused, char *unused )
{
   (void) wid_unused;
   (void) unused;
   char *str;
   double s;
   int i;
   StarSystem *sys;

   /* Prompt scale amount. */
   str = dialogue_inputRaw( _("Scale Star System"), 1, 32, _("By how much do you want to scale the star system?") );
   if (str == NULL)
      return;

   sys   = sysedit_sys; /* Comfort. */
   s     = atof(str);
   free(str);

   /* In case screwed up. */
   if ((s < 0.1) || (s > 10.)) {
      i = dialogue_YesNo( _("Scale Star System"), _("Are you sure you want to scale the star system by %.2f (from %.2f to %.2f)?"),
            s, sys->radius, sys->radius*s );
      if (i==0)
         return;
   }

   sysedit_sysScale(sys, s);
}

/**
 * @brief Scales a system.
 */
void sysedit_sysScale( StarSystem *sys, double factor )
{
   char buf[PATH_MAX];
   Planet *p;
   JumpPoint *jp;
   int i;

   /* Scale radius. */
   sys->radius *= factor;
   snprintf( buf, sizeof(buf), _("Radius: %.0f"), sys->radius );
   window_modifyText( sysedit_wid, "txtSelected", buf );

   /* Scale planets. */
   for (i=0; i<array_size(sys->planets); i++) {
      p     = sys->planets[i];
      vect_cset( &p->pos, p->pos.x*factor, p->pos.y*factor );
   }

   /* Scale jumps. */
   for (i=0; i<array_size(sys->jumps); i++) {
      jp    = &sys->jumps[i];
      vect_cset( &jp->pos, jp->pos.x*factor, jp->pos.y*factor );
   }

   /* Must reconstruct jumps. */
   systems_reconstructJumps();
}

/**
 * @brief Toggles the grid.
 */
static void sysedit_btnGrid( unsigned int wid_unused, char *unused )
{
   (void) wid_unused;
   (void) unused;

   sysedit_grid = !sysedit_grid;
}


/**
 * @brief System editor custom widget rendering.
 */
static void sysedit_render( double bx, double by, double w, double h, void *data )
{
   (void) data;
   int i, j;
   StarSystem *sys;
   Planet *p;
   JumpPoint *jp;
   AsteroidAnchor *ast;
   AsteroidExclusion *aexcl;
   double x,y, z;
   const glColour *c;
   int selected;
   Select_t sel;

   /* Comfort++. */
   sys   = sysedit_sys;
   z     = sysedit_zoom;

   /* Coordinate translation. */
   x = bx - sysedit_xpos + w/2;
   y = by - sysedit_ypos + h/2;

   /* First render background with lines. */
   sysedit_renderBG( bx, by, w, h, x, y );

   /* Render planets. */
   for (i=0; i<array_size(sys->planets); i++) {
      p              = sys->planets[i];

      /* Must be real. */
      if (p->real != ASSET_REAL)
         continue;

      /* Check if selected. */
      sel.type       = SELECT_PLANET;
      sel.u.planet   = i;
      selected       = 0;
      for (j=0; j<sysedit_nselect; j++) {
         if (sysedit_selectCmp( &sel, &sysedit_select[j] )) {
            selected = 1;
            break;
         }
      }

      /* Render. */
      sysedit_renderSprite( p->gfx_space, x, y, p->pos.x, p->pos.y, 0, 0, NULL, selected, p->name );
   }

   /* Render jump points. */
   for (i=0; i<array_size(sys->jumps); i++) {
      jp    = &sys->jumps[i];

      /* Choose colour. */
      if (jp->flags & JP_AUTOPOS)
         c = &cGreen;
      else
         c = NULL;

      /* Check if selected. */
      sel.type       = SELECT_JUMPPOINT;
      sel.u.planet   = i;
      selected       = 0;
      for (j=0; j<sysedit_nselect; j++) {
         if (sysedit_selectCmp( &sel, &sysedit_select[j] )) {
            selected = 1;
            break;
         }
      }

      /* Render. */
      sysedit_renderSprite( jumppoint_gfx, x, y, jp->pos.x, jp->pos.y,
            jp->sx, jp->sy, c, selected, jp->target->name );
   }

   /* Render asteroids */
   for (i=0; i<array_size(sys->asteroids); i++) {
      ast = &sys->asteroids[i];
      selected = 0;
      sysedit_renderAsteroidsField( x, y, ast, selected );
   }

   /* Render asteroid exclusions */
   for (i=0; i<array_size(sys->astexclude); i++) {
      aexcl = &sys->astexclude[i];
      selected = 0;
      sysedit_renderAsteroidExclusion( x, y, aexcl, selected );
   }

   /* Render cursor position. */
   gl_print( &gl_smallFont, bx + 5., by + 5.,
         &cWhite, "%.2f, %.2f",
         (bx + sysedit_mx - x)/z,
         (by + sysedit_my - y)/z );
}


/**
 * @brief Draws an asteroid field on the map.
 *
 */
static void sysedit_renderAsteroidsField( double bx, double by, AsteroidAnchor *ast, int selected )
{
   double tx, ty, z;

   /* Render icon */
   sysedit_renderSprite( asteroid_gfx[0], bx, by, ast->pos.x, ast->pos.y,
                         0, 0, NULL, selected, _("Asteroid Field") );

   /* Inits. */
   z  = sysedit_zoom;

   /* Translate asteroid field center's coords. */
   tx = bx + ast->pos.x*z;
   ty = by + ast->pos.y*z;

   gl_drawCircle( tx, ty, ast->radius * sysedit_zoom, &cOrange, 0 );
}

/**
 * @brief Draws an asteroid exclusion zone on the map.
 *
 */
static void sysedit_renderAsteroidExclusion( double bx, double by, AsteroidExclusion *aexcl, int selected )
{
   (void) selected;
   double tx, ty, z, r, rr;

   /* Inits. */
   z  = sysedit_zoom;

   /* Translate asteroid field center's coords. */
   tx = bx + aexcl->pos.x*z;
   ty = by + aexcl->pos.y*z;
   r = aexcl->radius * sysedit_zoom;
   rr = r * sin(M_PI / 4);

   gl_drawCircle( tx, ty, r, &cRed, 0 );
   gl_renderCross( tx, ty, r, &cRed );
   gl_renderRectEmpty( tx - rr, ty - rr, rr * 2, rr * 2, &cRed );
}

/**
 * @brief Renders the custom widget background.
 */
static void sysedit_renderBG( double bx, double by, double w, double h, double x, double y )
{
   /* Comfort. */
   const double z = sysedit_zoom;
   const double s = 1000.;

   /* Vars */
   double startx, starty, spacing, d;
   int    nx, ny;
   int    i;

   /* Render blackness. */
   gl_renderRect( bx, by, w, h, &cBlack );

   /* Must have grid activated. */
   if (!sysedit_grid)
      return;

   /* Draw lines that go through 0,0 */
   gl_renderRect( x - 1., by, 3., h, &cLightBlue );
   gl_renderRect( bx, y - 1., w, 3., &cLightBlue );

   /* Render lines. */
   spacing = s * z;
   startx  = bx + fmod( x - bx, spacing );
   starty  = by + fmod( y - by, spacing );

   nx = lround( w / spacing );
   ny = lround( h / spacing );

   /* Vertical. */
   for ( i = 0; i < nx; i += 1 ) {
      d = startx + ( i * spacing );
      gl_drawLine( d, by, d, by + h, &cBlue );
   }
   /* Horizontal. */
   for ( i = 0; i < ny; i += 1 ) {
      d = starty + ( i * spacing );
      gl_drawLine( bx, d, bx + w, d, &cBlue );
   }

   gl_drawCircle( x, y, sysedit_sys->radius * z, &cLightBlue, 0 );
}


/**
 * @brief Renders a sprite for the custom widget.
 */
static void sysedit_renderSprite( glTexture *gfx, double bx, double by, double x, double y,
      int sx, int sy, const glColour *c, int selected, const char *caption )
{
   double tx, ty, z;
   glColour cc;
   const glColour *col;

   /* Comfort. */
   z  = sysedit_zoom;

   /* Translate coords. */
   tx = bx + (x - gfx->sw/2.)*z;
   ty = by + (y - gfx->sh/2.)*z;

   /* Selection graphic. */
   if (selected) {
      cc.r = cFontBlue.r;
      cc.g = cFontBlue.g;
      cc.b = cFontBlue.b;
      cc.a = 0.5;
      gl_drawCircle( bx + x*z, by + y*z, gfx->sw*z*1.1, &cc, 1 );
   }

   /* Blit the planet. */
   gl_blitScaleSprite( gfx, tx, ty, sx, sy, gfx->sw*z, gfx->sh*z, c );

   /* Display caption. */
   if (caption != NULL) {
      if (selected)
         col = &cRed;
      else
         col = c;
      gl_printMidRaw( &gl_smallFont, gfx->sw*z+100,
            tx - 50, ty - gl_smallFont.h - 5, col, -1., caption );
   }
}


/**
 * @brief Renders the overlay.
 */
static void sysedit_renderOverlay( double bx, double by, double bw, double bh, void* data )
{
   (void) bx;
   (void) by;
   (void) bw;
   (void) bh;
   (void) data;
}

/**
 * @brief System editor custom widget mouse handling.
 */
static int sysedit_mouse( unsigned int wid, SDL_Event* event, double mx, double my,
      double w, double h, double xr, double yr, void *data )
{
   (void) wid;
   (void) data;
   int i, j;
   double x,y, t;
   SDL_Keymod mod;
   StarSystem *sys;
   Planet *p;
   JumpPoint *jp;
   Select_t sel;

   /* Comfort. */
   sys = sysedit_sys;

   /* Handle modifiers. */
   mod = SDL_GetModState();

   switch (event->type) {

      case SDL_MOUSEWHEEL:
         /* Must be in bounds. */
         if ((mx < 0.) || (mx > w) || (my < 0.) || (my > h))
            return 0;

         if (event->wheel.y > 0)
            sysedit_buttonZoom( 0, "btnZoomIn" );
         else
            sysedit_buttonZoom( 0, "btnZoomOut" );

         return 1;

      case SDL_MOUSEBUTTONDOWN:
         /* Must be in bounds. */
         if ((mx < 0.) || (mx > w) || (my < 0.) || (my > h))
            return 0;

         /* selecting star system */
         else {
            mx -= w/2 - sysedit_xpos;
            my -= h/2 - sysedit_ypos;


            /* Check planets. */
            for (i=0; i<array_size(sys->planets); i++) {
               p = sys->planets[i];

               /* Must be real. */
               if (p->real != ASSET_REAL)
                  continue;

               /* Position. */
               x = p->pos.x * sysedit_zoom;
               y = p->pos.y * sysedit_zoom;

               /* Set selection. */
               sel.type       = SELECT_PLANET;
               sel.u.planet   = i;

               /* Threshold. */
               t  = p->gfx_space->sw * p->gfx_space->sh / 4.; /* Radius^2 */
               t *= pow2(2.*sysedit_zoom);

               /* Can select. */
               if ((pow2(mx-x)+pow2(my-y)) < t) {

                  /* Check if already selected. */
                  for (j=0; j<sysedit_nselect; j++) {
                     if (sysedit_selectCmp( &sel, &sysedit_select[j] )) {
                        sysedit_dragSel   = 1;
                        sysedit_tsel      = sel;

                        /* Check modifier. */
                        if (mod & (KMOD_LCTRL | KMOD_RCTRL))
                           sysedit_tadd      = 0;
                        else {
                           /* Detect double click to open planet editor. */
                           if ((SDL_GetTicks() - sysedit_dragTime < SYSEDIT_DRAG_THRESHOLD*2)
                                 && (sysedit_moved < SYSEDIT_MOVE_THRESHOLD)) {
                              sysedit_editPnt();
                              sysedit_dragSel = 0;
                              return 1;
                           }
                           sysedit_tadd      = -1;
                        }
                        sysedit_dragTime  = SDL_GetTicks();
                        sysedit_moved     = 0;
                        return 1;
                     }
                  }

                  /* Add the system if not selected. */
                  if (mod & (KMOD_LCTRL | KMOD_RCTRL))
                     sysedit_selectAdd( &sel );
                  else {
                     sysedit_deselect();
                     sysedit_selectAdd( &sel );
                  }
                  sysedit_tsel.type = SELECT_NONE;

                  /* Start dragging anyway. */
                  sysedit_dragSel   = 1;
                  sysedit_dragTime  = SDL_GetTicks();
                  sysedit_moved     = 0;
                  return 1;
               }
            }

            /* Check jump points. */
            for (i=0; i<array_size(sys->jumps); i++) {
               jp = &sys->jumps[i];

               /* Position. */
               x = jp->pos.x * sysedit_zoom;
               y = jp->pos.y * sysedit_zoom;

               /* Set selection. */
               sel.type       = SELECT_JUMPPOINT;
               sel.u.planet   = i;

               /* Threshold. */
               t  = jumppoint_gfx->sw * jumppoint_gfx->sh / 4.; /* Radius^2 */
               t *= pow2(2.*sysedit_zoom);

               /* Can select. */
               if ((pow2(mx-x)+pow2(my-y)) < t) {

                  /* Check if already selected. */
                  for (j=0; j<sysedit_nselect; j++) {
                     if (sysedit_selectCmp( &sel, &sysedit_select[j] )) {
                        sysedit_dragSel   = 1;
                        sysedit_tsel      = sel;

                        /* Check modifier. */
                        if (mod & (KMOD_LCTRL | KMOD_RCTRL))
                           sysedit_tadd      = 0;
                        else {
                           /* Detect double click to open planet editor. */
                           if ((SDL_GetTicks() - sysedit_dragTime < SYSEDIT_DRAG_THRESHOLD*2)
                                 && (sysedit_moved < SYSEDIT_MOVE_THRESHOLD)) {
                              sysedit_editJump();
                              sysedit_dragSel = 0;
                              return 1;
                           }
                           sysedit_tadd      = -1;
                        }
                        sysedit_dragTime  = SDL_GetTicks();
                        sysedit_moved     = 0;
                        return 1;
                     }
                  }

                  /* Add the system if not selected. */
                  if (mod & (KMOD_LCTRL | KMOD_RCTRL))
                     sysedit_selectAdd( &sel );
                  else {
                     sysedit_deselect();
                     sysedit_selectAdd( &sel );
                  }
                  sysedit_tsel.type = SELECT_NONE;

                  /* Start dragging anyway. */
                  sysedit_dragSel   = 1;
                  sysedit_dragTime  = SDL_GetTicks();
                  sysedit_moved     = 0;
                  return 1;
               }
            }

            /* Start dragging. */
            if (!(mod & (KMOD_LCTRL | KMOD_RCTRL))) {
               sysedit_drag      = 1;
               sysedit_dragTime  = SDL_GetTicks();
               sysedit_moved     = 0;
               sysedit_tsel.type = SELECT_NONE;
            }
         }
         return 1;

      case SDL_MOUSEBUTTONUP:
         if (sysedit_drag) {
            if ((SDL_GetTicks() - sysedit_dragTime < SYSEDIT_DRAG_THRESHOLD) && (sysedit_moved < SYSEDIT_MOVE_THRESHOLD)) {
               if (sysedit_tsel.type == SELECT_NONE)
                  sysedit_deselect();
               else
                  sysedit_selectAdd( &sysedit_tsel );
            }
            sysedit_drag      = 0;

            if (conf.devautosave)
               for (i=0; i<sysedit_nselect; i++)
                  dpl_savePlanet(sysedit_sys->planets[ sysedit_select[i].u.planet ]);
         }
         if (sysedit_dragSel) {
            if ((SDL_GetTicks() - sysedit_dragTime < SYSEDIT_DRAG_THRESHOLD) &&
                  (sysedit_moved < SYSEDIT_MOVE_THRESHOLD) && (sysedit_tsel.type != SELECT_NONE)) {
               if (sysedit_tadd == 0)
                  sysedit_selectRm( &sysedit_tsel );
               else {
                  sysedit_deselect();
                  sysedit_selectAdd( &sysedit_tsel );
               }
            }
            sysedit_dragSel   = 0;


            /* Save all planets in our selection - their positions might have changed. */
            if (conf.devautosave)
               for (i=0; i<sysedit_nselect; i++)
                  if (sysedit_select[i].type == SELECT_PLANET)
                     dpl_savePlanet( sys->planets[ sysedit_select[i].u.planet ] );
         }
         break;

      case SDL_MOUSEMOTION:
         /* Update mouse positions. */
         sysedit_mx  = mx;
         sysedit_my  = my;

         /* Handle dragging. */
         if (sysedit_drag) {
            /* axis is inverted */
            sysedit_xpos -= xr;
            sysedit_ypos += yr;

            /* Update mouse movement. */
            sysedit_moved += ABS(xr) + ABS(yr);
         }
         /* Dragging selection around. */
         else if (sysedit_dragSel && (sysedit_nselect > 0)) {
            if ((sysedit_moved > SYSEDIT_MOVE_THRESHOLD) || (SDL_GetTicks() - sysedit_dragTime > SYSEDIT_DRAG_THRESHOLD)) {
               for (i=0; i<sysedit_nselect; i++) {

                  /* Planets. */
                  if (sysedit_select[i].type == SELECT_PLANET) {
                     p = sys->planets[ sysedit_select[i].u.planet ];
                     p->pos.x += xr / sysedit_zoom;
                     p->pos.y -= yr / sysedit_zoom;
                  }
                  /* Jump point. */
                  else if (sysedit_select[i].type == SELECT_JUMPPOINT) {
                     jp         = &sys->jumps[ sysedit_select[i].u.jump ];
                     jp->flags &= ~(JP_AUTOPOS);
                     jp->pos.x += xr / sysedit_zoom;
                     jp->pos.y -= yr / sysedit_zoom;
                  }
               }
            }

            /* Update mouse movement. */
            sysedit_moved += ABS(xr) + ABS(yr);
         }
         break;
   }

   return 0;
}


/**
 * @brief Handles the button zoom clicks.
 *
 *    @param wid Unused.
 *    @param str Name of the button creating the event.
 */
static void sysedit_buttonZoom( unsigned int wid, char* str )
{
   (void) wid;

   /* Transform coords to normal. */
   sysedit_xpos /= sysedit_zoom;
   sysedit_ypos /= sysedit_zoom;

   /* Apply zoom. */
   if (strcmp(str,"btnZoomIn")==0) {
      sysedit_zoom *= SYSEDIT_ZOOM_STEP;
      sysedit_zoom = MIN( pow(SYSEDIT_ZOOM_STEP, SYSEDIT_ZOOM_MAX), sysedit_zoom );
   }
   else if (strcmp(str,"btnZoomOut")==0) {
      sysedit_zoom /= SYSEDIT_ZOOM_STEP;
      sysedit_zoom = MAX( pow(SYSEDIT_ZOOM_STEP, SYSEDIT_ZOOM_MIN), sysedit_zoom );
   }

   /* Transform coords back. */
   sysedit_xpos *= sysedit_zoom;
   sysedit_ypos *= sysedit_zoom;
}


/**
 * @brief Deselects everything.
 */
static void sysedit_deselect (void)
{
   if (sysedit_nselect > 0)
      free( sysedit_select );
   sysedit_select    = NULL;
   sysedit_nselect   = 0;
   sysedit_mselect   = 0;

   /* Button check. */
   sysedit_checkButtons();
}


/**
 * @brief Checks to see which buttons should be active and the likes.
 */
static void sysedit_checkButtons (void)
{
   int i, sel_planet, sel_jump;
   Select_t *sel;

   /* See if a planet or jump is selected. */
   sel_planet  = 0;
   sel_jump    = 0;
   for (i=0; i<sysedit_nselect; i++) {
      sel = &sysedit_select[i];
      if (sel->type == SELECT_PLANET)
         sel_planet++;
      else if (sel->type == SELECT_JUMPPOINT)
         sel_jump++;
   }

   /* Planet dependent. */
   if (sel_planet) {
      window_enableButton( sysedit_wid, "btnRemove" );
      window_enableButton( sysedit_wid, "btnRename" );
   }
   else {
      window_disableButton( sysedit_wid, "btnRemove" );
      window_disableButton( sysedit_wid, "btnRename" );
   }

   /* Jump dependent. */
   if (sel_jump)
      window_enableButton( sysedit_wid, "btnReset" );
   else
      window_disableButton( sysedit_wid, "btnReset" );

   /* Editor - just one planet. */
   if (((sel_planet==1) && (sel_jump==0)) || ((sel_planet==0) && (sel_jump==1)))
      window_enableButton( sysedit_wid, "btnEdit" );
   else
      window_disableButton( sysedit_wid, "btnEdit" );
}


/**
 * @brief Adds a system to the selection.
 */
static void sysedit_selectAdd( Select_t *sel )
{
   /* Allocate if needed. */
   if (sysedit_mselect < sysedit_nselect+1) {
      if (sysedit_mselect == 0)
         sysedit_mselect = 1;
      sysedit_mselect  *= 2;
      sysedit_select    = realloc( sysedit_select,
            sizeof(Select_t) * sysedit_mselect );
   }

   /* Add system. */
   sysedit_select[ sysedit_nselect ] = *sel;
   sysedit_nselect++;

   /* Button check. */
   sysedit_checkButtons();
}


/**
 * @brief Removes a system from the selection.
 */
static void sysedit_selectRm( Select_t *sel )
{
   int i;
   for (i=0; i<sysedit_nselect; i++) {
      if (sysedit_selectCmp( &sysedit_select[i], sel )) {
         sysedit_nselect--;
         memmove( &sysedit_select[i], &sysedit_select[i+1],
               sizeof(Select_t) * (sysedit_nselect - i) );
         /* Button check. */
         sysedit_checkButtons();
         return;
      }
   }
   WARN(_("Trying to deselect item that is not in selection!"));
}


/**
 * @brief Compares two selections to see if they are the same.
 *
 *    @return 1 if both selections are the same.
 */
static int sysedit_selectCmp( Select_t *a, Select_t *b )
{
   return (memcmp(a, b, sizeof(Select_t)) == 0);
}


/**
 * @brief Edits a planet.
 */
static void sysedit_editPnt( void )
{
   unsigned int wid;
   int x, y, w, l, bw;
   char buf[1024], title[100];
   const char *s;
   Planet *p;

   p = sysedit_sys->planets[ sysedit_select[0].u.planet ];

   /* Create the window. */
   snprintf(title, sizeof(title), _("Planet Property Editor - %s"), p->name);
   wid = window_create( "wdwSysEditPnt", title, -1, -1, SYSEDIT_EDIT_WIDTH, SYSEDIT_EDIT_HEIGHT );
   sysedit_widEdit = wid;

   window_setCancel( wid, sysedit_editPntClose );

   bw = (SYSEDIT_EDIT_WIDTH - 40 - 15 * 3) / 4.;

   /* Rename button. */
   y = -40;
   snprintf( buf, sizeof(buf), _("Name: ") );
   w = gl_printWidthRaw( NULL, buf );
   window_addText( wid, 20, y, 180, 15, 0, "txtNameLabel", &gl_smallFont, NULL, buf );
   snprintf( buf, sizeof(buf), "%s", p->name );
   window_addText( wid, 20 + w, y, 180, 15, 0, "txtName", &gl_smallFont, NULL, buf );
   window_addButton( wid, -20, y - gl_defFont.h/2. + BUTTON_HEIGHT/2., bw, BUTTON_HEIGHT, "btnRename",
         _("Rename"), sysedit_btnRename );
   window_addButton( wid, -20 - 15 - bw, y - gl_defFont.h/2. + BUTTON_HEIGHT/2., bw, BUTTON_HEIGHT, "btnFaction",
         _("Faction"), sysedit_btnFaction );

   y -= gl_defFont.h + 5;

   window_addText( wid, 20, y, 180, 15, 0, "txtFactionLabel", &gl_smallFont, NULL, _("Faction: ") );
   snprintf( buf, sizeof(buf), "%s", p->faction > 0 ? faction_name( p->faction ) : _("None") );
   window_addText( wid, 20 + w, y, 180, 15, 0, "txtFaction", &gl_smallFont, NULL, buf );
   y -= gl_defFont.h + 5;

   /* Input widgets and labels. */
   x = 20;
   s = _("Population");
   l = gl_printWidthRaw( NULL, s );
   window_addText( wid, x, y, l, 20, 1, "txtPop",
         NULL, NULL, s );
   window_addInput( wid, x += l + 5, y, 80, 20, "inpPop", 12, 1, NULL );
   window_setInputFilter( wid, "inpPop", INPUT_FILTER_NUMBER );
   x += 80 + 10;

   s = _("Class");
   l = gl_printWidthRaw( NULL, s );
   window_addText( wid, x, y, l, 20, 1, "txtClass",
         NULL, NULL, s );
   window_addInput( wid, x += l + 5, y, 30, 20, "inpClass", 1, 1, NULL );
   x += 30 + 10;

   s = _("Land");
   l = gl_printWidthRaw( NULL, s );
   window_addText( wid, x, y, l, 20, 1, "txtLand",
         NULL, NULL, s );
   window_addInput( wid, x += l + 5, y, 150, 20, "inpLand", 20, 1, NULL );
   y -= gl_defFont.h + 15;

   (void)x;

   /* Second row. */
   x = 20;
   s = _("Presence");
   l = gl_printWidthRaw( NULL, s );
   window_addText( wid, x, y, l, 20, 1, "txtPresence",
         NULL, NULL, s );
   window_addInput( wid, x += l + 5, y, 60, 20, "inpPresence", 5, 1, NULL );
   window_setInputFilter( wid, "inpPresence", INPUT_FILTER_NUMBER );
   x += 60 + 10;

   s = _("Range");
   l = gl_printWidthRaw( NULL, s );
   window_addText( wid, x, y, l, 20, 1, "txtPresenceRange",
         NULL, NULL, s );
   window_addInput( wid, x += l + 5, y, 30, 20, "inpPresenceRange", 1, 1, NULL );
   window_setInputFilter( wid, "inpPresenceRange", INPUT_FILTER_NUMBER );
   x += 30 + 10;

   s = _("hide");
   l = gl_printWidthRaw( NULL, s );
   window_addText( wid, x, y, l, 20, 1, "txtHide",
         NULL, NULL, s );
   window_addInput( wid, x += l + 5, y, 50, 20, "inpHide", 4, 1, NULL );
   window_setInputFilter( wid, "inpHide", INPUT_FILTER_NUMBER );
   x += 50 + 10;

   (void)x;

   /* Bottom buttons. */
   window_addButton( wid, -20 - bw*3 - 15*3, 35 + BUTTON_HEIGHT, bw, BUTTON_HEIGHT,
         "btnRmService", _("Rm Service"), sysedit_btnRmService );
   window_addButton( wid, -20 - bw*2 - 15*2, 35 + BUTTON_HEIGHT, bw, BUTTON_HEIGHT,
         "btnAddService", _("Add Service"), sysedit_btnAddService );
   window_addButton( wid, -20 - bw - 15, 35 + BUTTON_HEIGHT, bw, BUTTON_HEIGHT,
         "btnEditTech", _("Edit Tech"), sysedit_btnTechEdit );
   window_addButton( wid, -20 - bw*3 - 15*3, 20, bw, BUTTON_HEIGHT,
         "btnDesc", _("Description"), sysedit_planetDesc );
   window_addButton( wid, -20 - bw*2 - 15*2, 20, bw, BUTTON_HEIGHT,
         "btnLandGFX", _("Land GFX"), sysedit_planetGFX );
   window_addButton( wid, -20 - bw - 15, 20, bw, BUTTON_HEIGHT,
         "btnSpaceGFX", _("Space GFX"), sysedit_planetGFX );
   window_addButton( wid, -20, 20, bw, BUTTON_HEIGHT,
         "btnClose", _("Close"), sysedit_editPntClose );

   /* Load current values. */
   snprintf( buf, sizeof(buf), "%"PRIu64, p->population );
   window_setInput( wid, "inpPop", buf );
   snprintf( buf, sizeof(buf), "%s", p->class );
   window_setInput( wid, "inpClass", buf );
   window_setInput( wid, "inpLand", p->land_func );
   snprintf( buf, sizeof(buf), "%g", p->presenceAmount );
   window_setInput( wid, "inpPresence", buf );
   snprintf( buf, sizeof(buf), "%d", p->presenceRange );
   window_setInput( wid, "inpPresenceRange", buf );
   snprintf( buf, sizeof(buf), "%g", sqrt(p->hide) );
   window_setInput( wid, "inpHide", buf );

   /* Generate the list. */
   sysedit_genServicesList( wid );
}

/**
 * @brief Updates the jump point checkboxes.
 */
static void jp_type_check_hidden_update( unsigned int wid, char* str )
{
   (void) str;
   if (jp_hidden == 0) {
      jp_hidden = 1;
      jp_exit   = 0;
   }
   else
      jp_hidden = 0;
   window_checkboxSet( wid, "chkHidden", jp_hidden );
   window_checkboxSet( wid, "chkExit",   jp_exit );
}

/**
 * @brief Updates the jump point checkboxes.
 */
static void jp_type_check_exit_update( unsigned int wid, char* str )
{
   (void) str;
   if (jp_exit == 0) {
      jp_exit   = 1;
      jp_hidden = 0;
   }
   else
      jp_exit = 0;
   window_checkboxSet( wid, "chkHidden", jp_hidden );
   window_checkboxSet( wid, "chkExit",   jp_exit );
}

/**
 * @brief Edits a jump.
 */
static void sysedit_editJump( void )
{
   unsigned int wid;
   int x, y, w, l, bw;
   char buf[1024];
   const char *s;
   JumpPoint *j;

   j = &sysedit_sys->jumps[ sysedit_select[0].u.jump ];

   /* Create the window. */
   wid = window_create( "wdwJumpPointEditor", _("Jump Point Editor"), -1, -1, SYSEDIT_EDIT_WIDTH, SYSEDIT_EDIT_HEIGHT );
   sysedit_widEdit = wid;

   bw = (SYSEDIT_EDIT_WIDTH - 40 - 15 * 3) / 4.;

   /* Target lable. */
   y = -40;
   snprintf( buf, sizeof(buf), _("Target: ") );
   w = gl_printWidthRaw( NULL, buf );
   window_addText( wid, 20, y, 180, 15, 0, "txtTargetLabel", &gl_smallFont, NULL, buf );
   snprintf( buf, sizeof(buf), "%s", j->target->name );
   window_addText( wid, 20 + w, y, 180, 15, 0, "txtName", &gl_smallFont, NULL, buf );

   y -= gl_defFont.h + 10;

   /* Input widgets and labels. */
   x = 20;

   /* Initial checkbox state */
   jp_hidden = 0;
   jp_exit   = 0;
   if (jp_isFlag( j, JP_HIDDEN ))
      jp_hidden = 1;
   else if (jp_isFlag( j, JP_EXITONLY ))
      jp_exit   = 1;
   /* Create check boxes. */
   window_addCheckbox( wid, x, y, 100, 20,
         "chkHidden", _("Hidden"), jp_type_check_hidden_update, jp_hidden );
   y -= 20;
   window_addCheckbox( wid, x, y, 100, 20,
         "chkExit", _("Exit only"), jp_type_check_exit_update, jp_exit );
   y -= 30;

   s = _("Hide"); /* TODO: if inpType == 0 disable hide box */
   l = gl_printWidthRaw( NULL, s );
   window_addText( wid, x, y, l, 20, 1, "txtHide",
         NULL, NULL, s );
   window_addInput( wid, x + l + 8, y, 50, 20, "inpHide", 4, 1, NULL );
   window_setInputFilter( wid, "inpHide", INPUT_FILTER_NUMBER );
   x += 50 + 10;

   (void)x;

   /* Bottom buttons. */
   window_addButton( wid, -20, 20, bw, BUTTON_HEIGHT,
         "btnClose", _("Close"), sysedit_editJumpClose );

   /* Load current values. */
   snprintf( buf, sizeof(buf), "%g", sqrt(j->hide) );
   window_setInput( wid, "inpHide", buf );
}

/**
 * @brief Closes the jump editor, saving the changes made.
 */
static void sysedit_editJumpClose( unsigned int wid, char *unused )
{
   (void) unused;
   JumpPoint *j;

   j = &sysedit_sys->jumps[ sysedit_select[0].u.jump ];
   if (jp_hidden == 1) {
      jp_setFlag( j, JP_HIDDEN );
      jp_rmFlag(  j, JP_EXITONLY );
   }
   else if (jp_exit == 1) {
      jp_setFlag( j, JP_EXITONLY );
      jp_rmFlag(  j, JP_HIDDEN );
   }
   else {
      jp_rmFlag( j, JP_HIDDEN );
      jp_rmFlag( j, JP_EXITONLY );
   }
   j->hide  = pow2( atof(window_getInput( sysedit_widEdit, "inpHide" )) );

   window_close( wid, unused );
}

/**
 * @brief Displays the planet landing description and bar description in a separate window.
 */
static void sysedit_planetDesc( unsigned int wid, char *unused )
{
   (void) unused;
   int x, y, h, w, bw;
   Planet *p;
   const char *desc, *bardesc;
   char title[100];

   p = sysedit_sys->planets[ sysedit_select[0].u.planet ];

   /* Create the window. */
   snprintf(title, sizeof(title), _("Planet Information - %s"), p->name);
   wid = window_create( "wdwPlanetDesc", title, -1, -1, SYSEDIT_EDIT_WIDTH, SYSEDIT_EDIT_HEIGHT );
   window_setCancel( wid, window_close );

   x = 20;
   y = -40;
   w = SYSEDIT_EDIT_WIDTH - 40;
   h = (SYSEDIT_EDIT_HEIGHT - gl_defFont.h * 2 - 30 - 60 - BUTTON_HEIGHT - 10) / 2.;
   desc    = p->description ? p->description : _("None");
   bardesc = p->bar_description ? p->bar_description : _("None");
   bw = (SYSEDIT_EDIT_WIDTH - 40 - 15 * 3) / 4.;

   window_addButton( wid, -20 - bw*3 - 15*3, 20, bw, BUTTON_HEIGHT,
         "btnProperties", _("Properties"), sysedit_planetDescReturn );

   window_addButton( wid, -20, 20, bw, BUTTON_HEIGHT,
         "btnClose", _("Close"), sysedit_planetDescClose );

   /* Description label and text. */
   window_addText( wid, x, y, w, gl_defFont.h, 0, "txtDescriptionLabel", &gl_defFont, NULL,
         _("Landing Description") );
   y -= gl_defFont.h + 10;
   window_addInput( wid, x, y, w, h, "txtDescription", 1024, 0,
         NULL );
   window_setInputFilter( wid, "txtDescription",
         "[]{}~<>@#$^|_" );
   y -= h + 10;
   /* Load current values. */
   window_setInput( wid, "txtDescription", desc );

   /* Bar description label and text. */
   window_addText( wid, x, y, w, gl_defFont.h, 0, "txtBarDescriptionLabel", &gl_defFont, NULL,
         _("Bar Description") );
   y -= gl_defFont.h + 10;
   window_addInput( wid, x, y, w, h, "txtBarDescription", 1024, 0,
         NULL );
   window_setInputFilter( wid, "txtBarDescription",
         "[]{}~<>@#$^|_" );
   /* Load current values. */
   window_setInput( wid, "txtBarDescription", bardesc );
}

/**
 * @brief Closes the planet description window and returns to the properties window.
 */
static void sysedit_planetDescReturn( unsigned int wid, char *unused )
{
   Planet *p;
   char *mydesc, *mybardesc;

   p = sysedit_sys->planets[ sysedit_select[0].u.planet ];

   mydesc    = window_getInput( wid, "txtDescription" );
   mybardesc = window_getInput( wid, "txtBarDescription" );

   free(p->description);
   free(p->bar_description);
   p->description     = NULL;
   p->bar_description = NULL;

   if (mydesc != NULL)
      p->description     = strdup( mydesc );
   if (mybardesc != NULL)
      p->bar_description = strdup( mybardesc );

   window_close( wid, unused );
}

/**
 * @brief Closes both the planet description window and the properties window.
 */
static void sysedit_planetDescClose( unsigned int wid, char *unused )
{
   sysedit_planetDescReturn( wid, unused );
   sysedit_editPntClose( sysedit_widEdit, unused );
}

/**
 * @brief Generates the planet services list.
 */
static void sysedit_genServicesList( unsigned int wid )
{
   int i, j, n, nservices;
   Planet *p;
   char **have, **lack;
   int x, y, w, h, hpos, lpos;

   hpos = lpos = -1;

   /* Destroy if exists. */
   if (widget_exists( wid, "lstServicesHave" ) &&
         widget_exists( wid, "lstServicesLacked" )) {
      hpos = toolkit_getListPos( wid, "lstServicesHave" );
      lpos = toolkit_getListPos( wid, "lstServicesLacked" );
      window_destroyWidget( wid, "lstServicesHave" );
      window_destroyWidget( wid, "lstServicesLacked" );
   }

   p = sysedit_sys->planets[ sysedit_select[0].u.planet ];
   x = 20;
   y = 20 + BUTTON_HEIGHT * 2 + 30;
   w = (SYSEDIT_EDIT_WIDTH - 40 - 15 * 3) / 4.;
   h = SYSEDIT_EDIT_HEIGHT - y - 130;

   /* Get all missing services. */
   n = nservices = 0;
   for (i=1; i<PLANET_SERVICES_MAX; i<<=1) {
      if (!planet_hasService(p, i) && (i != PLANET_SERVICE_INHABITED))
         n++;
      nservices++; /* Cheaply track all service types. */
   }

   /* Get all the services the planet has. */
   j = 0;
   have = malloc( sizeof(char*) * MAX(nservices - n, 1) );
   if (nservices == n)
      have[j++] = strdup(_("None"));
   else
      for (i=1; i<PLANET_SERVICES_MAX; i<<=1)
         if (planet_hasService(p, i)  && (i != PLANET_SERVICE_INHABITED))
            have[j++] = strdup( planet_getServiceName( i ) );

   /* Add list. */
   window_addList( wid, x, y, w, h, "lstServicesHave", have, j, 0, NULL, sysedit_btnRmService );
   x += w + 15;

   /* Add list of services the planet lacks. */
   j = 0;
   lack = malloc( sizeof(char*) * MAX(1, n) );
   if (!n)
      lack[j++] = strdup( _("None") );
   else
      for (i=1; i<PLANET_SERVICES_MAX; i<<=1)
         if (!planet_hasService(p, i) && (i != PLANET_SERVICE_INHABITED))
            lack[j++] = strdup( planet_getServiceName(i) );

   /* Add list. */
   window_addList( wid, x, y, w, h, "lstServicesLacked", lack, j, 0, NULL, sysedit_btnAddService );

   /* Restore positions. */
   if (hpos != -1 && lpos != -1) {
      toolkit_setListPos( wid, "lstServicesHave", hpos );
      toolkit_setListPos( wid, "lstServicesLacked", lpos );
   }
}


/**
 * @brief Adds a service to a planet.
 */
static void sysedit_btnAddService( unsigned int wid, char *unused )
{
   (void) unused;
   char *selected;
   Planet *p;

   selected = toolkit_getList( wid, "lstServicesLacked" );
   if ((selected == NULL) || (strcmp(selected,_("None"))==0))
      return;

   /* Enable the service. All services imply landability. */
   p = sysedit_sys->planets[ sysedit_select[0].u.planet ];
   p->services |= planet_getService(selected) | PLANET_SERVICE_INHABITED | PLANET_SERVICE_LAND;

   /* Regenerate the list. */
   sysedit_genServicesList( wid );
}


/**
 * @brief Removes a service from a planet.
 */
static void sysedit_btnRmService( unsigned int wid, char *unused )
{
   (void) unused;
   char *selected;
   Planet *p;

   selected = toolkit_getList( wid, "lstServicesHave" );
   if ((selected==NULL) || (strcmp(selected,_("None"))==0))
      return;

   /* Flip the bit. Safe enough, as it's always 1 to start with. */
   p = sysedit_sys->planets[ sysedit_select[0].u.planet ];
   p->services ^= planet_getService(selected);

   /* If landability was removed, the rest must go, too. */
   if (strcmp(selected,"Land")==0)
      p->services = 0;

   sysedit_genServicesList( wid );
}


/**
 * @brief Edits a planet's tech.
 */
static void sysedit_btnTechEdit( unsigned int wid, char *unused )
{
   (void) unused;
   int y, w, bw;

   /* Create the window. */
   wid = window_create( "wdwPlanetTechEditor", _("Planet Tech Editor"), -1, -1, SYSEDIT_EDIT_WIDTH, SYSEDIT_EDIT_HEIGHT );
   window_setCancel( wid, window_close );

   w = (SYSEDIT_EDIT_WIDTH - 40 - 15) / 2.;
   bw = (SYSEDIT_EDIT_WIDTH - 40 - 15 * 3) / 4.;

   /* Close button. */
   window_addButton( wid, -20, 20, bw, BUTTON_HEIGHT,
         "btnClose", _("Close"), window_close );
   y = 20 + BUTTON_HEIGHT + 15;

   /* Remove button. */
   window_addButton( wid, -20-(w+15), y, w, BUTTON_HEIGHT,
         "btnRm", _("Rm Tech"), sysedit_btnRmTech );

   /* Add button. */
   window_addButton( wid, -20, y, w, BUTTON_HEIGHT,
         "btnAdd", _("Add Tech"), sysedit_btnAddTech );

   sysedit_genTechList( wid );
}


/**
 * @brief Generates the planet services list.
 */
static void sysedit_genTechList( unsigned int wid )
{
   Planet *p;
   char **have, **lack, **tmp;
   int i, j, n, x, y, w, h, hpos, lpos;

   hpos = lpos = -1;

   /* Destroy if exists. */
   if (widget_exists( wid, "lstTechsHave" ) &&
         widget_exists( wid, "lstTechsLacked" )) {
      hpos = toolkit_getListPos( wid, "lstTechsHave" );
      lpos = toolkit_getListPos( wid, "lstTechsLacked" );
      window_destroyWidget( wid, "lstTechsHave" );
      window_destroyWidget( wid, "lstTechsLacked" );
   }

   p = sysedit_sys->planets[ sysedit_select[0].u.planet ];
   w = (SYSEDIT_EDIT_WIDTH - 40 - 15) / 2.;
   x = -20 - w - 15;
   y = 20 + BUTTON_HEIGHT * 2 + 30;
   h = SYSEDIT_EDIT_HEIGHT - y - 30;

   /* Get all the techs the planet has. */
   n = 0;
   if (p->tech != NULL)
      have = tech_getItemNames( p->tech, &n );
   else {
      have = malloc( sizeof(char*) );
      have[n++] = strdup(_("None"));
   }

   /* Add list. */
   window_addList( wid, x, y, w, h, "lstTechsHave", have, n, 0, NULL, sysedit_btnRmTech );
   x += w + 15;

   /* Omit the techs that the planet already has from the list.  */
   n = 0;
   if (p->tech != NULL) {
      tmp = tech_getAllItemNames( &j );
      for (i=0; i<j; i++)
         if (!tech_hasItem( p->tech, tmp[i] ))
            n++;

      if (!n) {
         lack = malloc( sizeof(char*) );
         lack[n++] = strdup(_("None"));
      }
      else {
         lack = malloc( sizeof(char*) * j );
         n = 0;
         for (i=0; i<j; i++)
            if (!tech_hasItem( p->tech, tmp[i] ))
               lack[n++] = strdup( tmp[i] );
      }

      /* Clean up. */
      for (i=0; i<j; i++)
         free(tmp[i]);

      free(tmp);
   }
   else
      lack = tech_getAllItemNames( &n );

   /* Add list. */
   window_addList( wid, x, y, w, h, "lstTechsLacked", lack, n, 0, NULL, sysedit_btnAddTech );

   /* Restore positions. */
   if (hpos != -1 && lpos != -1) {
      toolkit_setListPos( wid, "lstTechsHave", hpos );
      toolkit_setListPos( wid, "lstTechsLacked", lpos );
   }
}


/**
 * @brief Adds a tech to a planet.
 */
static void sysedit_btnAddTech( unsigned int wid, char *unused )
{
   (void) unused;
   char *selected;
   Planet *p;

   selected = toolkit_getList( wid, "lstTechsLacked" );
   if ((selected == NULL) || (strcmp(selected,_("None"))==0))
      return;

   p = sysedit_sys->planets[ sysedit_select[0].u.planet ];
   if (p->tech == NULL)
      p->tech = tech_groupCreate();
   tech_addItemTech( p->tech, selected );

   /* Regenerate the list. */
   sysedit_genTechList( wid );
}


/**
 * @brief Removes a tech from a planet.
 */
static void sysedit_btnRmTech( unsigned int wid, char *unused )
{
   (void) unused;
   char *selected;
   Planet *p;
   int n;

   selected = toolkit_getList( wid, "lstTechsHave" );
   if ((selected == NULL) || (strcmp(selected,_("None"))==0))
      return;

   p = sysedit_sys->planets[ sysedit_select[0].u.planet ];
   if (tech_hasItem( p->tech, selected ))
      tech_rmItemTech( p->tech, selected );

   n = tech_getItemCount( p->tech );
   if (!n)
      p->tech = NULL;

   /* Regenerate the list. */
   sysedit_genTechList( wid );
}


/**
 * @brief Edits a planet's faction.
 */
static void sysedit_btnFaction( unsigned int wid_unused, char *unused )
{
   (void) wid_unused;
   (void) unused;
   unsigned int wid;
   int i, j, y, h, bw, *factions;
   char **str;

   /* Create the window. */
   wid = window_create( "wdwModifyFaction", _("Modify Faction"), -1, -1, SYSEDIT_EDIT_WIDTH, SYSEDIT_EDIT_HEIGHT );
   window_setCancel( wid, window_close );

   /* Generate factions list. */
   factions = faction_getAll();
   str = malloc( sizeof(char*) * (array_size(factions) + 1) );
   j   = 0;
   for (i=0; i<array_size(factions); i++)
      str[j++] = strdup( faction_name( factions[i] ) );
   str[j++] = strdup( _("None") );

   bw = (SYSEDIT_EDIT_WIDTH - 40 - 15 * 3) / 4.;
   y = 20 + BUTTON_HEIGHT + 15;
   h = SYSEDIT_EDIT_HEIGHT - y - 30;
   window_addList( wid, 20, -40, SYSEDIT_EDIT_WIDTH-40, h,
         "lstFactions", str, j, 0, NULL, sysedit_btnFactionSet );

   /* Close button. */
   window_addButton( wid, -20, 20, bw, BUTTON_HEIGHT,
         "btnClose", _("Close"), window_close );

   /* Add button. */
   window_addButton( wid, -20-(bw+15), 20, bw, BUTTON_HEIGHT,
         "btnAdd", _("Set"), sysedit_btnFactionSet );

   array_free( factions );
}


/**
 * @brief Actually modifies the faction.
 */
static void sysedit_btnFactionSet( unsigned int wid, char *unused )
{
   (void) unused;
   char *selected;
   Planet *p;

   selected = toolkit_getList( wid, "lstFactions" );
   if (selected == NULL)
      return;

   p = sysedit_sys->planets[ sysedit_select[0].u.planet ];
   /* Set the faction. */
   if (strcmp(selected,_("None"))==0)
      p->faction = -1;
   else
      p->faction = faction_get( selected );

   /* Update the editor window. */
   window_modifyText( sysedit_widEdit, "txtFaction", p->faction > 0 ? faction_name( p->faction ) : _("None") );

   window_close( wid, unused );
}


/**
 * @brief Opens the system property editor.
 */
static void sysedit_btnEdit( unsigned int wid_unused, char *unused )
{
   (void) wid_unused;
   (void) unused;
   Select_t *sel;

   sel = &sysedit_select[0];

   if (sel->type==SELECT_PLANET)
      sysedit_editPnt();
   else if (sel->type==SELECT_JUMPPOINT)
      sysedit_editJump();
}


/**
 * @brief Opens the planet landing or space graphic editor.
 */
static void sysedit_planetGFX( unsigned int wid_unused, char *wgt )
{
   (void) wid_unused;
   unsigned int wid;
   size_t nfiles, i, j;
   char *path, buf[PATH_MAX];
   char **files;
   glTexture *t;
   ImageArrayCell *cells;
   int w, h, land;
   Planet *p;
   glColour c;
   PHYSFS_Stat path_stat;

   land = (strcmp(wgt,"btnLandGFX") == 0);

   p = sysedit_sys->planets[ sysedit_select[0].u.planet ];
   /* Create the window. */
   snprintf( buf, sizeof(buf), _("%s - Planet Properties"), p->name );
   wid = window_create( "wdwPlanetGFX", buf, -1, -1, -1, -1 );
   window_dimWindow( wid, &w, &h );

   window_setCancel( wid, sysedit_btnGFXClose );
   window_setAccept( wid, sysedit_btnGFXApply );

   /* Close button. */
   window_addButton( wid, -20, 20, BUTTON_WIDTH, BUTTON_HEIGHT,
         "btnClose", _("Close"), sysedit_btnGFXClose );

   /* Apply button. */
   window_addButton( wid, -20, 20+(20+BUTTON_HEIGHT), BUTTON_WIDTH, BUTTON_HEIGHT,
         land ? "btnApplyLand" : "btnApplySpace", _("Apply"), sysedit_btnGFXApply );

   /* Find images first. */
   path           = land ? PLANET_GFX_EXTERIOR_PATH : PLANET_GFX_SPACE_PATH;
   files          = PHYSFS_enumerateFiles( path );
   for (nfiles=0; files[nfiles]; nfiles++) {}
   cells          = calloc( nfiles, sizeof(ImageArrayCell) );

   j              = 0;
   for (i=0; i<nfiles; i++) {
      snprintf( buf, sizeof(buf), "%s/%s", path, files[i] );
      /* Ignore directories. */
      if (!PHYSFS_stat( buf, &path_stat )) {
         WARN(_("Unable to check file type for '%s'!"), buf);
         continue;
      }
      if (path_stat.filetype != PHYSFS_FILETYPE_REGULAR)
         continue;

      t              = gl_newImage( buf, OPENGL_TEX_MIPMAPS );
      if (t == NULL)
         continue;
      cells[j].image   = t;
      cells[j].caption = strdup( files[i] );
      c = strcmp(files[i], land ? p->gfx_exteriorPath : p->gfx_spacePath)==0 ? cOrange : cBlack;
      memcpy( &cells[j].bg, &c, sizeof(glColour) );
      j++;
   }
   PHYSFS_freeList( files );

   /* Add image array. */
   window_addImageArray( wid, 20, 20, w-60-BUTTON_WIDTH, h-60, "iarGFX", 128, 128, cells, j, NULL, NULL, NULL );
   toolkit_setImageArray( wid, "iarGFX", path );
}


/**
 * @brief Closes the planet graphic editor.
 */
static void sysedit_btnGFXClose( unsigned int wid, char *wgt )
{
   window_close( wid, wgt );
}


/**
 * @brief Apply new graphics.
 */
static void sysedit_btnGFXApply( unsigned int wid, char *wgt )
{
   Planet *p;
   char *str, *path, buf[PATH_MAX];
   int land;

   land = (strcmp(wgt,"btnApplyLand") == 0);
   p = sysedit_sys->planets[ sysedit_select[0].u.planet ];

   /* Get output. */
   str = toolkit_getImageArray( wid, "iarGFX" );
   if (str == NULL)
      return;

   /* New path. */
   path = land ? PLANET_GFX_EXTERIOR_PATH : PLANET_GFX_SPACE_PATH;
   snprintf( buf, sizeof(buf), "%s/%s", path, str );

   if (land) {
      free( p->gfx_exteriorPath );
      free( p->gfx_exterior );
      snprintf( buf, sizeof(buf), PLANET_GFX_EXTERIOR_PATH"%s", str );
      p->gfx_exteriorPath = strdup( str );
      p->gfx_exterior = strdup( buf );
   }
   else { /* Free old texture, load new. */
      free( p->gfx_spacePath );
      gl_freeTexture( p->gfx_space );
      p->gfx_spacePath = strdup( str );
      planet_gfxLoad( p );
   }

   /* For now we close. */
   sysedit_btnGFXClose( wid, wgt );
}

/* @brief Renders important map stuff.
 */
void sysedit_renderMap( double bx, double by, double w, double h, double x, double y, double r )
{
   /* background */
   gl_renderRect( bx, by, w, h, &cBlack );

   map_renderDecorators( x, y, 1, 1. );

   /* Render faction disks. */
   map_renderFactionDisks( x, y, 1, 1. );

<<<<<<< HEAD
=======
   /* Render enviroment stuff. */
   map_renderSystemEnviroment( x, y, 1, 1. );

>>>>>>> d0566748
   /* Render jump paths. */
   map_renderJumps( x, y, 1 );

   /* Render systems. */
   map_renderSystems( bx, by, x, y, w, h, r, 1 );

   /* Render system names. */
   map_renderNames( bx, by, x, y, w, h, 1, 1. );
}
<|MERGE_RESOLUTION|>--- conflicted
+++ resolved
@@ -2069,12 +2069,6 @@
    /* Render faction disks. */
    map_renderFactionDisks( x, y, 1, 1. );
 
-<<<<<<< HEAD
-=======
-   /* Render enviroment stuff. */
-   map_renderSystemEnviroment( x, y, 1, 1. );
-
->>>>>>> d0566748
    /* Render jump paths. */
    map_renderJumps( x, y, 1 );
 
