/*
 * See Licensing and Copyright notice in naev.h
 */

/**
 * @file equipment.c
 *
 * @brief Handles equipping ships.
 */


#include "equipment.h"

#include "naev.h"

#include <stdlib.h>
#include <stdio.h>
#include "nstring.h"
#include <math.h>

#include "log.h"
#include "land.h"
#include "toolkit.h"
#include "dialogue.h"
#include "player.h"
#include "mission.h"
#include "ntime.h"
#include "conf.h"
#include "gui.h"
#include "land_outfits.h"
#include "info.h"
#include "shipstats.h"
#include "slots.h"
#include "map.h"
#include "ndata.h"
#include "hook.h"
#include "land_takeoff.h"
#include "tk/toolkit_priv.h" /* Yes, I'm a bad person, abstractions be damned! */


/*
 * Image array names.
 */
#define  EQUIPMENT_SHIPS      "iarAvailShips"
#define  EQUIPMENT_OUTFIT_TAB "tabOutfits"
#define  EQUIPMENT_OUTFITS    "iarAvailOutfits"
#define  EQUIPMENT_FILTER     "inpFilterOutfits"
#define  OUTFIT_TABS          5


/* global/main window */
#define BUTTON_WIDTH    200 /**< Default button width. */
#define BUTTON_HEIGHT   40 /**< Default button height. */

#define SHIP_ALT_MAX    512 /**< Maximum ship alt text. */


/*
 * equipment stuff
 */
static CstSlotWidget eq_wgt; /**< Equipment widget. */
static double equipment_dir      = 0.; /**< Equipment dir. */
static unsigned int equipment_lastick = 0; /**< Last tick. */
static unsigned int equipment_wid   = 0; /**< Global wid. */
static iar_data_t *iar_data = NULL; /**< Stored image array positions. */
static Outfit ***iar_outfits = NULL; /**< Outfits associated with the image array cells. */

/* Slot textures */
static glTexture *equip_ico_yes = NULL; /* Green circle */
static glTexture *equip_ico_no  = NULL; /* Red circle with slash */

/*
 * prototypes
 */
/* Creation. */
static void equipment_getDim( unsigned int wid, int *w, int *h,
      int *sw, int *sh, int *ow, int *oh,
      int *ew, int *eh,
      int *cw, int *ch, int *bw, int *bh );
static void equipment_genShipList( unsigned int wid );
static void equipment_genOutfitList( unsigned int wid );
/* Widget. */
static void equipment_genLists( unsigned int wid );
static void equipment_renderColumn( double x, double y, double w, double h,
      int n, PilotOutfitSlot *lst, const char *txt,
      int selected, Outfit *o, Pilot *p, CstSlotWidget *wgt );
static void equipment_renderSlots( double bx, double by, double bw, double bh, void *data );
static void equipment_renderMisc( double bx, double by, double bw, double bh, void *data );
static void equipment_renderOverlayColumn( double x, double y, double h,
      int n, PilotOutfitSlot *lst, int mover, CstSlotWidget *wgt );
static void equipment_renderOverlaySlots( double bx, double by, double bw, double bh,
      void *data );
static void equipment_renderShip( double bx, double by,
      double bw, double bh, double x, double y, Pilot *p );
static int equipment_mouseInColumn( double y, double h, int n, double my );
static int equipment_mouseSlots( unsigned int wid, SDL_Event* event,
      double x, double y, double w, double h, double rx, double ry, void *data );
/* Misc. */
static char eq_qCol( double cur, double base, int inv );
static int equipment_swapSlot( unsigned int wid, Pilot *p, PilotOutfitSlot *slot );
static void equipment_sellShip( unsigned int wid, char* str );
static void equipment_renameShip( unsigned int wid, char *str );
static void equipment_transChangeShip( unsigned int wid, char* str );
static void equipment_changeShip( unsigned int wid );
static void equipment_unequipShip( unsigned int wid, char* str );
static void equipment_filterOutfits( unsigned int wid, char *str );
static void equipment_rightClickOutfits( unsigned int wid, char* str );
static void equipment_changeTab( unsigned int wid, char *wgt, int old, int tab );
static int equipment_playerAddOutfit( const Outfit *o, int quantity );
static int equipment_playerRmOutfit( const Outfit *o, int quantity );


/**
 * @brief Handles right-click on unequipped outfit.
 *    @param wid Window to update.
 *    @param str Widget name. Must be EQUIPMENT_OUTFITS.
 */
void equipment_rightClickOutfits( unsigned int wid, char* str )
{
   (void)str;
   Outfit* o;
   int i, active;
   int outfit_n;
   PilotOutfitSlot* slots;
   Pilot *p;

   active = window_tabWinGetActive( wid, EQUIPMENT_OUTFIT_TAB );
   i = toolkit_getImageArrayPos( wid, EQUIPMENT_OUTFITS );

   /* Did the user click on background or placeholder cell? */
   if (i < 0 || iar_outfits[active] == NULL)
      return;

   o = iar_outfits[active][i];

   /* Figure out which slot this stuff fits into */
   switch (o->slot.type) {
      case OUTFIT_SLOT_STRUCTURE:
         outfit_n = eq_wgt.selected->outfit_nstructure;
         slots    = eq_wgt.selected->outfit_structure;
         break;
      case OUTFIT_SLOT_UTILITY:
         outfit_n = eq_wgt.selected->outfit_nutility;
         slots    = eq_wgt.selected->outfit_utility;
         break;
      case OUTFIT_SLOT_WEAPON:
         outfit_n = eq_wgt.selected->outfit_nweapon;
         slots    = eq_wgt.selected->outfit_weapon;
         break;
      default:
         return;
   }

   /* Loop through outfit slots of the right type, try to find an empty one */
   for (i=0; i<outfit_n; i++) {

      /* Slot full. */
      if (slots[i].outfit != NULL)
         continue;

      /* Must fit the slot. */
      if (!outfit_fitsSlot( o, &slots[i].sslot->slot))
         continue;

      /* Bingo! */
      eq_wgt.outfit  = o;
      p              = eq_wgt.selected;
      equipment_swapSlot( equipment_wid, p, &slots[i] );
      return;
   }
}

/**
 * @brief Gets the window dimensions.
 */
static void equipment_getDim( unsigned int wid, int *w, int *h,
      int *sw, int *sh, int *ow, int *oh,
      int *ew, int *eh,
      int *cw, int *ch, int *bw, int *bh )
{
   int ssw, ssh;
   /* Get window dimensions. */
   window_dimWindow( wid, w, h );

   /* Calculate image array dimensions. */
   ssw = 120 + (*w-800);
   ssh = (*h - 100);
   if (sw != NULL)
      *sw = ssw;
   if (sh != NULL)
      *sh = (1*ssh)/3;
   if (ow != NULL)
      *ow = ssw;
   if (oh != NULL)
      *oh = (2*ssh)/3;

   /* Calculate slot widget. */
   if (ew != NULL)
      *ew = 180.;
   if (eh != NULL)
      *eh = *h - 100;

   /* Calculate custom widget. */
   if (cw != NULL)
      *cw = *w - 20 - (sw!=NULL?*sw:0) - 20 - (ew!=NULL?*ew:0) - 20.;
   if (ch != NULL)
      *ch = *h - 100;

   /* Calculate button dimensions. */
   if (bw != NULL)
      *bw = (*w - 20 - (sw!=NULL?*sw:0) - 40 - 20 - 60) / 5;
   if (bh != NULL)
      *bh = BUTTON_HEIGHT;
}

/**
 * @brief Opens the player's equipment window.
 */
void equipment_open( unsigned int wid )
{
   int w, h;
   int sw, sh;
   int ow, oh;
   int bw, bh;
   int ew, eh;
   int cw, ch;
   int x, y;
   const char *buf;

   /* Mark as generated. */
   land_tabGenerate(LAND_WINDOW_EQUIPMENT);

   /* Set global WID. */
   equipment_wid = wid;

   /* Get dimensions. */
   equipment_getDim( wid, &w, &h, &sw, &sh, &ow, &oh,
         &ew, &eh, &cw, &ch, &bw, &bh );

   /* Prepare the outfit array. */
   if (iar_data == NULL)
      iar_data = calloc( OUTFIT_TABS, sizeof(iar_data_t) );
   else
      memset( iar_data, 0, sizeof(iar_data_t) * OUTFIT_TABS );
   if (iar_outfits == NULL)
      iar_outfits = calloc( OUTFIT_TABS, sizeof(Outfit**) );
   else {
      for (int i=0; i<OUTFIT_TABS; i++)
         if (iar_outfits[i] != NULL)
            free( iar_outfits[i] );
      memset( iar_outfits, 0, sizeof(Outfit**) * OUTFIT_TABS );
   }

   /* Safe defaults. */
   equipment_lastick    = SDL_GetTicks();
   equipment_dir        = 0.;
   eq_wgt.selected      = NULL;

   /* Icons */
   if (equip_ico_yes == NULL)
      equip_ico_yes = gl_newImage( GUI_GFX_PATH"yes.png", 0);
   if (equip_ico_no == NULL)
      equip_ico_no  = gl_newImage( GUI_GFX_PATH"no.png", 0);

   /* Add ammo. */
   equipment_addAmmo();

   /* buttons */
   window_addButtonKey( wid, -20, 20,
         bw, bh, "btnCloseEquipment",
         _("Take Off"), land_buttonTakeoff, SDLK_t );
   window_addButtonKey( wid, -20 - (15+bw), 20,
         bw, bh, "btnRenameShip",
         _("Rename"), equipment_renameShip, SDLK_r );
   window_addButtonKey( wid, -20 - (15+bw)*2, 20,
         bw, bh, "btnSellShip",
         _("Sell Ship"), equipment_sellShip, SDLK_s );
   window_addButtonKey( wid, -20 - (15+bw)*3, 20,
         bw, bh, "btnChangeShip",
         _("Swap Ship"), equipment_transChangeShip, SDLK_p );
   window_addButtonKey( wid, -20 - (15+bw)*4, 20,
         bw, bh, "btnUnequipShip",
         _("Unequip"), equipment_unequipShip, SDLK_u );

   /* text */
   buf = _("\anName:\n\a0"
      "\anModel:\n\a0"
      "\anClass:\n\a0"
      "\anCrew:\n\a0"
      "\anValue:\n\a0"
      "\n"
      "\anMass:\n\a0"
      "\anJump Time:\n\a0"
      "\anThrust:\n\a0"
      "\anSpeed:\n\a0"
      "\anTurn:\n\a0"
      "\anTime Dilation:\n\a0"
      "\n"
      "\anAbsorption:\n\a0"
      "\anShield:\n\a0"
      "\anArmour:\n\a0"
      "\anEnergy:\n\a0"
      "\anCargo Space:\n\a0"
      "\anFuel:\n\a0"
      "\n"
      "\anShip Status:\a0");
   x = 20 + sw + 20 + 180 + 20 + 30;
   y = -190;
   window_addText( wid, x, y,
         100, y-20+h-bh, 0, "txtSDesc", &gl_smallFont, NULL, buf );
   x += 150;
   window_addText( wid, x, y,
         w - x - 20, y-20+h-bh, 0, "txtDDesc", &gl_smallFont, NULL, NULL );

   /* Generate lists. */
   window_addText( wid, 30, -20,
         ow, gl_defFont.h, 0, "txtShipTitle", &gl_defFont, NULL, _("Available Ships") );
   window_addText( wid, 30, -40-sh-20,
         ow, gl_defFont.h, 0, "txtOutfitTitle", &gl_defFont, NULL, _("Available Outfits") );
   equipment_genLists( wid );

   /* Separator. */
   // window_addRect( wid, 20 + sw + 20, -40, 2, h-60, "rctDivider", &cGrey50, 0 );

   /* Slot widget. */
   equipment_slotWidget( wid, 20 + sw + 40, -40, ew, eh, &eq_wgt );
   eq_wgt.canmodify = 1;

   /* Custom widget (ship information). */
   window_addCust( wid, 20 + sw + 40 + ew + 20, -40, cw, ch, "cstMisc", 0,
         equipment_renderMisc, NULL, NULL );

   /* Focus the ships image array. */
   window_setFocus( wid , EQUIPMENT_SHIPS );
}


/**
 * @brief Creates the slot widget and initializes it.
 *
 *    @param wid Parent window id.
 *    @param x X position to put it at.
 *    @param y Y position to put it at.
 *    @param w Width.
 *    @param h Height;
 *    @param data Dataset to use.
 */
void equipment_slotWidget( unsigned int wid,
      double x, double y, double w, double h,
      CstSlotWidget *data )
{
   /* Initialize data. */
   memset( data, 0, sizeof(CstSlotWidget) );
   data->slot        = -1;
   data->mouseover   = -1;
   data->weapons     = -1;

   /* Create the widget. */
   window_addCust( wid, x, y, w, h, "cstEquipment", 0,
         equipment_renderSlots, equipment_mouseSlots, data );
   window_custSetClipping( wid, "cstEquipment", 0 );
   window_custSetOverlay( wid, "cstEquipment", equipment_renderOverlaySlots );
}
/**
 * @brief Renders an outfit column.
 */
static void equipment_renderColumn( double x, double y, double w, double h,
      int n, PilotOutfitSlot *lst, const char *txt,
      int selected, Outfit *o, Pilot *p, CstSlotWidget *wgt )
{
   int i, level;
   const glColour *c, *dc, *rc;
   glColour bc;

   /* Render text. */
   if ((o != NULL) && (lst[0].sslot->slot.type == o->slot.type))
      c = &cFontGreen;
   else
      c = &cFontWhite;
   gl_printMidRaw( &gl_smallFont, 60.,
         x-15., y+h+10., c, -1., txt );

   /* Iterate for all the slots. */
   for (i=0; i<n; i++) {
      /* Choose default colour. */
      if (wgt->weapons >= 0) {
         level = pilot_weapSetCheck( p, wgt->weapons, &lst[i] );
         if (level == 0)
            dc = &cFontRed;
         else if (level == 1)
            dc = &cFontYellow;
         else if (lst[i].active)
            dc = &cFontBlue;
         else
            dc = &cFontGrey;
      }
      else
         dc = outfit_slotSizeColour( &lst[i].sslot->slot );

      /* Choose colours based on size. */
      if ((i==selected) && (dc == NULL))
         dc = &cGrey60;

      /* Draw background. */
      bc = *dc;
      bc.a = 0.4;
      if (i==selected)
         c = &cGreen;
      else
         c = &bc;
      toolkit_drawRect( x, y, w, h, c, NULL );

      if (lst[i].outfit != NULL) {
         /* Draw bugger. */
         gl_blitScale( lst[i].outfit->gfx_store,
               x, y, w, h, NULL );
      }
      else if ((o != NULL) &&
            (lst[i].sslot->slot.type == o->slot.type)) {
         /* Render the appropriate sprite, centered in each slot. */
         if (pilot_canEquip( p, &lst[i], o ) != NULL)
            gl_blitScale( equip_ico_no,
               x + w * .1, y + h * .1, w * .8, h * .8, NULL);
         else
            gl_blitScale( equip_ico_yes,
               x + w * .1, y + h * .1, w * .8, h * .8, NULL);
      }

      /* Must rechoose colour based on slot properties. */
      if (lst[i].sslot->required)
         rc = &cFontRed;
      else if (lst[i].sslot->slot.spid != 0)
         rc = &cDRestricted;
      else
         rc = dc;

      /* Draw outline. */
      toolkit_drawOutlineThick( x, y, w, h, 1, 3, rc, NULL );
      // toolkit_drawOutline( x-1, y-1, w+3, h+3, 0, &cBlack, NULL );
      /* Go to next one. */
      y -= h+20;
   }
}


/**
 * @brief Calculates the size the slots need to be for a given window.
 *
 *    @param p Pilot to calculate the slots of.
 *    @param bw Base widget width.
 *    @param bh Base window height.
 *    @param w Width to use.
 *    @param h Height to use.
 *    @param n Number of columns.
 *    @param m Number of rows.
 */
static void equipment_calculateSlots( Pilot *p, double bw, double bh,
      double *w, double *h, int *n, int *m )
{
   double tw, th, s;
   int tm;

   /* Calculate size. */
   tm = MAX( MAX( p->outfit_nweapon, p->outfit_nutility ), p->outfit_nstructure );
   th = bh / (double)tm;
   tw = bw / 3.;
   s  = MIN( th, tw ) - 20.;
   th = s;
   tw = s;

   /* Return. */
   *w = tw;
   *h = th;
   *n = 3;
   *m = tm;
}
/**
 * @brief Renders the equipment slots.
 *
 *    @param bx Base X position of the widget.
 *    @param by Base Y position of the widget.
 *    @param bw Width of the widget.
 *    @param bh Height of the widget.
 *    @param data Custom widget data.
 */
static void equipment_renderSlots( double bx, double by, double bw, double bh, void *data )
{
   double x, y;
   double w, h;
   double tw;
   int n, m;
   CstSlotWidget *wgt;
   Pilot *p;
   int selected;

   /* Get data. */
   wgt = (CstSlotWidget*) data;
   p   = wgt->selected;
   selected = wgt->slot;

   /* Must have selected ship. */
   if (p == NULL)
      return;

   /* Get dimensions. */
   equipment_calculateSlots( p, bw, bh, &w, &h, &n, &m );
   tw = bw / (double)n;

   /* Draw weapon outfits. */
   x  = bx + (tw-w)/2;
   y  = by + bh - (h+20) + (h+20-h)/2;
   equipment_renderColumn( x, y, w, h,
         p->outfit_nweapon, p->outfit_weapon, _("Weapon"),
         selected, wgt->outfit, wgt->selected, wgt );

   /* Draw systems outfits. */
   selected -= p->outfit_nweapon;
   x += tw;
   y  = by + bh - (h+20) + (h+20-h)/2;
   equipment_renderColumn( x, y, w, h,
         p->outfit_nutility, p->outfit_utility, _("Utility"),
         selected, wgt->outfit, wgt->selected, wgt );

   /* Draw structure outfits. */
   selected -= p->outfit_nutility;
   x += tw;
   y  = by + bh - (h+20) + (h+20-h)/2;
   equipment_renderColumn( x, y, w, h,
         p->outfit_nstructure, p->outfit_structure, _("Structure"),
         selected, wgt->outfit, wgt->selected, wgt );
}
/**
 * @brief Renders the custom equipment widget.
 *
 *    @param bx Base X position of the widget.
 *    @param by Base Y position of the widget.
 *    @param bw Width of the widget.
 *    @param bh Height of the widget.
 *    @param data Custom widget data.
 */
static void equipment_renderMisc( double bx, double by, double bw, double bh, void *data )
{
   (void) data;
   Pilot *p;
   double percent;
   double x, y;
   double w, h;

   /* Must have selected ship. */
   if (eq_wgt.selected == NULL)
      return;

   p = eq_wgt.selected;

   /* Render CPU and energy bars. */
   w = 120;
   h = 20;
   x = bx + 50.;
   y = by + bh - 30 - h;

   gl_printMidRaw( &gl_smallFont, w,
      x, y + h + 10., &cFontWhite, -1, _("CPU Free") );

   percent = (p->cpu_max > 0) ? CLAMP(0., 1., (float)p->cpu / (float)p->cpu_max) : 0.;
   toolkit_drawRect( x, y - 2, w * percent, h + 4, &cFriend, NULL );
   toolkit_drawRect( x + w * percent, y - 2, w * (1.-percent), h + 4, &cHostile, NULL );
   gl_printMid( &gl_smallFont, w,
      x, y + h / 2. - gl_smallFont.h / 2.,
      &cFontWhite, "%d / %d", p->cpu, p->cpu_max );

   y -= h;

   gl_printMidRaw( &gl_smallFont, w,
      x, y, &cFontWhite, -1., _("Mass Limit Left") );

   y -= gl_smallFont.h + h;

   percent = (p->stats.engine_limit > 0) ? CLAMP(0., 1.,
      (p->stats.engine_limit - p->solid->mass) / p->stats.engine_limit) : 0.;
   toolkit_drawRect( x, y - 2, w * percent, h + 4, &cFriend, NULL );
   toolkit_drawRect( x + w * percent, y - 2, w * (1.-percent), h + 4, &cRestricted, NULL );
   gl_printMid( &gl_smallFont, w,
      x, y + h / 2. - gl_smallFont.h / 2.,
      &cFontWhite, "%.0f / %.0f", p->stats.engine_limit - p->solid->mass, p->stats.engine_limit );

   if (p->stats.engine_limit > 0. && p->solid->mass > p->stats.engine_limit) {
      y -= h;
      gl_printMid( &gl_smallFont, w,
         x, y, &cFontRed, _("!! %.0f%% Slower !!"),
         (1. - p->speed / p->speed_base) * 100);
   }

   x += w/2. + 50;

   /* Render ship graphic. */
   equipment_renderShip( bx, by, bw, bh, x, y, p );
}


/**
 * @brief Renders an outfit column.
 *
 *    @param x X position to render at.
 *    @param y Y position to render at.
 *    @param h Height.
 *    @param n Number of elements.
 *    @param lst List of elements.
 *    @param mover Slot for which mouseover is active
 *    @param wgt Widget rendering.
 */
static void equipment_renderOverlayColumn( double x, double y, double h,
      int n, PilotOutfitSlot *lst, int mover, CstSlotWidget *wgt )
{
   int i;
   const glColour *c;
   glColour tc;
   int text_width, yoff, top;
   const char *display;
   int subtitle;

   /* Iterate for all the slots. */
   for (i=0; i<n; i++) {
      subtitle = 0;
      if (lst[i].outfit != NULL) {
         /* See if needs a subtitle. */
         if ((outfit_isLauncher(lst[i].outfit) ||
                  (outfit_isFighterBay(lst[i].outfit))) &&
               ((lst[i].u.ammo.outfit == NULL) ||
                (lst[i].u.ammo.quantity < outfit_amount(lst[i].outfit))))
            subtitle = 1;
      }
      /* Draw bottom. */
      if ((i==mover) || subtitle) {
         display = NULL;
         if ((i==mover) && (wgt->canmodify)) {
            if (lst[i].outfit != NULL) {
               top = 1;
               display = pilot_canEquip( wgt->selected, &lst[i], NULL );
               if (display != NULL)
                  c = &cFontRed;
               else {
                  display = _("Right click to remove");
                  c = &cFontGreen;
               }
            }
            else if ((wgt->outfit != NULL) &&
                  (lst->sslot->slot.type == wgt->outfit->slot.type)) {
               top = 0;
               display = pilot_canEquip( wgt->selected, &lst[i], wgt->outfit );
               if (display != NULL)
                  c = &cFontRed;
               else {
                  display = _("Right click to add");
                  c = &cFontGreen;
               }
            }
         }
         else if (lst[i].outfit != NULL) {
            top = 1;
         }

         if (display != NULL) {
            text_width = gl_printWidthRaw( &gl_smallFont, display );
            if (top)
               yoff = h + 2;
            else
               yoff = -gl_smallFont.h - 3;
            tc.r = 0.;
            tc.g = 0.;
            tc.b = 0.;
            tc.a = 0.9;
            toolkit_drawRect( x, y -5. + yoff,
                  text_width+60, gl_smallFont.h+10,
                  &tc, NULL );
            gl_printMaxRaw( &gl_smallFont, text_width,
                  x+5, y + yoff,
                  c, -1., display );
         }
      }
      /* Go to next one. */
      y -= h+20;
   }
}
/**
 * @brief Renders the equipment overlay.
 *
 *    @param bx Base X position of the widget.
 *    @param by Base Y position of the widget.
 *    @param bw Width of the widget.
 *    @param bh Height of the widget.
 *    @param data Custom widget data.
 */
static void equipment_renderOverlaySlots( double bx, double by, double bw, double bh,
      void *data )
{
   (void) bw;
   Pilot *p;
   int mover;
   double x, y;
   double w, h;
   double tw;
   int n, m;
   PilotOutfitSlot *slot;
   char alt[1024];
   int pos;
   Outfit *o;
   CstSlotWidget *wgt;
   double mass;

   /* Get data. */
   wgt = (CstSlotWidget*) data;
   p   = wgt->selected;

   /* Must have selected ship. */
   if (wgt->selected == NULL)
      return;

   /* Get dimensions. */
   equipment_calculateSlots( p, bw, bh, &w, &h, &n, &m );
   tw = bw / (double)n;

   /* Get selected. */
   mover    = wgt->mouseover;

   /* Render weapon outfits. */
   x  = bx + (tw-w)/2;
   y  = by + bh - (h+20) + (h+20-h)/2;
   equipment_renderOverlayColumn( x, y, h,
         p->outfit_nweapon, p->outfit_weapon, mover, wgt );
   mover    -= p->outfit_nweapon;
   x += tw;
   y  = by + bh - (h+20) + (h+20-h)/2;
   equipment_renderOverlayColumn( x, y, h,
         p->outfit_nutility, p->outfit_utility, mover, wgt );
   mover    -= p->outfit_nutility;
   x += tw;
   y  = by + bh - (h+20) + (h+20-h)/2;
   equipment_renderOverlayColumn( x, y, h,
         p->outfit_nstructure, p->outfit_structure, mover, wgt );

   /* Mouse must be over something. */
   if (wgt->mouseover < 0)
      return;

   /* Get the slot. */
   if (wgt->mouseover < p->outfit_nweapon)
      slot = &p->outfit_weapon[wgt->mouseover];
   else if (wgt->mouseover < p->outfit_nweapon + p->outfit_nutility)
      slot = &p->outfit_utility[ wgt->mouseover - p->outfit_nweapon ];
   else
      slot = &p->outfit_structure[ wgt->mouseover -
         p->outfit_nweapon - p->outfit_nutility ];

   /* For comfortability. */
   o = slot->outfit;

   /* Slot is empty. */
   if (o == NULL) {
      if (slot->sslot->slot.spid == 0)
         return;

      pos = snprintf( alt, sizeof(alt),
            "\aR%s", _( sp_display( slot->sslot->slot.spid ) ) );
      if (slot->sslot->slot.exclusive && (pos < (int)sizeof(alt)))
         pos += snprintf( &alt[pos], sizeof(alt)-pos,
               _(" [exclusive]") );
      if (pos < (int)sizeof(alt))
         snprintf( &alt[pos], sizeof(alt)-pos,
               "\n\n%s", _( sp_description( slot->sslot->slot.spid ) ) );
      toolkit_drawAltText( bx + wgt->altx, by + wgt->alty, alt );
      return;
   }

   mass = o->mass;
   if ((outfit_isLauncher(o) || outfit_isFighterBay(o)) &&
         (outfit_ammo(o) != NULL)) {
      mass += outfit_amount(o) * outfit_ammo(o)->mass;
   }

   /* Get text. */
   if (o->desc_short == NULL)
      return;
   pos = nsnprintf( alt, sizeof(alt),
         "%s",
         _(o->name) );
   if (outfit_isProp(o, OUTFIT_PROP_UNIQUE))
      pos += snprintf( &alt[pos], sizeof(alt)-pos, _("\n\aRUnique\a0") );
   if ((o->slot.spid!=0) && (pos < (int)sizeof(alt)))
      pos += snprintf( &alt[pos], sizeof(alt)-pos, _("\n\aRSlot %s\a0"),
            _( sp_display( o->slot.spid ) ) );
   if (pos < (int)sizeof(alt))
      pos += snprintf( &alt[pos], sizeof(alt)-pos, "\n\n%s", _(o->desc_short) );
   if ((o->mass > 0.) && (pos < (int)sizeof(alt)))
      snprintf( &alt[pos], sizeof(alt)-pos,
            ngettext("\n%.0f Tonne", "\n%.0f Tonnes", mass),
            mass );

   /* Draw the text. */
   toolkit_drawAltText( bx + wgt->altx, by + wgt->alty, alt );
}


/**
 * @brief Renders the ship in the equipment window.
 *
 *    @param bx Base X position of the widget.
 *    @param by Base Y position of the widget.
 *    @param bw Width of the widget.
 *    @param bh Height of the widget.
 *    @param x X position to render at.
 *    @param y Y position to render at.
 *    @param p Pilot to render.
 */
static void equipment_renderShip( double bx, double by,
      double bw, double bh, double x, double y, Pilot* p )
{
   int sx, sy;
   unsigned int tick;
   double dt;
   double px, py;
   double pw, ph;
   double w, h;
   Vector2d v;

   tick = SDL_GetTicks();
   dt   = (double)(tick - equipment_lastick)/1000.;
   equipment_lastick = tick;
   equipment_dir += p->turn * dt;
   if (equipment_dir > 2*M_PI)
      equipment_dir = fmod( equipment_dir, 2*M_PI );
   gl_getSpriteFromDir( &sx, &sy, p->ship->gfx_space, equipment_dir );

   /* Render ship graphic. */
   if (p->ship->gfx_space->sw > 128) {
      pw = 128;
      ph = 128;
   }
   else {
      pw = p->ship->gfx_space->sw;
      ph = p->ship->gfx_space->sh;
   }
   w  = 128;
   h  = 128;
   px = (x+30) + (bx+bw - (x+30) - pw)/2;
   py = by + bh - 30 - h + (h-ph)/2 + 30;
   x  = (x+30) + (bx+bw - (x+30) - w)/2;
   y  = by + bh - 30 - h + 30;
   toolkit_drawRect( x-5, y-5, w+10, h+10, &cBlack, NULL );
   gl_blitScaleSprite( p->ship->gfx_space,
         px, py, sx, sy, pw, ph, NULL );
   if ((eq_wgt.slot >= 0) && (eq_wgt.slot < p->outfit_nweapon)) {
      p->tsx = sx;
      p->tsy = sy;
      pilot_getMount( p, &p->outfit_weapon[eq_wgt.slot], &v );
      px += pw/2;
      py += ph/2;
      v.x *= pw / p->ship->gfx_space->sw;
      v.y *= ph / p->ship->gfx_space->sh;

      /* Render it. */
      glLineWidth( 3. );
      gl_renderCross(px + v.x, py + v.y, 7, &cRadar_player);
      glLineWidth( 1. );
   }
   toolkit_drawOutline( x - 4., y-4., w+7., h+2., 1., toolkit_colLight, NULL  );
   toolkit_drawOutline( x - 4., y-4., w+7., h+2., 2., toolkit_colDark, NULL  );
}
/**
 * @brief Handles a mouse press in column.
 *
 *    @param y Y position of the column.
 *    @param h Height of column.
 *    @param n Number of elements in column.
 *    @param my Mouse press position.
 *    @return Number pressed (or -1 if none).
 */
static int equipment_mouseInColumn( double y, double h, int n, double my )
{
   int i;

   for (i=0; i<n; i++) {
      if ((my > y) && (my < y+h+20))
         return i;
      y -= h+20;
   }

   return -1;
}
/**
 * @brief Handles a mouse press in a column.
 *
 *    @param wid Parent window id.
 *    @param event Mouse input event.
 *    @param mx Mouse X event position.
 *    @param my Mouse Y event position.
 *    @param y Y position of the column.
 *    @param h Height of the column.
 *    @param n Number of elements in the column.
 *    @param os Pointer to elements in the column.
 *    @param p Pilot to which the elements belong.
 *    @param selected Currently selected element.
 *    @param wgt Slot widget.
 */
static int equipment_mouseColumn( unsigned int wid, SDL_Event* event,
      double mx, double my, double y, double h, int n, PilotOutfitSlot* os,
      Pilot *p, int selected, CstSlotWidget *wgt )
{
   int ret, exists, level;

   ret = equipment_mouseInColumn( y, h, n, my );
   if (ret < 0)
      return 0;

   if (event->type == SDL_MOUSEBUTTONDOWN) {
      /* Normal mouse usage. */
      if (wgt->weapons < 0) {
         if (event->button.button == SDL_BUTTON_LEFT)
            wgt->slot = selected + ret;
         else if ((event->button.button == SDL_BUTTON_RIGHT) &&
               wgt->canmodify)
            equipment_swapSlot( wid, p, &os[ret] );
      }
      /* Viewing weapon slots. */
      else {
         /* See if it exists. */
         exists = pilot_weapSetCheck( p, wgt->weapons, &os[ret] );
         /* Get the level of the selection. */
         if (event->button.button == SDL_BUTTON_LEFT)
            level = 0;
         else if (event->button.button == SDL_BUTTON_RIGHT)
            level = 1;
         else
            return 0; /* We ignore this type of click. */
         /* See if we should add it or remove it. */
         if (exists==level)
            pilot_weapSetRm( p, wgt->weapons, &os[ret] );
         else {
            /* This is a bloody awful place to do this. I hate it. HATE!. */
            /* Case active outfit, convert the weapon group to active outfit. */
            if ((os->sslot->slot.type == OUTFIT_SLOT_STRUCTURE) ||
                  (os->sslot->slot.type == OUTFIT_SLOT_UTILITY)) {
               pilot_weapSetRmSlot( p, wgt->weapons, OUTFIT_SLOT_WEAPON );
               pilot_weapSetAdd( p, wgt->weapons, &os[ret], 0 );
               pilot_weapSetType( p, wgt->weapons, WEAPSET_TYPE_ACTIVE );
            }
            /* Case change weapon groups or active weapon. */
            else {
               pilot_weapSetRmSlot( p, wgt->weapons, OUTFIT_SLOT_STRUCTURE );
               pilot_weapSetRmSlot( p, wgt->weapons, OUTFIT_SLOT_UTILITY );
               if (pilot_weapSetTypeCheck( p, wgt->weapons) == WEAPSET_TYPE_CHANGE)
                  pilot_weapSetType( p, wgt->weapons, WEAPSET_TYPE_CHANGE );
               else {
                  pilot_weapSetType( p, wgt->weapons, WEAPSET_TYPE_WEAPON );
                  level = 0;
               }
               pilot_weapSetAdd( p, wgt->weapons, &os[ret], level );
            }
         }
         p->autoweap = 0; /* Disable autoweap. */
         info_update(); /* Need to update weapons. */
      }
   }
   else {
      wgt->mouseover  = selected + ret;
      wgt->altx       = mx;
      wgt->alty       = my;
   }

   return 1;
}
/**
 * @brief Does mouse input for the custom equipment widget.
 *
 *    @param wid Parent window id.
 *    @param event Mouse input event.
 *    @param mx Mouse X event position.
 *    @param my Mouse Y event position.
 *    @param bw Base window width.
 *    @param bh Base window height.
 *    @param rx Relative X movement (only valid for motion).
 *    @param ry Relative Y movement (only valid for motion).
 *    @param data Custom widget data.
 */
static int equipment_mouseSlots( unsigned int wid, SDL_Event* event,
      double mx, double my, double bw, double bh,
      double rx, double ry, void *data )
{
   (void) bw;
   (void) rx;
   (void) ry;
   Pilot *p;
   int selected, ret;
   double x, y;
   double w, h;
   double tw;
   CstSlotWidget *wgt;
   int n, m;

   /* Get data. */
   wgt = (CstSlotWidget*) data;
   p   = wgt->selected;

   /* Must have selected ship. */
   if (p == NULL)
      return 0;

   /* Must be left click for now. */
   if ((event->type != SDL_MOUSEBUTTONDOWN) &&
         (event->type != SDL_MOUSEMOTION))
      return 0;

   /* Get dimensions. */
   equipment_calculateSlots( p, bw, bh, &w, &h, &n, &m );
   tw = bw / (double)n;

   /* Render weapon outfits. */
   selected = 0;
   x  = (tw-w)/2;
   y  = bh - (h+20) + (h+20-h)/2 - 10;
   if ((mx > x-10) && (mx < x+w+10)) {
      ret = equipment_mouseColumn( wid, event, mx, my, y, h,
            p->outfit_nweapon, p->outfit_weapon, p, selected, wgt );
      if (ret)
         return !!(event->type == SDL_MOUSEBUTTONDOWN);
   }
   selected += p->outfit_nweapon;
   x += tw;
   if ((mx > x-10) && (mx < x+w+10)) {
      ret = equipment_mouseColumn( wid, event, mx, my, y, h,
            p->outfit_nutility, p->outfit_utility, p, selected, wgt );
      if (ret)
         return !!(event->type == SDL_MOUSEBUTTONDOWN);
   }
   selected += p->outfit_nutility;
   x += tw;
   if ((mx > x-10) && (mx < x+w+10)) {
      ret = equipment_mouseColumn( wid, event, mx, my, y, h,
            p->outfit_nstructure, p->outfit_structure, p, selected, wgt );
      if (ret)
         return !!(event->type == SDL_MOUSEBUTTONDOWN);
   }

   /* Not over anything. */
   wgt->mouseover = -1;
   return 0;
}


/**
 * @brief Swaps an equipment slot.
 *
 *    @param wid Parent window id.
 *    @param p Pilot swapping slots.
 *    @param slot Slot to swap.
 */
static int equipment_swapSlot( unsigned int wid, Pilot *p, PilotOutfitSlot *slot )
{
   int ret;
   Outfit *o, *ammo;

   /* Remove outfit. */
   if (slot->outfit != NULL) {
      o = slot->outfit;

      /* Must be able to remove. */
      if (pilot_canEquip( eq_wgt.selected, slot, NULL ) != NULL)
         return 0;

      /* Remove ammo first. */
      ammo = outfit_ammo(o);
      if ( ammo != NULL )
         pilot_rmAmmo( eq_wgt.selected, slot, slot->u.ammo.quantity );

      /* Remove outfit. */
      ret = pilot_rmOutfit( eq_wgt.selected, slot );
      if (ret == 0)
         equipment_playerAddOutfit( o, 1 );
   }
   /* Add outfit. */
   else {
      /* Must have outfit. */
      o = eq_wgt.outfit;
      if (o==NULL)
         return 0;

      /* Must fit slot. */
      if (!outfit_fitsSlot( o, &slot->sslot->slot ))
         return 0;

      /* Must be able to add. */
      if (pilot_canEquip( eq_wgt.selected, slot, o ) != NULL)
         return 0;

      /* Add outfit to ship. */
      ret = equipment_playerRmOutfit( o, 1 );
      if (ret == 1) {
         pilot_addOutfitRaw( eq_wgt.selected, o, slot );

         /* Recalculate stats. */
         pilot_calcStats( eq_wgt.selected );
      }

      equipment_addAmmo();
   }

   /* Refuel if necessary. */
   land_refuel();

   /* Recalculate stats. */
   pilot_calcStats( p );
   pilot_healLanded( p );

   /* Redo the outfits thingy. */
   equipment_regenLists( wid, 1, 1 );

   /* Update outfits. */
   outfits_updateEquipmentOutfits();

   /* Update weapon sets if needed. */
   if (eq_wgt.selected->autoweap)
      pilot_weaponAuto( eq_wgt.selected );
   pilot_weaponSafe( eq_wgt.selected );

   /* Notify GUI of modification. */
   gui_setShip();

   return 0;
}


/**
 * @brief Regenerates the equipment window lists.
 *
 *    @param wid Window to regenerate lists.
 *    @param outfits Whether or not should regenerate outfits list.
 *    @param ships Whether or not to regenerate ships list.
 */
void equipment_regenLists( unsigned int wid, int outfits, int ships )
{
   int i, ret;
   int nship;
   double offship;
   char *s, selship[PATH_MAX];
   char *focused;

   /* Default.s */
   nship    = 0;
   offship  = 0.;

   /* Must exist. */
   if (!window_existsID( equipment_wid ))
      return;

   /* Save focus. */
   focused = strdup(window_getFocus(wid));

   /* Save positions. */
   if (outfits) {
      i = window_tabWinGetActive( wid, EQUIPMENT_OUTFIT_TAB );
      toolkit_saveImageArrayData( wid, EQUIPMENT_OUTFITS, &iar_data[i] );
      window_destroyWidget( wid, EQUIPMENT_OUTFITS );
   }
   if (ships) {
      nship   = toolkit_getImageArrayPos(    wid, EQUIPMENT_SHIPS );
      offship = toolkit_getImageArrayOffset( wid, EQUIPMENT_SHIPS );
      s       = toolkit_getImageArray(       wid, EQUIPMENT_SHIPS );
      strncpy( selship, s, sizeof(selship) );
      selship[PATH_MAX-1] = '\0'; /* Just in case. */
      window_destroyWidget( wid, EQUIPMENT_SHIPS );
   }

   /* Regenerate lists. */
   equipment_genLists( wid );

   /* Restore positions. */
   if (outfits) {
      toolkit_setImageArrayPos(    wid, EQUIPMENT_OUTFITS, iar_data[i].pos );
      toolkit_setImageArrayOffset( wid, EQUIPMENT_OUTFITS, iar_data[i].offset );
      equipment_updateOutfits( wid, NULL );
   }
   if (ships) {
      toolkit_setImageArrayPos(    wid, EQUIPMENT_SHIPS, nship );
      toolkit_setImageArrayOffset( wid, EQUIPMENT_SHIPS, offship );
      /* Try to maintain same ship selected. */
      s = toolkit_getImageArray( wid, EQUIPMENT_SHIPS );
      if ((s != NULL) && (strcmp(s,selship)!=0)) {
         ret = toolkit_setImageArray( wid, EQUIPMENT_SHIPS, selship );
         if (ret != 0) /* Failed to maintain. */
            toolkit_setImageArrayPos( wid, EQUIPMENT_SHIPS, nship );

         /* Update ships. */
         equipment_updateShips( wid, NULL );
      }
   }

   /* Restore focus. */
   window_setFocus( wid, focused );
   free(focused);
}


/**
 * @brief Adds all the ammo it can to the player.
 */
void equipment_addAmmo (void)
{
   Pilot *p;

   /* Get player. */
   if (eq_wgt.selected == NULL)
      p = player.p;
   else
      p = eq_wgt.selected;

   /* Add ammo to all outfits. */
   pilot_fillAmmo( p );

   /* Update weapon sets if needed. */
   if (p->autoweap)
      pilot_weaponAuto( p );
   pilot_weaponSafe( p );

   /* Notify GUI of modification. */
   gui_setShip();
}


/**
 * @brief Creates and allocates a string containing the ship stats.
 *
 *    @param buf Buffer to write to.
 *    @param max_len Maximum length of the string to allocate.
 *    @param s Pilot to get stats of.
 *    @param dpseps Whether or not to display dps and eps.
 */
int equipment_shipStats( char *buf, int max_len,  const Pilot *s, int dpseps )
{
   int j, l;
   Outfit *o;
   double mod_energy, mod_damage, mod_shots;
   double eps, dps, shots;
   const Damage *dmg;

   dps = 0.;
   eps = 0.;
   /* Calculate damage and energy per second. */
   if (dpseps) {
      for (j=0; j<s->noutfits; j++) {
         o = s->outfits[j]->outfit;
         if (o==NULL)
            continue;
         switch (o->type) {
            case OUTFIT_TYPE_BOLT:
               mod_energy = s->stats.fwd_energy;
               mod_damage = s->stats.fwd_damage;
               mod_shots  = 2. - s->stats.fwd_firerate;
               break;
            case OUTFIT_TYPE_TURRET_BOLT:
               mod_energy = s->stats.tur_energy;
               mod_damage = s->stats.tur_damage;
               mod_shots  = 2. - s->stats.tur_firerate;
               break;
            case OUTFIT_TYPE_LAUNCHER:
            case OUTFIT_TYPE_TURRET_LAUNCHER:
               mod_energy = 1.;
               mod_damage = s->stats.launch_damage;
               mod_shots  = 2. - s->stats.launch_rate;
               break;
            case OUTFIT_TYPE_BEAM:
            case OUTFIT_TYPE_TURRET_BEAM:
               /* Special case due to continuous fire. */
               dps += outfit_damage(o)->damage;
               eps += outfit_energy(o);

               continue;
            default:
               continue;
         }
         shots = 1. / (mod_shots * outfit_delay(o));

         /* Special case: Ammo-based weapons. */
         if (outfit_isLauncher(o))
            dmg = outfit_damage(o->u.lau.ammo);
         else
            dmg = outfit_damage(o);
         dps  += shots * mod_damage * dmg->damage;
         eps  += shots * mod_energy * MAX( outfit_energy(o), 0. );
      }
   }

   /* Write to buffer. */
   l = 0;
   if (dps > 0.)
      l += nsnprintf( &buf[l], (max_len-l),
            _("%s%.2f DPS [%.2f EPS]"), (l!=0)?"\n":"", dps, eps );
   l += ss_statsDesc( &s->stats, &buf[l], (max_len-l), l );
   return l;
}


/**
 * @brief Generates a new ship/outfit lists if needed.
 *
 *    @param wid Parent window id.
 */
static void equipment_genLists( unsigned int wid )
{
   /* Ship list. */
   equipment_genShipList( wid );

   /* Outfit list. */
   equipment_genOutfitList( wid );

   /* Update window. */
   equipment_updateOutfits(wid, NULL);
   equipment_updateShips(wid, NULL);
}


/**
 * @brief Generates the ship list.
 *    @param wid Window to generate list on.
 */
static void equipment_genShipList( unsigned int wid )
{
   int i, l, n;
   ImageArrayCell *cships;
   int nships;
   int w, h;
   int sw, sh;
   Pilot *s;
   const PlayerShip_t *ps;
   char r[PATH_MAX];
   glTexture *t;

   /* Get dimensions. */
   equipment_getDim( wid, &w, &h, &sw, &sh, NULL, NULL,
         NULL, NULL, NULL, NULL, NULL, NULL );

   /* Ship list. */
   if (!widget_exists( wid, EQUIPMENT_SHIPS )) {
      eq_wgt.selected = NULL;
      if (planet_hasService(land_planet, PLANET_SERVICE_SHIPYARD))
         nships   = player_nships()+1;
      else
         nships   = 1;
      cships   = calloc( nships, sizeof(ImageArrayCell) );
      /* Add player's current ship. */
      cships[0].image = gl_dupTexture(player.p->ship->gfx_store);
      cships[0].caption = strdup(player.p->name);
      cships[0].layers = gl_copyTexArray( player.p->ship->gfx_overlays, player.p->ship->gfx_noverlays, &cships[0].nlayers );
      if (player.p->ship->rarity > 0) {
         nsnprintf( r, sizeof(r), OVERLAY_GFX_PATH"rarity_%d.png", player.p->ship->rarity );
         t = gl_newImage( r, OPENGL_TEX_MIPMAPS );
         cships[0].layers = gl_addTexArray( cships[0].layers, &cships[0].nlayers, t );
      }
      if (planet_hasService(land_planet, PLANET_SERVICE_SHIPYARD)) {
         player_shipsSort();
         ps = player_getShipStack( &n );
         for (i=1; i<n+1; i++) {
            cships[i].image = gl_dupTexture( ps[i-1].p->ship->gfx_store );
            cships[i].caption = strdup( ps[i-1].p->name );
            cships[i].layers = gl_copyTexArray( ps[i-1].p->ship->gfx_overlays, ps[i-1].p->ship->gfx_noverlays, &cships[i].nlayers );
            if (ps[i-1].p->ship->rarity > 0) {
               nsnprintf( r, sizeof(r), OVERLAY_GFX_PATH"rarity_%d.png", ps[i-1].p->ship->rarity );
               t = gl_newImage( r, OPENGL_TEX_MIPMAPS );
               cships[i].layers = gl_addTexArray( cships[i].layers, &cships[i].nlayers, t );
            }
         }
      }
      /* Ship stats in alt text. */
      for (i=0; i<nships; i++) {
         s        = player_getShip( cships[i].caption );
         cships[i].alt = malloc( SHIP_ALT_MAX );
         l        = nsnprintf( &cships[i].alt[0], SHIP_ALT_MAX, _("Ship Stats\n") );
         l        = equipment_shipStats( &cships[i].alt[0], SHIP_ALT_MAX-l, s, 1 );
         if (l == 0) {
            free( cships[i].alt );
            cships[i].alt = NULL;
         }
      }

      window_addImageArray( wid, 20, -40,
            sw, sh, EQUIPMENT_SHIPS, 96., 96.,
            cships, nships, equipment_updateShips, NULL );
   }
}


/**
 * @brief Generates the outfit list.
 *    @param wid Window to generate list on.
 */
static void equipment_genOutfitList( unsigned int wid )
{
   int x, y, w, h, ow, oh;
   int ix, iy, iw, ih, barw; /* Input filter. */
   char *filtertext;
   int (*tabfilters[])( const Outfit *o ) = {
      NULL,
      outfit_filterWeapon,
      outfit_filterUtility,
      outfit_filterStructure,
      outfit_filterCore
   };
   const char *tabnames[] = {
<<<<<<< HEAD
      _("All"), "\ab W ", "\ag U ", "\aR S ", _("\aRCore")
=======
      _("All"), _(OUTFIT_LABEL_WEAPON), _(OUTFIT_LABEL_UTILITY), _(OUTFIT_LABEL_STRUCTURE), _(OUTFIT_LABEL_CORE)
>>>>>>> 66ffce27
   };

   int noutfits, active;
   ImageArrayCell *coutfits;

   /* Get dimensions. */
   equipment_getDim( wid, &w, &h, NULL, NULL, &ow, &oh,
         NULL, NULL, NULL, NULL, NULL, NULL );

   /* Deselect. */
   eq_wgt.outfit = NULL;

   /* Calculate position. */
   x = 20;
   y = 20;

   /* Create tabbed window. */
   if (!widget_exists( wid, EQUIPMENT_OUTFIT_TAB )) {
      window_addTabbedWindow( wid, x, y + oh - 30, ow, 30,
            EQUIPMENT_OUTFIT_TAB, OUTFIT_TABS, tabnames, 1 );

      barw = window_tabWinGetBarWidth( wid, EQUIPMENT_OUTFIT_TAB );

      iw = CLAMP(0, 150, ow - barw - 30);
      ih = 20;

      ix = ow - iw;
      iy = oh - (30 - ih) / 2; /* Centered relative to 30 px tab bar */

      /* Only create the filter widget if it will be a reasonable size. */
      if (iw >= 30) {
         window_addInput( wid, ix+15, iy+1, iw, ih, EQUIPMENT_FILTER, 32, 1, &gl_smallFont );
         window_setInputCallback( wid, EQUIPMENT_FILTER, equipment_filterOutfits );
      }
   }

   window_tabWinOnChange( wid, EQUIPMENT_OUTFIT_TAB, equipment_changeTab );
   active = window_tabWinGetActive( equipment_wid, EQUIPMENT_OUTFIT_TAB );

   /* Widget must not already exist. */
   if (widget_exists( wid, EQUIPMENT_OUTFITS ))
      return;

   /* Allocate space. */
   noutfits = MAX( 1, player_numOutfits() ); /* This is the most we'll need, probably less due to filtering. */
   if (iar_outfits[active] != NULL)
      free( iar_outfits[active] );
   iar_outfits[active] = calloc( noutfits, sizeof(Outfit*) );

   filtertext = NULL;
   if (widget_exists(equipment_wid, EQUIPMENT_FILTER)) {
      filtertext = window_getInput( equipment_wid, EQUIPMENT_FILTER );
      if (strlen(filtertext) == 0)
         filtertext = NULL;
   }

   /* Get the outfits. */
   noutfits = player_getOutfitsFiltered( iar_outfits[active], tabfilters[active], filtertext );
   coutfits = outfits_imageArrayCells( iar_outfits[active], &noutfits );

   /* Create the actual image array. */
   window_addImageArray( wid, x + 4, y + 3, ow - 6, oh - 37,
         EQUIPMENT_OUTFITS, 96., 96.,
         coutfits, noutfits,
         equipment_updateOutfits,
         equipment_rightClickOutfits );
}


/**
 * @brief Gets the colour for comparing a current value vs a ship base value.
 */
static char eq_qCol( double cur, double base, int inv )
{
   if (cur > 1.2*base)
      return (inv) ? 'r' : 'g';
   else if (cur < 0.8*base)
      return (inv) ? 'g' : 'r';
   return '0';
}


/**
 * @brief Gets the symbol for comparing a current value vs a ship base value.
 */
static const char* eq_qSym( double cur, double base, int inv )
{
   if (cur > 1.2*base)
      return (inv) ? "!! " : "";
   else if (cur < 0.8*base)
      return (inv) ? "" : "!! ";
   return "";
}


#define EQ_COMP( cur, base, inv ) \
eq_qCol( cur, base, inv ), eq_qSym( cur, base, inv ), cur
/**
 * @brief Updates the player's ship window.
 *    @param wid Window to update.
 *    @param str Unused.
 */
void equipment_updateShips( unsigned int wid, char* str )
{
   (void)str;
   char buf[1024], buf2[ECON_CRED_STRLEN];
   char errorReport[256];
   char *shipname;
   Pilot *ship;
   char *nt;
   int onboard;
   int cargo;

   /* Clear defaults. */
   eq_wgt.slot          = -1;
   eq_wgt.mouseover     = -1;
   equipment_lastick    = SDL_GetTicks();

   /* Get the ship. */
   shipname = toolkit_getImageArray( wid, EQUIPMENT_SHIPS );
   if (strcmp(shipname,player.p->name)==0) { /* no ships */
      ship    = player.p;
      onboard = 1;
   }
   else {
      ship   = player_getShip( shipname );
      onboard = 0;
   }
   eq_wgt.selected = ship;

   /* update text */
   credits2str( buf2, player_shipPrice(shipname), 2 ); /* sell price */
   cargo = pilot_cargoFree(ship) + pilot_cargoUsed(ship);
   nt = ntime_pretty( pilot_hyperspaceDelay( ship ), 2 );

   /* Get ship error report. */
   pilot_reportSpaceworthy( ship, errorReport, sizeof(errorReport));

   /* Fill the buffer. */
   nsnprintf( buf, sizeof(buf),
         _("%s\n"
         "%s\n"
         "%s\n"
         "\a%c%s%.0f\a0\n"
         "%s\n"
         "\n"
         "%.0f\a0 tonnes\n"
         "%s average\n"
         "\a%c%s%.0f\a0 kN/tonne\n"
         "\a%c%s%.0f\a0 m/s (max \a%c%s%.0f\a0 m/s)\n"
         "\a%c%s%.0f\a0 deg/s\n"
         "%.0f%%\n"
         "\n"
         "\a%c%s%.0f%%\n"
         "\a%c%s%.0f\a0 MJ (\a%c%s%.1f\a0 MW)\n"
         "\a%c%s%.0f\a0 MJ (\a%c%s%.1f\a0 MW)\n"
         "\a%c%s%.0f\a0 MJ (\a%c%s%.1f\a0 MW)\n"
         "%d / \a%c%s%d\a0 tonnes\n"
         "%d units (%d jumps)\n"
         "\n"
         "\a%c%s\a0"),
         /* Generic. */
      ship->name,
      _(ship->ship->name),
      _(ship_class(ship->ship)),
      EQ_COMP( ship->crew, ship->ship->crew, 0 ),
      buf2,
      /* Movement. */
      ship->solid->mass,
      nt,
      EQ_COMP( ship->thrust/ship->solid->mass, ship->ship->thrust/ship->ship->mass, 0 ),
      EQ_COMP( ship->speed, ship->ship->speed, 0 ),
      EQ_COMP( solid_maxspeed( ship->solid, ship->speed, ship->thrust ),
            solid_maxspeed( ship->solid, ship->ship->speed, ship->ship->thrust), 0 ),
      EQ_COMP( ship->turn*180./M_PI, ship->ship->turn*180./M_PI, 0 ),
      ship->ship->dt_default * 100,
      /* Health. */
      EQ_COMP( ship->dmg_absorb * 100, ship->ship->dmg_absorb * 100, 0 ),
      EQ_COMP( ship->shield_max, ship->ship->shield, 0 ),
      EQ_COMP( ship->shield_regen, ship->ship->shield_regen, 0 ),
      EQ_COMP( ship->armour_max, ship->ship->armour, 0 ),
      EQ_COMP( ship->armour_regen, ship->ship->armour_regen, 0 ),
      EQ_COMP( ship->energy_max, ship->ship->energy, 0 ),
      EQ_COMP( ship->energy_regen, ship->ship->energy_regen, 0 ),
      /* Misc. */
      pilot_cargoUsed(ship), EQ_COMP( cargo, ship->ship->cap_cargo, 0 ),
      ship->fuel_max, ship->fuel_max / ship->fuel_consumption,
      pilot_checkSpaceworthy(ship) ? 'r' : '0', errorReport );
   window_modifyText( wid, "txtDDesc", buf );

   /* Clean up. */
   free( nt );

   /* button disabling */
   if (onboard) {
      window_disableButton( wid, "btnSellShip" );
      window_disableButton( wid, "btnChangeShip" );
   }
   else {\
      window_enableButton( wid, "btnChangeShip" );
      window_enableButton( wid, "btnSellShip" );
   }
}
#undef EQ_COMP
/**
 * @brief Updates the player's outfit list.
 *    @param wid Window to update.
 *    @param str Unused.
 */
void equipment_updateOutfits( unsigned int wid, char* str )
{
   (void) wid;
   (void) str;
   int i, active;

   /* Must have outfit. */
   active = window_tabWinGetActive( wid, EQUIPMENT_OUTFIT_TAB );
   i = toolkit_getImageArrayPos( wid, EQUIPMENT_OUTFITS );
   if (i < 0 || iar_outfits[active] == NULL) {
      eq_wgt.outfit = NULL;
      return;
   }

   eq_wgt.outfit = iar_outfits[active][i];
}

/**
 * @brief Handles text input in the filter input widget.
 *    @param wid Window containing the widget.
 *    @param str Unused.
 */
static void equipment_filterOutfits( unsigned int wid, char *str )
{
   (void) str;
   equipment_regenLists(wid, 1, 0);
}

/**
 * @brief Ensures the tab's selected item is reflected in the ship slot list
 *
 *    @param wid Unused.
 *    @param wgt Unused.
 *    @param old Tab changed from.
 *    @param tab Tab changed to.
 */
static void equipment_changeTab( unsigned int wid, char *wgt, int old, int tab )
{
   (void) wid;
   (void) wgt;
   int pos;
   double offset;

   toolkit_saveImageArrayData( wid, EQUIPMENT_OUTFITS, &iar_data[old] );

   /* Store the currently-saved positions for the new tab. */
   pos    = iar_data[tab].pos;
   offset = iar_data[tab].offset;

   /* Resetting the input will cause the outfit list to be regenerated. */
   if (widget_exists(wid, EQUIPMENT_FILTER))
      window_setInput(wid, EQUIPMENT_FILTER, NULL);
   else
      equipment_regenLists(wid, 1, 0);

   /* Set positions for the new tab. This is necessary because the stored
    * position for the new tab may have exceeded the size of the old tab,
    * resulting in it being clipped. */
   toolkit_setImageArrayPos(    wid, EQUIPMENT_OUTFITS, pos );
   toolkit_setImageArrayOffset( wid, EQUIPMENT_OUTFITS, offset );

   /* Focus the outfit image array. */
   window_setFocus( wid, EQUIPMENT_OUTFITS );
}

/**
 * @brief Changes ship.
 *    @param wid Window player is attempting to change ships in.
 *    @param str Unused.
 */
static void equipment_transChangeShip( unsigned int wid, char* str )
{
   (void) str;

   equipment_changeShip( wid );

   /* update the window to reflect the change */
   equipment_updateShips( wid, NULL );
}
/**
 * @brief Player attempts to change ship.
 *    @param wid Window player is attempting to change ships in.
 */
static void equipment_changeShip( unsigned int wid )
{
   char *shipname, *filtertext;
   int i;

   shipname = toolkit_getImageArray( wid, EQUIPMENT_SHIPS );

   if (land_errDialogue( shipname, "swapEquipment" ))
      return;

   /* Store active tab, filter text, and positions for the outfits. */
   i = window_tabWinGetActive( wid, EQUIPMENT_OUTFIT_TAB );
   toolkit_saveImageArrayData( wid, EQUIPMENT_OUTFITS, &iar_data[i] );
   if (widget_exists(wid, EQUIPMENT_FILTER))
      filtertext = window_getInput( equipment_wid, EQUIPMENT_FILTER );
   else
      filtertext = NULL;

   /* Swap ship. */
   player_swapShip( shipname );
   pilot_healLanded( player.p );

   /* What happens here is the gui gets recreated when the player swaps ship.
    * This causes all the windows to be destroyed and the 'wid' we have here
    * becomes invalid. However, since we store it in a global variable we can
    * recover it and use it instead. */
   wid = equipment_wid;

   /* Restore outfits image array properties. */
   window_tabWinSetActive( wid, EQUIPMENT_OUTFIT_TAB, i );
   toolkit_setImageArrayPos(    wid, EQUIPMENT_OUTFITS, iar_data[i].pos );
   toolkit_setImageArrayOffset( wid, EQUIPMENT_OUTFITS, iar_data[i].offset );
   if (widget_exists(wid, EQUIPMENT_FILTER))
      window_setInput(wid, EQUIPMENT_FILTER, filtertext);

   /* Regenerate ship widget. */
   equipment_regenLists( wid, 0, 1 );

   /* Focus new ship. */
   toolkit_setImageArrayPos(    wid, EQUIPMENT_SHIPS, 0 );
   toolkit_setImageArrayOffset( wid, EQUIPMENT_SHIPS, 0. );
}



/**
 * @brief Unequips the player's ship.
 *
 *    @param wid Window id.
 *    @param str of widget.
 */
static void equipment_unequipShip( unsigned int wid, char* str )
{
   (void) str;
   int ret;
   int i;
   Pilot *ship;
   Outfit *o, *ammo;

   ship = eq_wgt.selected;

   /*
    * Unequipping is disallowed under two conditions. Firstly, the ship may not
    * be unequipped when it has fighters deployed in space. Secondly, it cannot
    * unequip if it's carrying more cargo than the ship normally fits, i.e.
    * by equipping cargo pods.
    */
   for (i=0; i<ship->noutfits; i++) {
      /* Must have outfit. */
      if (ship->outfits[i]->outfit == NULL)
         continue;
      /* Must be fighter bay. */
      if (!outfit_isFighterBay( ship->outfits[i]->outfit))
         continue;
      /* Must not have deployed fighters. */
      if (ship->outfits[i]->u.ammo.deployed > 0) {
         dialogue_alert( _("You can not unequip your ship while you have deployed fighters!") );
         return;
      }
   }
   if (pilot_cargoUsed( ship ) > ship->ship->cap_cargo) {
      dialogue_alert( _("You can not unequip your ship when you have more cargo than it can hold without modifications!") );
      return;
   }

   if (dialogue_YesNo(_("Unequip Ship"), /* confirm */
         _("Are you sure you want to remove all equipment from your ship?"))==0)
      return;

   /* Remove all outfits. */
   for (i=0; i<ship->noutfits; i++) {
      o = ship->outfits[i]->outfit;

      /* Skip null outfits. */
      if (o==NULL)
         continue;

      /* Remove ammo first. */
      ammo = outfit_ammo(o);
      if (ammo != NULL) {
         pilot_rmAmmo( ship, ship->outfits[i], outfit_amount(o) );
      }

      /* Remove rest. */
      ret = pilot_rmOutfitRaw( ship, ship->outfits[i] );
      if (ret==0)
         equipment_playerAddOutfit( o, 1 );
   }

   /* Recalculate stats. */
   pilot_calcStats( ship );
   pilot_healLanded( ship );

   /* Regenerate list. */
   equipment_regenLists( wid, 1, 1 );

   /* Regenerate outfits. */
   outfits_updateEquipmentOutfits();

   /* Update weapon sets if needed. */
   if (ship->autoweap)
      pilot_weaponAuto( ship );
   pilot_weaponSafe( ship );

   /* Notify GUI of modification. */
   gui_setShip();
}
/**
 * @brief Player tries to sell a ship.
 *    @param wid Window player is selling ships in.
 *    @param str Unused.
 */
static void equipment_sellShip( unsigned int wid, char* str )
{
   (void)str;
   char *shipname, buf[ECON_CRED_STRLEN], *name;
   credits_t price;
   Pilot *p;
   Ship *s;
   HookParam hparam[3];

   shipname = toolkit_getImageArray( wid, EQUIPMENT_SHIPS );

   if (land_errDialogue( shipname, "sell" ))
      return;

   /* Calculate price. */
   price = player_shipPrice(shipname);
   credits2str( buf, price, 2 );

   /* Check if player really wants to sell. */
   if (!dialogue_YesNo( _("Sell Ship"),
            _("Are you sure you want to sell your ship %s for %s?"),
            shipname, buf))
      return;

   /* Store ship type. */
   p = player_getShip( shipname );
   s = p->ship;

   /* Sold. */
   name = strdup(shipname);
   player_modCredits( price );
   player_rmShip( shipname );

   /* Destroy widget - must be before widget. */
   equipment_regenLists( wid, 0, 1 );

   /* Display widget. */
   dialogue_msg( _("Ship Sold"),
         _("You have sold your ship %s for %s."), name, buf );

   /* Run hook. */
   hparam[0].type    = HOOK_PARAM_STRING;
   hparam[0].u.str   = s->name;
   hparam[1].type    = HOOK_PARAM_STRING;
   hparam[1].u.str   = name;
   hparam[2].type    = HOOK_PARAM_SENTINEL;
   hooks_runParam( "ship_sell", hparam );
   if (land_takeoff)
      takeoff(1);
   free(name);
}


/**
 * @brief Renames the selected ship.
 *
 *    @param wid Parent window id.
 *    @param str Unused.
 */
static void equipment_renameShip( unsigned int wid, char *str )
{
   (void)str;
   Pilot *ship;
   char *shipname, *newname;

   shipname = toolkit_getImageArray( wid, EQUIPMENT_SHIPS );
   ship = player_getShip(shipname);
   newname = dialogue_input( _("Ship Name"), 1, 60,
         _("Please enter a new name for your %s:"), _(ship->ship->name) );

   /* Player cancelled the dialogue. */
   if (newname == NULL)
      return;

   /* Must not have same name. */
   if (player_hasShip(newname)) {
      dialogue_msg( _("Name Collision"),
            _("Please do not give the ship the same name as another of your ships."));
      free(newname);
      return;
   }

   if (ship->name != NULL)
      free (ship->name);

   ship->name = newname;

   /* Destroy widget - must be before widget. */
   equipment_regenLists( wid, 0, 1 );
}


/**
 * @brief Wrapper to only add unique outfits.
 */
static int equipment_playerAddOutfit( const Outfit *o, int quantity )
{
   if (outfit_isProp(o,OUTFIT_PROP_UNIQUE) && (player_outfitOwned(o)>0))
      return 1;
   return player_addOutfit(o,quantity);
}


/**
 * @brief Wrapper to only remove unique outfits.
 */
static int equipment_playerRmOutfit( const Outfit *o, int quantity )
{
   if (outfit_isProp(o,OUTFIT_PROP_UNIQUE))
      return 1;
   return player_rmOutfit(o,quantity);
}


/**
 * @brief Cleans up after the equipment stuff.
 */
void equipment_cleanup (void)
{
   /* Free stored positions. */
   if (iar_data != NULL) {
      free(iar_data);
      iar_data = NULL;
   }
   if (iar_outfits != NULL) {
      for (int i=0; i<OUTFIT_TABS; i++)
         if (iar_outfits[i] != NULL)
            free( iar_outfits[i] );
      free(iar_outfits);
      iar_outfits = NULL;
   }

   /* Free icons. */
   if (equip_ico_yes != NULL)
      gl_freeTexture(equip_ico_yes);
   equip_ico_yes = NULL;
   if (equip_ico_no != NULL)
      gl_freeTexture(equip_ico_no);
   equip_ico_no = NULL;
}
<|MERGE_RESOLUTION|>--- conflicted
+++ resolved
@@ -1404,11 +1404,7 @@
       outfit_filterCore
    };
    const char *tabnames[] = {
-<<<<<<< HEAD
-      _("All"), "\ab W ", "\ag U ", "\aR S ", _("\aRCore")
-=======
       _("All"), _(OUTFIT_LABEL_WEAPON), _(OUTFIT_LABEL_UTILITY), _(OUTFIT_LABEL_STRUCTURE), _(OUTFIT_LABEL_CORE)
->>>>>>> 66ffce27
    };
 
    int noutfits, active;
