--- conflicted
+++ resolved
@@ -479,11 +479,7 @@
          "%s\n"
          "%d\n"
          "\n"
-<<<<<<< HEAD
          "%.0f t\n"
-=======
-         "%.0f %s\n"
->>>>>>> 257c439f
          "%s average\n"
          "%.0f kN/t\n"
          "%.0f m/s (max %.0f m/s)\n"
@@ -494,13 +490,8 @@
          "%.0f / %.0f MJ (%.1f MW)\n" /* Shield */
          "%.0f / %.0f MJ (%.1f MW)\n" /* Armour */
          "%.0f / %.0f MJ (%.1f MW)\n" /* Energy */
-<<<<<<< HEAD
          "%d / %d t\n"
-         "%d / %d hL (%d jumps)\n"
-=======
-         "%d / %d %s\n"
-         "%d / %d %s (%d %s)\n"
->>>>>>> 257c439f
+         "%d / %d hL (%d %s)\n"
          "\n"),
          /* Generic */
          player.p->name,
@@ -508,7 +499,7 @@
          _(ship_class(player.p->ship)),
          (int)floor(player.p->crew),
          /* Movement. */
-         player.p->solid->mass, n_( "tonne", "tonnes", player.p->solid->mass ),
+         player.p->solid->mass,
          hyp_delay,
          player.p->thrust / player.p->solid->mass,
          player.p->speed, solid_maxspeed( player.p->solid, player.p->speed, player.p->thrust ),
@@ -519,8 +510,8 @@
          player.p->shield, player.p->shield_max, player.p->shield_regen,
          player.p->armour, player.p->armour_max, player.p->armour_regen,
          player.p->energy, player.p->energy_max, player.p->energy_regen,
-         pilot_cargoUsed( player.p ), cargo, n_( "tonne", "tonnes", cargo ),
-         player.p->fuel, player.p->fuel_max, n_( "unit", "units", player.p->fuel_max ),
+         pilot_cargoUsed( player.p ), cargo,
+         player.p->fuel, player.p->fuel_max,
          pilot_getJumps(player.p), n_( "jump", "jumps", pilot_getJumps(player.p) ));
    equipment_shipStats( &buf[len], sizeof(buf)-len, player.p, 1 );
    window_modifyText( wid, "txtDDesc", buf );
