/*
 * See Licensing and Copyright notice in naev.h
 */

/**
 * @file info.h
 *
 * @brief Handles the info menu.
 */


#include "info.h"

#include "naev.h"

#include "nstring.h"

#include "menu.h"
#include "toolkit.h"
#include "dialogue.h"
#include "log.h"
#include "pilot.h"
#include "space.h"
#include "player.h"
#include "mission.h"
#include "ntime.h"
#include "map.h"
#include "land.h"
#include "equipment.h"
#include "gui.h"
#include "player_gui.h"
#include "tk/toolkit_priv.h"
#include "shiplog.h"

#define BUTTON_WIDTH    135 /**< Button width, standard across menus. */
#define BUTTON_HEIGHT   30 /**< Button height, standard across menus. */

#define SETGUI_WIDTH    400 /**< GUI selection window width. */
#define SETGUI_HEIGHT   300 /**< GUI selection window height. */

#define menu_Open(f)    (menu_open |= (f)) /**< Marks a menu as opened. */
#define menu_Close(f)   (menu_open &= ~(f)) /**< Marks a menu as closed. */

#define INFO_WINDOWS      7 /**< Amount of windows in the tab. */

#define INFO_WIN_MAIN      0
#define INFO_WIN_SHIP      1
#define INFO_WIN_WEAP      2
#define INFO_WIN_CARGO     3
#define INFO_WIN_MISN      4
#define INFO_WIN_STAND     5
#define INFO_WIN_SHIPLOG   6
static const char *info_names[INFO_WINDOWS] = {
   N_("Main"),
   N_("Ship"),
   N_("Weapons"),
   N_("Cargo"),
   N_("Missions"),
   N_("Standings"),
   N_("Ship log"),
}; /**< Name of the tab windows. */


static unsigned int info_wid = 0;
static unsigned int *info_windows = NULL;

static CstSlotWidget info_eq;
static CstSlotWidget info_eq_weaps;
static int *info_factions;

static int selectedLog = 0;
static int selectedLogType = 0;
static char **logTypes=NULL;
static int ntypes=0;
static int nlogs=0;
static char **logs=NULL;
static int *logIDs=NULL;
static int logWidgetsReady=0;

/*
 * prototypes
 */
/* information menu */
static void info_close( unsigned int wid, char* str );
static void info_openMain( unsigned int wid );
static void info_setGui( unsigned int wid, char* str );
static void setgui_load( unsigned int wdw, char *str );
static void info_toggleGuiOverride( unsigned int wid, char *name );
static void info_openShip( unsigned int wid );
static void info_openWeapons( unsigned int wid );
static void info_openCargo( unsigned int wid );
static void info_openMissions( unsigned int wid );
static void info_getDim( unsigned int wid, int *w, int *h, int *lw );
static void standings_close( unsigned int wid, char *str );
static void ship_update( unsigned int wid );
static void weapons_genList( unsigned int wid );
static void weapons_update( unsigned int wid, char *str );
static void weapons_autoweap( unsigned int wid, char *str );
static void weapons_fire( unsigned int wid, char *str );
static void weapons_inrange( unsigned int wid, char *str );
static void aim_lines( unsigned int wid, char *str );
static void weapons_renderLegend( double bx, double by, double bw, double bh, void* data );
static void info_openStandings( unsigned int wid );
static void info_shiplogView( unsigned int wid, char *str );
static void standings_update( unsigned int wid, char* str );
static void cargo_genList( unsigned int wid );
static void cargo_update( unsigned int wid, char* str );
static void cargo_jettison( unsigned int wid, char* str );
static void mission_menu_abort( unsigned int wid, char* str );
static void mission_menu_genList( unsigned int wid, int first );
static void mission_menu_update( unsigned int wid, char* str );
static void info_openShipLog( unsigned int wid );
static const char* info_getLogTypeFilter( int lstPos );


/**
 * @brief Opens the information menu.
 */
void menu_info( int window )
{
   int w, h;
   size_t i;
   char **names;

   /* Not under manual control. */
   if (pilot_isFlag( player.p, PILOT_MANUAL_CONTROL ))
      return;

   /* Open closes when previously opened. */
   if (menu_isOpen(MENU_INFO) || dialogue_isOpen()) {
      info_close( 0, NULL );
      return;
   }

   /* Dimensions. */
   w = 640;
   h = 600;

   /* Create the window. */
   info_wid = window_create( "wdwInfo", _("Info"), -1, -1, w, h );
   window_setCancel( info_wid, info_close );

   /* Create tabbed window. */
   names = calloc( sizeof(char*), sizeof(info_names)/sizeof(char*) );
   for (i=0; i<sizeof(info_names)/sizeof(char*); i++)
      names[i] = gettext(info_names[i]);
   info_windows = window_addTabbedWindow( info_wid, -1, -1, -1, -1, "tabInfo",
         INFO_WINDOWS, (const char**)names, 0 );

   /* Open the subwindows. */
   info_openMain(       info_windows[ INFO_WIN_MAIN ] );
   info_openShip(       info_windows[ INFO_WIN_SHIP ] );
   info_openWeapons(    info_windows[ INFO_WIN_WEAP ] );
   info_openCargo(      info_windows[ INFO_WIN_CARGO ] );
   info_openMissions(   info_windows[ INFO_WIN_MISN ] );
   info_openStandings(  info_windows[ INFO_WIN_STAND ] );
   info_openShipLog(    info_windows[ INFO_WIN_SHIPLOG ] );

   menu_Open(MENU_INFO);

   /* Set active window. */
   window_tabWinSetActive( info_wid, "tabInfo", CLAMP( 0, 6, window ) );
}
/**
 * @brief Closes the information menu.
 *    @param str Unused.
 */
static void info_close( unsigned int wid, char* str )
{
   (void) wid;
   if (info_wid > 0) {
      window_close( info_wid, str );
      info_wid = 0;
      logs = NULL;
      menu_Close(MENU_INFO);
   }
}


/**
 * @brief Updates the info windows.
 */
void info_update (void)
{
   weapons_genList( info_windows[ INFO_WIN_WEAP ] );
}


/**
 * @brief Opens the main info window.
 */
static void info_openMain( unsigned int wid )
{
   char str[128], **buf, creds[ECON_CRED_STRLEN];
   char **licenses;
   int nlicenses;
   int i;
   char *nt;
   int w, h;

   /* Get the dimensions. */
   window_dimWindow( wid, &w, &h );

   /* pilot generics */
   nt = ntime_pretty( ntime_get(), 2 );
   window_addText( wid, 40, 20, 120, h-80,
         0, "txtDPilot", &gl_smallFont, NULL,
         _("\anPilot:\a0\n"
         "\anDate:\a0\n"
         "\anCombat Rating:\a0\n"
         "\n"
         "\anMoney:\a0\n"
         "\anShip:\a0\n"
         "\anFuel:\a0")
         );
   credits2str( creds, player.p->credits, 2 );
   nsnprintf( str, 128,
         _("%s\n"
         "%s\n"
         "%s\n"
         "\n"
         "%s\n"
         "%s\n"
         "%d (%d jumps)"),
         player.name,
         nt,
         player_rating(),
         creds,
         player.p->name,
         player.p->fuel, pilot_getJumps(player.p) );
   window_addText( wid, 180, 20,
         w-80-200-40+20-180, h-80,
         0, "txtPilot", &gl_smallFont, NULL, str );
   free(nt);

   /* menu */
   window_addButton( wid, -20, 20,
         BUTTON_WIDTH, BUTTON_HEIGHT,
         "btnClose", _("Close"), info_close );
   window_addButton( wid, -20 - (20+BUTTON_WIDTH), 20,
         BUTTON_WIDTH, BUTTON_HEIGHT,
         "btnSetGUI", _("Set GUI"), info_setGui );

   buf = player_getLicenses( &nlicenses );
   /* List. */
   if(nlicenses == 0){
     licenses = malloc(sizeof(char*));
     licenses[0] = strdup("None");
   } else {
     licenses = malloc(sizeof(char*) * nlicenses);
     for (i=0; i<nlicenses; i++)
        licenses[i] = strdup( _(buf[i]) );
      qsort( licenses, nlicenses, sizeof(char*), strsort );
   }
   window_addText( wid, -20, -40, w-80-200-40-40, 20, 1, "txtList",
         NULL, NULL, _("Licenses") );
   window_addList( wid, -20, -70, w-80-200-40-40, h-110-BUTTON_HEIGHT,
         "lstLicenses", licenses, MAX(nlicenses, 1), 0, NULL, NULL );
}


/**
 * @brief Closes the GUI selection menu.
 *
 *    @param wdw Window triggering function.
 *    @param str Unused.
 */
static void setgui_close( unsigned int wdw, char *str )
{
   (void)str;
   window_destroy( wdw );
}


/**
 * @brief Allows the player to set a different GUI.
 *
 *    @param wid Window id.
 *    @param name of widget.
 */
static void info_setGui( unsigned int wid, char* str )
{
   (void)str;
   int i;
   char **guis;
   int nguis;
   char **gui_copy;

   /* Get the available GUIs. */
   guis = player_guiList( &nguis );

   /* In case there are none. */
   if (guis == NULL) {
      WARN(_("No GUI available."));
      dialogue_alert( _("There are no GUI available, this means something went wrong somewhere. Inform the Naev maintainer.") );
      return;
   }

   /* window */
   wid = window_create( "wdwSetGUI", _("Select GUI"), -1, -1, SETGUI_WIDTH, SETGUI_HEIGHT );
   window_setCancel( wid, setgui_close );

   /* Copy GUI. */
   gui_copy = malloc( sizeof(char*) * nguis );
   for (i=0; i<nguis; i++)
      gui_copy[i] = strdup( guis[i] );

   /* List */
   window_addList( wid, 20, -50,
         SETGUI_WIDTH-BUTTON_WIDTH/2 - 60, SETGUI_HEIGHT-110,
         "lstGUI", gui_copy, nguis, 0, NULL, NULL );
   toolkit_setList( wid, "lstGUI", gui_pick() );

   /* buttons */
   window_addButton( wid, -20, 20, BUTTON_WIDTH/2, BUTTON_HEIGHT,
         "btnBack", _("Close"), setgui_close );
   window_addButton( wid, -20, 30 + BUTTON_HEIGHT, BUTTON_WIDTH/2, BUTTON_HEIGHT,
         "btnLoad", _("Load"), setgui_load );

   /* Checkboxes */
   window_addCheckbox( wid, 20, 20,
         BUTTON_WIDTH, BUTTON_HEIGHT, "chkOverride", _("Override GUI"),
         info_toggleGuiOverride, player.guiOverride );
   info_toggleGuiOverride( wid, "chkOverride" );

   /* default action */
   window_setAccept( wid, setgui_load );
}


/**
 * @brief Loads a GUI.
 *
 *    @param wdw Window triggering function.
 *    @param str Unused.
 */
static void setgui_load( unsigned int wdw, char *str )
{
   (void)str;
   char *gui;
   int wid;

   wid = window_get( "wdwSetGUI" );
   gui = toolkit_getList( wid, "lstGUI" );
   if (strcmp(gui,_("None")) == 0)
      return;

   if (player.guiOverride == 0) {
      if (dialogue_YesNo( _("GUI Override is not set."),
               _("Enable GUI Override and change GUI to '%s'?"), gui )) {
         player.guiOverride = 1;
         window_checkboxSet( wid, "chkOverride", player.guiOverride );
      }
      else {
         return;
      }
   }

   /* Set the GUI. */
   if (player.gui != NULL)
      free( player.gui );
   player.gui = strdup( gui );

   /* Close menus before loading for proper rendering. */
   setgui_close(wdw, NULL);

   /* Load the GUI. */
   gui_load( gui_pick() );
}


/**
 * @brief GUI override was toggled.
 *
 *    @param wid Window id.
 *    @param name of widget.
 */
static void info_toggleGuiOverride( unsigned int wid, char *name )
{
   player.guiOverride = window_checkboxState( wid, name );
   /* Go back to the default one. */
   if (player.guiOverride == 0)
      toolkit_setList( wid, "lstGUI", gui_pick() );
}


/**
 * @brief Shows the player what outfits he has.
 *
 *    @param str Unused.
 */
static void info_openShip( unsigned int wid )
{
   int w, h;

   /* Get the dimensions. */
   window_dimWindow( wid, &w, &h );

   /* Buttons */
   window_addButton( wid, -20, 20,
         BUTTON_WIDTH, BUTTON_HEIGHT,
         "closeOutfits", _("Close"), info_close );

   /* Text. */
   window_addText( wid, 40, -60, 100, h-60, 0, "txtSDesc", &gl_smallFont,
         NULL,
         _("\anName:\a0\n"
         "\anModel:\a0\n"
         "\anClass:\a0\n"
         "\anCrew:\a0\n"
         "\n"
         "\anMass:\a0\n"
         "\anJump Time:\a0\n"
         "\anThrust:\a0\n"
         "\anSpeed:\a0\n"
         "\anTurn:\a0\n"
         "\anTime Dilation:\a0\n"
         "\n"
         "\anAbsorption:\a0\n"
         "\anShield:\a0\n"
         "\anArmour:\a0\n"
         "\anEnergy:\a0\n"
         "\anCargo Space:\a0\n"
         "\anFuel:\a0\n"
         "\n"
         "\anStats:\a0\n")
         );
   window_addText( wid, 180, -60, w-20-180-180., h-60, 0, "txtDDesc", &gl_smallFont,
         NULL, NULL );

   /* Custom widget. */
   equipment_slotWidget( wid, -20, -40, 180, h-60, &info_eq );
   info_eq.selected  = player.p;
   info_eq.canmodify = 0;

   /* Update ship. */
   ship_update( wid );
}


/**
 * @brief Updates the ship stuff.
 */
static void ship_update( unsigned int wid )
{
   char buf[1024], *hyp_delay;
   int cargo, len;

   cargo = pilot_cargoUsed( player.p ) + pilot_cargoFree( player.p );
   hyp_delay = ntime_pretty( pilot_hyperspaceDelay( player.p ), 2 );
   len = nsnprintf( buf, sizeof(buf),
         _("%s\n"
         "%s\n"
         "%s\n"
         "%d\n"
         "\n"
         "%.0f tonnes\n"
         "%s average\n"
         "%.0f kN/tonne\n"
         "%.0f m/s (max %.0f m/s)\n"
         "%.0f deg/s\n"
         "%.0f%%\n" /* Time Dilation (dt_default) */
         "\n"
         "%.0f%%\n" /* Absorbption */
         "%.0f / %.0f MJ (%.1f MW)\n" /* Shield */
         "%.0f / %.0f MJ (%.1f MW)\n" /* Armour */
         "%.0f / %.0f MJ (%.1f MW)\n" /* Energy */
         "%d / %d tonnes\n"
         "%d / %d units (%d jumps)\n"
         "\n"),
         /* Generic */
         player.p->name,
         _(player.p->ship->name),
         _(ship_class(player.p->ship)),
         (int)floor(player.p->crew),
         /* Movement. */
         player.p->solid->mass,
         hyp_delay,
         player.p->thrust / player.p->solid->mass,
         player.p->speed, solid_maxspeed( player.p->solid, player.p->speed, player.p->thrust ),
         player.p->turn*180./M_PI,
         player.p->ship->dt_default * 100.,
         /* Health. */
         player.p->dmg_absorb * 100.,
         player.p->shield, player.p->shield_max, player.p->shield_regen,
         player.p->armour, player.p->armour_max, player.p->armour_regen,
         player.p->energy, player.p->energy_max, player.p->energy_regen,
         pilot_cargoUsed( player.p ), cargo,
         player.p->fuel, player.p->fuel_max, pilot_getJumps(player.p));
   equipment_shipStats( &buf[len], sizeof(buf)-len, player.p, 1 );
   window_modifyText( wid, "txtDDesc", buf );
   free( hyp_delay );
}


/**
 * @brief Opens the weapons window.
 */
static void info_openWeapons( unsigned int wid )
{
   int w, h, wlen;

   /* Get the dimensions. */
   window_dimWindow( wid, &w, &h );

   /* Buttons */
   window_addButton( wid, -20, 20, BUTTON_WIDTH, BUTTON_HEIGHT,
         "closeCargo", _("Close"), info_close );

   /* Checkboxes. */
   wlen = w - 220 - 20;
   window_addCheckbox( wid, 220, 20+2*(BUTTON_HEIGHT+20)-20, wlen, BUTTON_HEIGHT,
         "chkAutoweap", _("Automatically handle weapons"), weapons_autoweap, player.p->autoweap );
   window_addCheckbox( wid, 220, 20+2*(BUTTON_HEIGHT+20)+10, wlen, BUTTON_HEIGHT,
         "chkFire", _("Enable instant mode (only for weapons)"), weapons_fire,
         (pilot_weapSetTypeCheck( player.p, info_eq_weaps.weapons )==WEAPSET_TYPE_WEAPON) );
   window_addCheckbox( wid, 220, 20+2*(BUTTON_HEIGHT+20)+40, wlen, BUTTON_HEIGHT,
         "chkInrange", _("Only shoot weapons that are in range"), weapons_inrange,
         pilot_weapSetInrangeCheck( player.p, info_eq_weaps.weapons ) );
   window_addCheckbox( wid, 220, 20+2*(BUTTON_HEIGHT+20)-50, wlen, BUTTON_HEIGHT,
         "chkHelper", _("Dogfight aiming helper"), aim_lines, player.p->aimLines );

   /* Custom widget. */
   equipment_slotWidget( wid, 20, -40, 180, h-60, &info_eq_weaps );
   info_eq_weaps.selected  = player.p;
   info_eq_weaps.canmodify = 0;

   /* Custom widget for legend. */
   window_addCust( wid, 220, -240, w-200-60, 100, "cstLegend", 0,
         weapons_renderLegend, NULL, NULL );

   /* List. */
   weapons_genList( wid );
}


/**
 * @brief Generates the weapons list.
 */
static void weapons_genList( unsigned int wid )
{
   const char *str;
   char **buf, tbuf[256];
   int i, n;
   int w, h;

   /* Get the dimensions. */
   window_dimWindow( wid, &w, &h );

   /* Destroy widget if needed. */
   if (widget_exists( wid, "lstWeapSets" )) {
      window_destroyWidget( wid, "lstWeapSets" );
      n = toolkit_getListPos( wid, "lstWeapSets" );
   }
   else
      n = -1;

   /* List */
   buf = malloc( sizeof(char*) * PILOT_WEAPON_SETS );
   for (i=0; i<PILOT_WEAPON_SETS; i++) {
      str = pilot_weapSetName( info_eq_weaps.selected, i );
      if (str == NULL)
         snprintf( tbuf, sizeof(tbuf), "%d - ??", (i+1)%10 );
      else
         snprintf( tbuf, sizeof(tbuf), "%d - %s", (i+1)%10, str );
      buf[i] = strdup( tbuf );
   }
   window_addList( wid, 20+180+20, -40,
         w - (20+180+20+20), 180,
         "lstWeapSets", buf, PILOT_WEAPON_SETS,
         0, weapons_update, NULL );

   /* Restore position. */
   if (n >= 0)
      toolkit_setListPos( wid, "lstWeapSets", n );
}


/**
 * @brief Updates the weapon sets.
 */
static void weapons_update( unsigned int wid, char *str )
{
   (void) str;
   int pos;

   /* Update the position. */
   pos = toolkit_getListPos( wid, "lstWeapSets" );
   info_eq_weaps.weapons = pos;

   /* Update fire mode. */
   window_checkboxSet( wid, "chkFire",
         (pilot_weapSetTypeCheck( player.p, pos ) == WEAPSET_TYPE_WEAPON) );

   /* Update inrange. */
   window_checkboxSet( wid, "chkInrange",
         pilot_weapSetInrangeCheck( player.p, pos ) );

   /* Update autoweap. */
   window_checkboxSet( wid, "chkAutoweap", player.p->autoweap );
}


/**
 * @brief Toggles autoweap for the ship.
 */
static void weapons_autoweap( unsigned int wid, char *str )
{
   int state, sure;

   /* Set state. */
   state = window_checkboxState( wid, str );

   /* Run autoweapons if needed. */
   if (state) {
      sure = dialogue_YesNoRaw( _("Enable autoweapons?"),
            _("Are you sure you want to enable automatic weapon groups for the "
            "ship?\n\nThis will overwrite all manually-tweaked weapons groups.") );
      if (!sure) {
         window_checkboxSet( wid, str, 0 );
         return;
      }
      player.p->autoweap = 1;
      pilot_weaponAuto( player.p );
      weapons_genList( wid );
   }
   else
      player.p->autoweap = 0;
}


/**
 * @brief Sets the fire mode.
 */
static void weapons_fire( unsigned int wid, char *str )
{
   int i, state, t, c;

   /* Set state. */
   state = window_checkboxState( wid, str );

   /* See how to handle. */
   t = pilot_weapSetTypeCheck( player.p, info_eq_weaps.weapons );
   if (t == WEAPSET_TYPE_ACTIVE)
      return;

   if (state)
      c = WEAPSET_TYPE_WEAPON;
   else
      c = WEAPSET_TYPE_CHANGE;
   pilot_weapSetType( player.p, info_eq_weaps.weapons, c );

   /* Check to see if they are all fire groups. */
   for (i=0; i<PILOT_WEAPON_SETS; i++)
      if (!pilot_weapSetTypeCheck( player.p, i ))
         break;

   /* Not able to set them all to fire groups. */
   if (i >= PILOT_WEAPON_SETS) {
      dialogue_alert( _("You can not set all your weapon sets to fire groups!") );
      pilot_weapSetType( player.p, info_eq_weaps.weapons, WEAPSET_TYPE_CHANGE );
      window_checkboxSet( wid, str, 0 );
   }

   /* Set default if needs updating. */
   pilot_weaponSetDefault( player.p );

   /* Must regen. */
   weapons_genList( wid );
}


/**
 * @brief Sets the inrange property.
 */
static void weapons_inrange( unsigned int wid, char *str )
{
   int state;

   /* Set state. */
   state = window_checkboxState( wid, str );
   pilot_weapSetInrange( player.p, info_eq_weaps.weapons, state );
}


/**
 * @brief Sets the aim lines property.
 */
static void aim_lines( unsigned int wid, char *str )
{
   int state;

   /* Set state. */
   state = window_checkboxState( wid, str );
   player.p->aimLines = state;
}


/**
 * @brief Renders the legend.
 */
static void weapons_renderLegend( double bx, double by, double bw, double bh, void* data )
{
   (void) data;
   (void) bw;
   (void) bh;
   double y;

   y = by+bh-20;
   gl_print( &gl_defFont, bx, y, &cFontWhite, _("Legend") );

   y -= 20.;
   toolkit_drawRect( bx, y, 10, 10, &cFontBlue, NULL );
   gl_print( &gl_smallFont, bx+20, y, &cFontWhite, _("Outfit that can be activated") );

   y -= 15.;
   toolkit_drawRect( bx, y, 10, 10, &cFontYellow, NULL );
   gl_print( &gl_smallFont, bx+20, y, &cFontWhite, _("Secondary Weapon (Right click toggles)") );

   y -= 15.;
   toolkit_drawRect( bx, y, 10, 10, &cFontRed, NULL );
   gl_print( &gl_smallFont, bx+20, y, &cFontWhite, _("Primary Weapon (Left click toggles)") );
}


/**
 * @brief Shows the player their cargo.
 *
 *    @param str Unused.
 */
static void info_openCargo( unsigned int wid )
{
   int w, h;

   /* Get the dimensions. */
   window_dimWindow( wid, &w, &h );

   /* Buttons */
   window_addButton( wid, -20, 20, BUTTON_WIDTH, BUTTON_HEIGHT,
         "closeCargo", _("Close"), info_close );
   window_addButton( wid, -40 - BUTTON_WIDTH, 20,
         BUTTON_WIDTH, BUTTON_HEIGHT, "btnJettisonCargo", _("Jettison"),
         cargo_jettison );
   window_disableButton( wid, "btnJettisonCargo" );

   /* Generate the list. */
   cargo_genList( wid );
}
/**
 * @brief Generates the cargo list.
 */
static void cargo_genList( unsigned int wid )
{
   char **buf;
   int nbuf;
   int i;
   int w, h;

   /* Get the dimensions. */
   window_dimWindow( wid, &w, &h );

   /* Destroy widget if needed. */
   if (widget_exists( wid, "lstCargo" ))
      window_destroyWidget( wid, "lstCargo" );

   /* List */
   if (player.p->ncommodities==0) {
      /* No cargo */
      buf = malloc(sizeof(char*));
      buf[0] = strdup(_("None"));
      nbuf = 1;
   }
   else {
      /* List the player's cargo */
      buf = malloc(sizeof(char*)*player.p->ncommodities);
      for (i=0; i<player.p->ncommodities; i++) {
         buf[i] = malloc(128);
         nsnprintf(buf[i],128, "%s%s %d",
               _(player.p->commodities[i].commodity->name),
               (player.p->commodities[i].id != 0) ? "*" : "",
               player.p->commodities[i].quantity);
      }
      nbuf = player.p->ncommodities;
   }
   window_addList( wid, 20, -40,
         w - 40, h - BUTTON_HEIGHT - 80,
         "lstCargo", buf, nbuf, 0, cargo_update, NULL );
}
/**
 * @brief Updates the player's cargo in the cargo menu.
 *    @param str Unused.
 */
static void cargo_update( unsigned int wid, char* str )
{
   (void)str;

   if (player.p->ncommodities==0)
      return; /* No cargo */

   /* Can jettison all but mission cargo when not landed*/
   if (landed)
      window_disableButton( wid, "btnJettisonCargo" );
   else
      window_enableButton( wid, "btnJettisonCargo" );
}
/**
 * @brief Makes the player jettison the currently selected cargo.
 *    @param str Unused.
 */
static void cargo_jettison( unsigned int wid, char* str )
{
   (void)str;
   int i, j, f, pos, ret;
   Mission *misn;

   if (player.p->ncommodities==0)
      return; /* No cargo, redundant check */

   pos = toolkit_getListPos( wid, "lstCargo" );

   /* Special case mission cargo. */
   if (player.p->commodities[pos].id != 0) {
      if (!dialogue_YesNo( _("Abort Mission"),
               _("Are you sure you want to abort this mission?") ))
         return;

      /* Get the mission. */
      f = 0;
      for (i=0; i<MISSION_MAX; i++) {
         for (j=0; j<player_missions[i]->ncargo; j++) {
            if (player_missions[i]->cargo[j] == player.p->commodities[pos].id) {
               f = 1;
               break;
            }
         }
         if (f==1)
            break;
      }
      if (!f) {
         WARN(_("Cargo '%d' does not belong to any active mission."),
               player.p->commodities[pos].id);
         return;
      }
      misn = player_missions[i];

      /* We run the "abort" function if it's found. */
      ret = misn_tryRun( misn, "abort" );

      /* Now clean up mission. */
      if (ret != 2) {
         mission_cleanup( misn );
         mission_shift(pos);
      }

      /* Reset markers. */
      mission_sysMark();

      /* Reset claims. */
      claim_activateAll();

      /* Regenerate list. */
      mission_menu_genList( info_windows[ INFO_WIN_MISN ] ,0);
   }
   else {
      /* Remove the cargo */
      commodity_Jettison( player.p->id, player.p->commodities[pos].commodity,
            player.p->commodities[pos].quantity );
      pilot_cargoRm( player.p, player.p->commodities[pos].commodity,
            player.p->commodities[pos].quantity );
   }

   /* We reopen the menu to recreate the list now. */
   ship_update( info_windows[ INFO_WIN_SHIP ] );
   cargo_genList( wid );
}


/**
 * @brief Gets the window standings window dimensions.
 */
static void info_getDim( unsigned int wid, int *w, int *h, int *lw )
{
   /* Get the dimensions. */
   window_dimWindow( wid, w, h );
   *lw = *w-60-BUTTON_WIDTH-120;
}


/**
 * @brief Closes the faction stuff.
 */
static void standings_close( unsigned int wid, char *str )
{
   (void) wid;
   (void) str;
   if (info_factions != NULL)
      free(info_factions);
   info_factions = NULL;
}


/**
 * @brief Displays the player's standings.
 */
static void info_openStandings( unsigned int wid )
{
   int i;
   int n, m;
   char **str;
   int w, h, lw;

   /* Get dimensions. */
   info_getDim( wid, &w, &h, &lw );

   /* On close. */
   window_onClose( wid, standings_close );

   /* Buttons */
   window_addButton( wid, -20, 20, BUTTON_WIDTH, BUTTON_HEIGHT,
         "closeMissions", _("Close"), info_close );

   /* Graphics. */
   window_addImage( wid, 0, 0, 0, 0, "imgLogo", NULL, 0 );

   /* Text. */
   window_addText( wid, lw+40, 0, (w-(lw+60)), 20, 1, "txtName",
         &gl_defFont, NULL, NULL );
   window_addText( wid, lw+40, 0, (w-(lw+60)), 20, 1, "txtStanding",
         &gl_smallFont, NULL, NULL );

   /* Gets the faction standings. */
   info_factions  = faction_getKnown( &n );
   str            = malloc( sizeof(char*) * n );

   /* Create list. */
   for (i=0; i<n; i++) {
      str[i] = malloc( 256 );
      m = round( faction_getPlayer( info_factions[i] ) );
      nsnprintf( str[i], 256, "%s   [ %+d%% ]",
            _(faction_name( info_factions[i] )), m );
   }

   /* Display list. */
   window_addList( wid, 20, -40, lw, h-60,
         "lstStandings", str, n, 0, standings_update, NULL );
}


/**
 * @brief Updates the standings menu.
 */
static void standings_update( unsigned int wid, char* str )
{
   (void) str;
   int p, y;
   glTexture *t;
   int w, h, lw;
   char buf[128];
   int m;

   /* Get dimensions. */
   info_getDim( wid, &w, &h, &lw );

   /* Get faction. */
   p = toolkit_getListPos( wid, "lstStandings" );

   /* Render logo. */
   t = faction_logoSmall( info_factions[p] );
   if (t != NULL) {
      window_modifyImage( wid, "imgLogo", t, 0, 0 );
      y  = -40;
      window_moveWidget( wid, "imgLogo", lw+40 + (w-(lw+60)-t->w)/2, y );
      y -= t->h;
   }
   else {
      window_modifyImage( wid, "imgLogo", NULL, 0, 0 );
      y = -20;
   }

   /* Modify text. */
   y -= 20;
   window_modifyText( wid, "txtName", faction_longname( info_factions[p] ) );
   window_moveWidget( wid, "txtName", lw+40, y );
   y -= 40;
   m = round( faction_getPlayer( info_factions[p] ) );
   nsnprintf( buf, sizeof(buf), "%+d%%   [ %s ]", m,
      faction_getStandingText( info_factions[p] ) );
   window_modifyText( wid, "txtStanding", buf );
   window_moveWidget( wid, "txtStanding", lw+40, y );
}


/**
 * @brief Shows the player's active missions.
 *
 *    @param parent Unused.
 *    @param str Unused.
 */
static void info_openMissions( unsigned int wid )
{
   int w, h;

   /* Get the dimensions. */
   window_dimWindow( wid, &w, &h );

   /* buttons */
   window_addButton( wid, -20, 20, BUTTON_WIDTH, BUTTON_HEIGHT,
         "closeMissions", _("Close"), info_close );
   window_addButton( wid, -20, 40 + BUTTON_HEIGHT,
         BUTTON_WIDTH, BUTTON_HEIGHT, "btnAbortMission", _("Abort"),
         mission_menu_abort );

   /* text */
   window_addText( wid, 300+40, -60,
         200, 40, 0, "txtSReward",
         &gl_smallFont, NULL, _("\anReward:\a0") );
   window_addText( wid, 300+40, -80,
         200, 40, 0, "txtReward", &gl_smallFont, NULL, NULL );
   window_addText( wid, 300+40, -120,
         w - (300+40+40), h - BUTTON_HEIGHT - 120, 0,
         "txtDesc", &gl_smallFont, NULL, NULL );

   /* Put a map. */
   map_show( wid, 20, 20, 300, 260, 0.75 );

   /* list */
   mission_menu_genList(wid ,1);
}
/**
 * @brief Creates the current mission list for the mission menu.
 *    @param first 1 if it's the first time run.
 */
static void mission_menu_genList( unsigned int wid, int first )
{
   int i,j;
   char** misn_names;
   int w, h;

   if (!first)
      window_destroyWidget( wid, "lstMission" );

   /* Get the dimensions. */
   window_dimWindow( wid, &w, &h );

   /* list */
   misn_names = malloc(sizeof(char*) * MISSION_MAX);
   j = 0;
   for (i=0; i<MISSION_MAX; i++)
      if (player_missions[i]->id != 0)
         misn_names[j++] = (player_missions[i]->title != NULL) ?
               strdup(player_missions[i]->title) : NULL;

   if (j==0) { /* no missions */
      misn_names[0] = strdup(_("No Missions"));
      j = 1;
   }
   window_addList( wid, 20, -40,
         300, h-340,
         "lstMission", misn_names, j, 0, mission_menu_update, NULL );
}
/**
 * @brief Updates the mission menu mission information based on what's selected.
 *    @param str Unused.
 */
static void mission_menu_update( unsigned int wid, char* str )
{
   (void)str;
   char *active_misn;
   Mission* misn;

   active_misn = toolkit_getList( wid, "lstMission" );
   if ((active_misn==NULL) || (strcmp(active_misn,_("No Missions"))==0)) {
      window_modifyText( wid, "txtReward", _("None") );
      window_modifyText( wid, "txtDesc",
            _("You currently have no active missions.") );
      window_disableButton( wid, "btnAbortMission" );
      return;
   }

   /* Modify the text. */
   misn = player_missions[ toolkit_getListPos(wid, "lstMission" ) ];
   window_modifyText( wid, "txtReward", misn->reward );
   window_modifyText( wid, "txtDesc", misn->desc );
   window_enableButton( wid, "btnAbortMission" );

   /* Select the system. */
   if (misn->markers != NULL)
      map_center( system_getIndex( misn->markers[0].sys )->name );
}
/**
 * @brief Aborts a mission in the mission menu.
 *    @param str Unused.
 */
static void mission_menu_abort( unsigned int wid, char* str )
{
   (void)str;
   int pos;
   Mission *misn;
   int ret;

   if (dialogue_YesNo( _("Abort Mission"),
            _("Are you sure you want to abort this mission?") )) {

      /* Get the mission. */
      pos = toolkit_getListPos(wid, "lstMission" );
      misn = player_missions[pos];

      /* We run the "abort" function if it's found. */
      ret = misn_tryRun( misn, "abort" );

      /* Now clean up mission. */
      if (ret != 2) {
         mission_cleanup( misn );
         mission_shift(pos);
      }

      /* Reset markers. */
      mission_sysMark();

      /* Reset claims. */
      claim_activateAll();

      /* Regenerate list. */
      mission_menu_genList(wid ,0);
   }
}

/* amount of screen available for logs: -20 below button, -20 above button, -40 from top, -20 x2 between logs.*/
#define LOGSPACING (h - 120 - BUTTON_HEIGHT )

/**
 * @brief Updates the mission menu mission information based on what's selected.
 *    @param str Unused.
 */
static void shiplog_menu_update( unsigned int wid, char* str )
{
   int regenerateEntries=0;
   int w, h;
   int logType, log;
   int nentries;
   char **logentries;

   if (!logWidgetsReady)
      return;

   /* This is called when something is selected.
    * If a new log type has been selected, need to regenerate the log lists.
    * If a new log has been selected, need to regenerate the entries. */
   if (strcmp(str, "lstLogEntries" ) != 0) {
      /* has selected a type of log or a log */
      window_dimWindow( wid, &w, &h );
      logWidgetsReady=0;
      
      logType = toolkit_getListPos( wid, "lstLogType" );
      log = toolkit_getListPos( wid, "lstLogs" );
      
      if ( logType != selectedLogType ) {
         /* new log type selected */
         selectedLogType = logType;
         window_destroyWidget( wid, "lstLogs" );
         logs = NULL;
         shiplog_listLogsOfType(info_getLogTypeFilter(selectedLogType), &nlogs, &logs, &logIDs, 1);
         if ( selectedLog >= nlogs )
            selectedLog = 0;
         window_addList( wid, 20, 60 + BUTTON_HEIGHT  + LOGSPACING / 2,
                         w-40, LOGSPACING / 4,
                         "lstLogs", logs, nlogs, 0, shiplog_menu_update, NULL );
         
         toolkit_setListPos( wid, "lstLogs", selectedLog );
         regenerateEntries=1;
      }
      if ( regenerateEntries || selectedLog != log ) {
         selectedLog = log;
         /* list log entries of selected log type */
         window_destroyWidget( wid, "lstLogEntries" );
         shiplog_listLog(logIDs[selectedLog], info_getLogTypeFilter(selectedLogType), &nentries, &logentries,1);
         window_addList( wid, 20, 40 + BUTTON_HEIGHT,
                         w-40, LOGSPACING / 2-20,
                         "lstLogEntries", logentries, nentries, 0, shiplog_menu_update, info_shiplogView );
         toolkit_setListPos( wid, "lstLogEntries", 0 );
         
      }
      logWidgetsReady=1;
   }
}


/**
 * @brief Translates a position in "lstLogType" to a shiplog "type" filter.
 */
static const char* info_getLogTypeFilter( int lstPos )
{
   if (lstPos < 1)
      return NULL; /* "All" */
   return logTypes[lstPos];
}


/**
 * @brief Generates the ship log information
 *    @param first 1 if it's the first time run.
 */
static void shiplog_menu_genList( unsigned int wid, int first )
{
   int w, h;
   int nentries;
   char **logentries;

   /* Needs 3 lists:
    * 1. List of log types (and All)
    * 2. List of logs of the selected type (and All)
    * 3. Listing of the selected log
    */
   if (!first) {
      window_destroyWidget( wid, "lstLogType" );
      window_destroyWidget( wid, "lstLogs" );
      logs = NULL;
      window_destroyWidget( wid, "lstLogEntries" );
   }
   /* Get the dimensions. */
   window_dimWindow( wid, &w, &h );

   /* list log types */
   shiplog_listTypes(&ntypes, &logTypes, 1);
   if ( selectedLogType >= ntypes )
      selectedLogType = 0;
   /* list logs of selected type */
   shiplog_listLogsOfType(info_getLogTypeFilter(selectedLogType), &nlogs, &logs, &logIDs, 1);
   if ( selectedLog >= nlogs )
      selectedLog = 0;
   /* list log entries of selected log */
   shiplog_listLog(logIDs[selectedLog], info_getLogTypeFilter(selectedLogType), &nentries, &logentries, 1);
   logWidgetsReady=0;
   window_addList( wid, 20, 80 + BUTTON_HEIGHT + 3*LOGSPACING/4 ,
                   w-40, LOGSPACING / 4,
         "lstLogType", logTypes, ntypes, 0, shiplog_menu_update, NULL );
   window_addList( wid, 20, 60 + BUTTON_HEIGHT + LOGSPACING / 2,
                   w-40, LOGSPACING / 4,
         "lstLogs", logs, nlogs, 0, shiplog_menu_update, NULL );
   window_addList( wid, 20, 40 + BUTTON_HEIGHT,
                   w-40, LOGSPACING / 2-20,
                   "lstLogEntries", logentries, nentries, 0, shiplog_menu_update, info_shiplogView );
   logWidgetsReady=1;
}

static void info_shiplogMenuDelete( unsigned int wid, char* str )
{
   char buf[256];
   int ret, logid;
   (void) str;

   if ( logIDs[selectedLog] == LOG_ID_ALL ) {
      dialogue_msg( "", _("You are currently viewing all logs in the selected log type. Please select a log title to delete.") );
      return;
   }
   
   nsnprintf( buf, 256,
         _("This will delete ALL \"%s\" log entries. This operation cannot be undone. Are you sure?"),
         logs[selectedLog]);
   ret = dialogue_YesNoRaw( "", buf );
   if ( ret ) {
      /* There could be several logs of the same name, so make sure we get the correct one. */
      /* selectedLog-1 since not including the "All" */
      logid = shiplog_getIdOfLogOfType( info_getLogTypeFilter(selectedLogType), selectedLog-1 );
      if ( logid >= 0 )
         shiplog_delete( logid );
      selectedLog = 0;
      selectedLogType = 0;
      shiplog_menu_genList(wid, 0);
   }
}

static void info_shiplogView( unsigned int wid, char *str )
{
   char **logentries;
   int nentries;
   int i;
   char *tmp;
   (void) str;

   i = toolkit_getListPos( wid, "lstLogEntries" );
   shiplog_listLog(
         logIDs[selectedLog], info_getLogTypeFilter(selectedLogType), &nentries,
         &logentries, 1);

   tmp = NULL;
   if ( i < nentries )
      tmp = logentries[i];

   if ( tmp != NULL )
      dialogue_msgRaw( _("Log message"), tmp);
}

/**
 * @brief Asks the player for an entry to add to the log
 *
 * @param wid Window widget
 * @param str Button widget name
 */
static void info_shiplogAdd( unsigned int wid, char *str )
{
   char *tmp;
<<<<<<< HEAD
   int logSelected;
   int logid;
   (void) str;

   logSelected = toolkit_getListPos( wid, "lstLogs" );
   if ( logSelected < 0 || logIDs[logSelected] == LOG_ID_ALL ) {
=======
   int logType, log;
   int logid;
   (void) str;

   logType = toolkit_getListPos( wid, "lstLogType" );
   log = toolkit_getListPos( wid, "lstLogs" );
   if ( log < 0 || logIDs[log] == LOG_ID_ALL ) {
>>>>>>> e2b4be88
      tmp = dialogue_inputRaw( _("Add a log entry"), 0, 4096, _("Add an entry to your diary:") );
      if ( ( tmp != NULL ) && ( strlen(tmp) > 0 ) ) {
         if ( shiplog_getID( "Diary" ) == -1 )
              shiplog_create( "Diary", _("Your Diary"), "Diary", 0, 0 );
         shiplog_append( "Diary", tmp );
         free( tmp );
      }
   } else {
<<<<<<< HEAD
      tmp = dialogue_input( _("Add a log entry"), 0, 4096, _("Add an entry to the log titled '%s':"), logs[logSelected] );
      if ( ( tmp != NULL ) && ( strlen(tmp) > 0 ) ) {
         logid = shiplog_getIdOfLogOfType( info_getLogTypeFilter(selectedLogType), logSelected-1 );
=======
      tmp = dialogue_input( _("Add a log entry"), 0, 4096, _("Add an entry to the log titled '%s':"), logs[log] );
      if ( ( tmp != NULL ) && ( strlen(tmp) > 0 ) ) {
         logid = shiplog_getIdOfLogOfType( info_getLogTypeFilter(logType), log-1 );
>>>>>>> e2b4be88
         if ( logid >= 0 )
            shiplog_appendByID( logid, tmp );
         else
            dialogue_msgRaw( _("Cannot add log"), _("Cannot find this log!  Something went wrong here!") );
         free( tmp );
      }
   }
   shiplog_menu_genList( wid, 0 );

}


/**
 * @brief Shows the player's ship log.
 *
 *    @param wid Window widget
 */
static void info_openShipLog( unsigned int wid )
{
   int w, h, texth;
   /* re-initialise the statics */
   selectedLog = 0;
   selectedLogType = 0;

   /* Get the dimensions. */
   window_dimWindow( wid, &w, &h );
   /* buttons */
   window_addButton( wid, -20, 20, BUTTON_WIDTH, BUTTON_HEIGHT,
         "closeShipLog", _("Close"), info_close );
   window_addButton( wid, -20 - 1*(20+BUTTON_WIDTH), 20,
         BUTTON_WIDTH, BUTTON_HEIGHT, "btnDeleteLog", _("Delete"),
         info_shiplogMenuDelete );
   window_addButton( wid, -20 - 2*(20+BUTTON_WIDTH), 20, BUTTON_WIDTH,
         BUTTON_HEIGHT, "btnViewLog", _("View Entry"),
         info_shiplogView );
   window_addButton( wid, -20 - 3*(20+BUTTON_WIDTH), 20, BUTTON_WIDTH,
         BUTTON_HEIGHT, "btnAddLog", _("Add Entry"),
         info_shiplogAdd );
   /* Description text */
   texth = gl_printHeightRaw( &gl_smallFont, w, "Select log type" );
   window_addText( wid, 20, 80 + BUTTON_HEIGHT + LOGSPACING,
                   w - 40, texth, 0,
                   "logDesc1", &gl_smallFont, NULL, _("Select log type:") );
   
   window_addText( wid, 20, 60 + BUTTON_HEIGHT + 3* LOGSPACING / 4,
                   w - 40, texth, 0,
                   "logDesc2", &gl_smallFont, NULL, _("Select log title:") );

   window_addText( wid, 20, 25 + BUTTON_HEIGHT + LOGSPACING / 2,
                   w - 40, texth, 0,
                   "logDesc3", &gl_smallFont, NULL, _("Log entries:") );

#undef LOGSPACING
   /* list */
   shiplog_menu_genList(wid ,1);
}<|MERGE_RESOLUTION|>--- conflicted
+++ resolved
@@ -1300,14 +1300,6 @@
 static void info_shiplogAdd( unsigned int wid, char *str )
 {
    char *tmp;
-<<<<<<< HEAD
-   int logSelected;
-   int logid;
-   (void) str;
-
-   logSelected = toolkit_getListPos( wid, "lstLogs" );
-   if ( logSelected < 0 || logIDs[logSelected] == LOG_ID_ALL ) {
-=======
    int logType, log;
    int logid;
    (void) str;
@@ -1315,7 +1307,6 @@
    logType = toolkit_getListPos( wid, "lstLogType" );
    log = toolkit_getListPos( wid, "lstLogs" );
    if ( log < 0 || logIDs[log] == LOG_ID_ALL ) {
->>>>>>> e2b4be88
       tmp = dialogue_inputRaw( _("Add a log entry"), 0, 4096, _("Add an entry to your diary:") );
       if ( ( tmp != NULL ) && ( strlen(tmp) > 0 ) ) {
          if ( shiplog_getID( "Diary" ) == -1 )
@@ -1324,15 +1315,9 @@
          free( tmp );
       }
    } else {
-<<<<<<< HEAD
-      tmp = dialogue_input( _("Add a log entry"), 0, 4096, _("Add an entry to the log titled '%s':"), logs[logSelected] );
-      if ( ( tmp != NULL ) && ( strlen(tmp) > 0 ) ) {
-         logid = shiplog_getIdOfLogOfType( info_getLogTypeFilter(selectedLogType), logSelected-1 );
-=======
       tmp = dialogue_input( _("Add a log entry"), 0, 4096, _("Add an entry to the log titled '%s':"), logs[log] );
       if ( ( tmp != NULL ) && ( strlen(tmp) > 0 ) ) {
          logid = shiplog_getIdOfLogOfType( info_getLogTypeFilter(logType), log-1 );
->>>>>>> e2b4be88
          if ( logid >= 0 )
             shiplog_appendByID( logid, tmp );
          else
