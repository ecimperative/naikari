/*
 * See Licensing and Copyright notice in naev.h
 */

/**
 * @file land.c
 *
 * @brief Handles all the landing menus and actions.
 */


#include "land.h"

#include "naev.h"

#include <stdlib.h>
#include <stdio.h>
#include "nstring.h"
#include <math.h>

#include "land_outfits.h"
#include "land_shipyard.h"
#include "land_trade.h"

#include "log.h"
#include "toolkit.h"
#include "dialogue.h"
#include "player.h"
#include "player_autonav.h"
#include "rng.h"
#include "music.h"
#include "economy.h"
#include "hook.h"
#include "mission.h"
#include "ntime.h"
#include "save.h"
#include "map.h"
#include "news.h"
#include "escort.h"
#include "event.h"
#include "conf.h"
#include "gui.h"
#include "equipment.h"
#include "npc.h"
#include "camera.h"
#include "menu.h"
#include "ndata.h"
#include "nlua.h"
#include "nluadef.h"
#include "nlua_tk.h"
#include "shiplog.h"


/*
 * we use visited flags to not duplicate missions generated
 */
#define VISITED_LAND          (1<<0) /**< Player already landed. */
#define VISITED_COMMODITY     (1<<1) /**< Player already visited commodities. */
#define VISITED_BAR           (1<<2) /**< Player already visited bar. */
#define VISITED_OUTFITS       (1<<3) /**< Player already visited outfits. */
#define VISITED_SHIPYARD      (1<<4) /**< Player already visited shipyard. */
#define VISITED_EQUIPMENT     (1<<5) /**< Player already visited equipment. */
#define VISITED_MISSION       (1<<6) /**< Player already visited mission computer. */
#define visited(f)            (land_visited |= (f)) /**< Mark place is visited. */
#define has_visited(f)        (land_visited & (f)) /**< Check if player has visited. */
static unsigned int land_visited = 0; /**< Contains what the player visited. */

/* Which tabs have been generated by their respective open functions. */
unsigned int land_generated = 0;

/*
 * land variables
 */
int landed = 0; /**< Is player landed. */
int land_loaded = 0; /**< Finished loading? */
unsigned int land_wid = 0; /**< Land window ID, also used in gui.c */
static int land_regen = 0; /**< Whether or not regenning. */
static int land_windowsMap[LAND_NUMWINDOWS]; /**< Mapping of windows. */
static unsigned int *land_windows = NULL; /**< Landed window ids. */
Planet* land_planet = NULL; /**< Planet player landed at. */
static glTexture *gfx_exterior = NULL; /**< Exterior graphic of the landed planet. */

/*
 * mission computer stack
 */
static Mission* mission_computer = NULL; /**< Missions at the computer. */
static int mission_ncomputer = 0; /**< Number of missions at the computer. */

/*
 * Bar stuff.
 */
static glTexture *mission_portrait = NULL; /**< Mission portrait. */

/*
 * player stuff
 */
static int last_window = 0; /**< Default window. */


/*
 * Error handling.
 */
static char errorlist[512];
static char errorreason[512];
static int errorappend;
static char *errorlist_ptr;


/*
 * Rescue.
 */
static nlua_env rescue_env = LUA_NOREF; /**< Rescue Lua env. */
static void land_stranded (void);


/*
 * prototypes
 */
static void land_createMainTab( unsigned int wid );
static void land_cleanupWindow( unsigned int wid, char *name );
static void land_changeTab( unsigned int wid, char *wgt, int old, int tab );
/* spaceport bar */
static void bar_getDim( int wid,
      int *w, int *h, int *iw, int *ih, int *bw, int *bh );
static void bar_open( unsigned int wid );
static int bar_genList( unsigned int wid );
static void bar_update( unsigned int wid, char* str );
static void bar_close( unsigned int wid, char* str );
static void bar_approach( unsigned int wid, char* str );
static int news_load (void);
/* mission computer */
static void misn_open( unsigned int wid );
static void misn_close( unsigned int wid, char *name );
static void misn_accept( unsigned int wid, char* str );
static void misn_genList( unsigned int wid, int first );
static void misn_update( unsigned int wid, char* str );


/**
 * @brief Queue a takeoff.
 */
void land_queueTakeoff (void)
{
   land_takeoff = 1;
}


/**
 * @brief Check to see if finished loading.
 */
int land_doneLoading (void)
{
   if (landed && land_loaded)
      return 1;
   return 0;
}


/**
 * @brief Makes sure it's valid to change ships in the equipment view.
 *    @param shipname Ship being changed to.
 */
int can_swapEquipment( const char *shipname )
{
   int failure = 0;
   Pilot *newship;
   newship = player_getShip(shipname);
   int diff;

   if (strcmp(shipname,player.p->name)==0) { /* Already onboard. */
      land_errDialogueBuild( _("You're already onboard the %s."), shipname );
      failure = 1;
   }
   if (pilot_cargoUsed(player.p) > (pilot_cargoFree(newship) + pilot_cargoUsed(newship))) { /* Current ship has too much cargo. */
      diff = pilot_cargoUsed(player.p) - pilot_cargoFree(newship);
      land_errDialogueBuild( ngettext(
               "You have %d tonne more cargo than the new ship can hold.",
               "You have %d tonnes more cargo than the new ship can hold.",
               diff),
            diff, shipname );
      failure = 1;
   }
   if (pilot_hasDeployed(player.p)) { /* Escorts are in space. */
      land_errDialogueBuild( _("You can't strand your fighters in space.") );
      failure = 1;
   }
   return !failure;
}


/**
 * @brief Generates error dialogues used by several landing tabs.
 *    @param name Name of the ship, outfit or commodity being acted upon.
 *    @param type Type of action.
 */
int land_errDialogue( const char *name, char *type )
{
   errorlist_ptr = NULL;
   if (strcmp(type,"tradeShip")==0)
      shipyard_canTrade( name );
   else if (strcmp(type,"buyShip")==0)
      shipyard_canBuy( name, land_planet );
   else if (strcmp(type,"swapEquipment")==0)
      can_swapEquipment( name );
   else if (strcmp(type,"swap")==0)
      can_swap( name );
   else if (strcmp(type,"sellShip")==0)
      can_sell( name );
   else if (strcmp(type,"buyOutfit")==0)
      outfit_canBuy( name, land_planet );
   else if (strcmp(type,"sellOutfit")==0)
      outfit_canSell( name );
   else if (strcmp(type,"buyCommodity")==0)
      commodity_canBuy( name );
   else if (strcmp(type,"sellCommodity")==0)
      commodity_canSell( name );
   if (errorlist_ptr != NULL) {
      dialogue_alert( "%s", errorlist );
      return 1;
   }
   return 0;
}

/**
 * @brief Generates error dialogues used by several landing tabs.
 *    @param fmt String with printf-like formatting
 */
void land_errDialogueBuild( const char *fmt, ... )
{
   va_list ap;

   if (fmt == NULL)
      return;
   else { /* get the message */
      va_start(ap, fmt);
      vsnprintf(errorreason, 512, fmt, ap);
      va_end(ap);
   }

   if (errorlist_ptr == NULL) /* Initialize on first run. */
      errorappend = nsnprintf( errorlist, sizeof(errorlist), "%s", errorreason );
   else /* Append newest error to the existing list. */
      nsnprintf( &errorlist[errorappend],  sizeof(errorlist)-errorappend, "\n%s", errorreason );
   errorlist_ptr = errorlist;
}


/**
 * @brief Gets the dimensions of the spaceport bar window.
 */
static void bar_getDim( int wid,
      int *w, int *h, int *iw, int *ih, int *bw, int *bh )
{
   /* Get window dimensions. */
   window_dimWindow( wid, w, h );

   /* Calculate dimensions of portraits. */
   *iw = 300 + (*w - 800);
   *ih = *h - 60;

   /* Calculate button dimensions. */
   *bw = (*w - *iw - 80)/2;
   *bh = LAND_BUTTON_HEIGHT;
}
/**
 * @brief Opens the spaceport bar window.
 */
static void bar_open( unsigned int wid )
{
   int w, h, iw, ih, bw, bh, dh, th;

   /* Mark as generated. */
   land_tabGenerate(LAND_WINDOW_BAR);

   /* Set window functions. */
   window_onClose( wid, bar_close );

   /* Get dimensions. */
   bar_getDim( wid, &w, &h, &iw, &ih, &bw, &bh );
   dh = gl_printHeightRaw( &gl_smallFont, w - iw - 60, _(land_planet->bar_description) );

   /* Approach when pressing enter */
   window_setAccept( wid, bar_approach );

   /* Buttons */
   window_addButtonKey( wid, -20, 20,
         bw, bh, "btnCloseBar",
         _("Take Off"), land_buttonTakeoff, SDLK_t );
   window_addButtonKey( wid, -20 - bw - 20, 20,
         bw, bh, "btnApproach",
         _("Approach"), bar_approach, SDLK_a );

   /* Bar description. */
   window_addText( wid, iw + 40, -40,
         w - iw - 60, dh, 0,
         "txtDescription", &gl_smallFont, NULL,
         _(land_planet->bar_description) );

   /* Add portrait text. */
   th = -40 - dh - 40;
   window_addText( wid, iw + 40, th,
         w - iw - 60, gl_defFont.h, 1,
         "txtPortrait", &gl_defFont, NULL, NULL );

   /* Add mission description text. */
   th -= 20 + PORTRAIT_HEIGHT + 20 + 20;
   window_addText( wid, iw + 60, th,
         w - iw - 100, h + th - (2*bh+60), 0,
         "txtMission", &gl_smallFont, NULL, NULL );

   /* Generate the mission list. */
   bar_genList( wid );
   /* Set default keyboard focuse to the list */
   window_setFocus( wid , "iarMissions" );
}

/**
 * @brief Generates the mission list for the bar.
 *
 *    @param wid Window to create mission list for.
 */
static int bar_genList( unsigned int wid )
{
   ImageArrayCell *portraits;
   char *focused;
   int w, h, iw, ih, bw, bh;
   int i, n, pos;

   /* Validity check. */
   if (wid == 0)
      return 0;

   /* Get dimensions. */
   bar_getDim( wid, &w, &h, &iw, &ih, &bw, &bh );

   /* Save focus. */
   focused = strdup(window_getFocus(wid));

   /* Destroy widget if already exists. */
   if (widget_exists( wid, "iarMissions" )) {
      /* Store position. */
      pos = toolkit_getImageArrayPos( wid, "iarMissions" );

      window_destroyWidget( wid, "iarMissions" );
   }
   else
      pos = -1;

   /* We sort just in case. */
   npc_sort();

   /* Set up missions. */
   if (mission_portrait == NULL)
      mission_portrait = gl_newImage( PORTRAIT_GFX_PATH"news.png", 0 );
   n = npc_getArraySize();
   if (n <= 0) {
      n            = 1;
      portraits    = calloc(1, sizeof(ImageArrayCell));
      portraits[0].image = gl_dupTexture(mission_portrait);
      portraits[0].caption = strdup(_("News"));;
   }
   else {
      n            = n+1;
      portraits    = calloc(n, sizeof(ImageArrayCell));
      portraits[0].image = gl_dupTexture(mission_portrait);
      portraits[0].caption = strdup(_("News"));
      for (i=0; i<npc_getArraySize(); i++) {
         portraits[i+1].image = gl_dupTexture( npc_getTexture(i) );
         portraits[i+1].caption = strdup( npc_getName(i) );
         if (npc_isImportant(i)) {
            portraits[i+1].layers = malloc( sizeof(glTexture*) );
            portraits[i+1].layers[0] = gl_newImage( OVERLAY_GFX_PATH"portrait_exclamation.png", 0 );
            portraits[i+1].nlayers = 1;
         }
      }
   }
   window_addImageArray( wid, 20, -40,
         iw, ih, "iarMissions", 100, 75,
         portraits, n, bar_update, bar_approach );

   /* Restore position. */
   toolkit_setImageArrayPos( wid, "iarMissions", pos );

   /* write the outfits stuff */
   bar_update( wid, NULL );

   /* Restore focus. */
   window_setFocus( wid, focused );
   free(focused);

   return 0;
}
/**
 * @brief Regenerates the bar list.
 */
void bar_regen (void)
{
   if (!landed)
      return;
   bar_genList( land_getWid(LAND_WINDOW_BAR) );
}
/**
 * @brief Updates the missions in the spaceport bar.
 *    @param wid Window to update the outfits in.
 *    @param str Unused.
 */
static void bar_update( unsigned int wid, char* str )
{
   (void) str;
   int pos;
   int w, h, iw, ih, bw, bh, dh;

   /* Get dimensions. */
   bar_getDim( wid, &w, &h, &iw, &ih, &bw, &bh );
   dh = gl_printHeightRaw( &gl_smallFont, w - iw - 60, _(land_planet->bar_description) );

   /* Get array. */
   pos = toolkit_getImageArrayPos( wid, "iarMissions" );

   /* See if is news. */
   if (pos==0) { /* News selected. */
      /* Destroy news widget if needed. */
      if (widget_exists(wid, "cstNews"))
         window_destroyWidget( wid, "cstNews" );

      /* Destroy portrait. */
      if (widget_exists(wid, "imgPortrait"))
         window_destroyWidget(wid, "imgPortrait");

      /* Disable button. */
      window_disableButton( wid, "btnApproach" );

      /* Clear text. */
      window_modifyText(  wid, "txtPortrait", NULL );
      window_modifyText(  wid, "txtMission",  NULL );

      /* Create news. */
      news_widget( wid, iw + 60, -40 - (40 + dh),
            w - iw - 100, h - 40 - (dh+20) - 40 - bh - 20 );
      return;
   }

   /* Shift to ignore news now. */
   pos--;

   /* Destroy news widget if needed. */
   if (widget_exists(wid, "cstNews"))
      window_destroyWidget( wid, "cstNews" );

   /* Create widgets if needed. */
   if (!widget_exists(wid, "imgPortrait"))
      window_addImage( wid, iw + 40 + (w-iw-60-PORTRAIT_WIDTH)/2,
            -(40 + dh + 40 + gl_defFont.h + 20 + PORTRAIT_HEIGHT),
            0, 0, "imgPortrait", NULL, 1 );

   /* Enable button. */
   window_enableButton( wid, "btnApproach" );

   /* Set portrait. */
   window_modifyText(  wid, "txtPortrait", npc_getName( pos ) );
   window_modifyImage( wid, "imgPortrait", npc_getTexture( pos ), 0, 0 );

   /* Set mission description. */
   window_modifyText(  wid, "txtMission", npc_getDesc( pos ));
}
/**
 * @brief Closes the mission computer window.
 *    @param wid Window to close.
 *    @param name Unused.
 */
static void bar_close( unsigned int wid, char *name )
{
   (void) wid;
   (void) name;

   /* Must not be regenerating. */
   if (land_regen) {
      land_regen--;
      return;
   }

   if (mission_portrait != NULL)
      gl_freeTexture(mission_portrait);
   mission_portrait = NULL;
}
/**
 * @brief Approaches guy in mission computer.
 */
static void bar_approach( unsigned int wid, char *str )
{
   (void) str;
   int pos, n;

   /* Get position. */
   pos = toolkit_getImageArrayPos( wid, "iarMissions" );

   /* Should never happen, but in case news is selected */
   if (pos == 0)
      return;

   /* Ignore news. */
   pos--;

   n = npc_getArraySize();
   npc_approach( pos );
   bar_genList( wid ); /* Always just in case. */

   /* Focus the news if the number of NPCs has changed. */
   if (n != npc_getArraySize())
      toolkit_setImageArrayPos( wid, "iarMissions", 0 );

   /* Reset markers. */
   mission_sysMark();

   /* Mission forced take off. */
   if (land_takeoff)
      takeoff(0);
}
/**
 * @brief Loads the news.
 *
 * @return 0 on success.
 */
static int news_load (void)
{
   generate_news(faction_name(land_planet->faction));
   return 0;
}



/**
 * @brief Opens the mission computer window.
 */
static void misn_open( unsigned int wid )
{
   int w, h;
   int y;

   /* Mark as generated. */
   land_tabGenerate(LAND_WINDOW_MISSION);

   /* Get window dimensions. */
   window_dimWindow( wid, &w, &h );

   /* Set window functions. */
   window_onClose( wid, misn_close );

   /* buttons */
   window_addButtonKey( wid, -20, 20,
         LAND_BUTTON_WIDTH,LAND_BUTTON_HEIGHT, "btnCloseMission",
         _("Take Off"), land_buttonTakeoff, SDLK_t );
   window_addButtonKey( wid, -20, 40+LAND_BUTTON_HEIGHT,
         LAND_BUTTON_WIDTH,LAND_BUTTON_HEIGHT, "btnAcceptMission",
         _("Accept Mission"), misn_accept, SDLK_a );

   /* text */
   y = -60;
   window_addText( wid, w/2 + 10, y,
         w/2 - 30, 40, 0,
         "txtSDate", NULL, NULL,
         _("Date:\n"
         "Free Space:"));
   window_addText( wid, w/2 + 110, y,
         w/2 - 130, 40, 0,
         "txtDate", NULL, NULL, NULL );
   y -= 2 * gl_defFont.h + 50;
   window_addText( wid, w/2 + 10, y,
         w/2 - 30, 20, 0,
         "txtReward", &gl_smallFont, NULL, _("\anReward:\a0 None") );
   y -= 20;
   window_addText( wid, w/2 + 10, y,
         w/2 - 30, y - 40 + h - 2*LAND_BUTTON_HEIGHT, 0,
         "txtDesc", &gl_smallFont, NULL, NULL );

   /* map */
   map_show( wid, 20, 20,
         w/2 - 30, h/2 - 35, 0.75 );

   misn_genList(wid, 1);
   /* Set default keyboard focuse to the list */
   window_setFocus( wid , "lstMission" );
}
/**
 * @brief Closes the mission computer window.
 *    @param wid Window to close.
 *    @param name Unused.
 */
static void misn_close( unsigned int wid, char *name )
{
   (void) wid;
   (void) name;

   /* Remove computer markers just in case. */
   space_clearComputerMarkers();
}
/**
 * @brief Accepts the selected mission.
 *    @param wid Window of the mission computer.
 *    @param str Unused.
 */
static void misn_accept( unsigned int wid, char* str )
{
   (void) str;
   char* misn_name;
   Mission* misn;
   int pos;
   int i, ret;

   misn_name = toolkit_getList( wid, "lstMission" );

   /* Make sure you have missions. */
   if (strcmp(misn_name,_("No Missions"))==0)
      return;

   /* Make sure player can accept the mission. */
   for (i=0; i<MISSION_MAX; i++)
      if (player_missions[i]->data == NULL) break;
   if (i >= MISSION_MAX) {
      dialogue_alert( _("You have too many active missions.") );
      return;
   }

   if (dialogue_YesNo( _("Accept Mission"),
         _("Are you sure you want to accept this mission?"))) {
      pos = toolkit_getListPos( wid, "lstMission" );
      misn = &mission_computer[pos];
      ret = mission_accept( misn );
      if ((ret==0) || (ret==2) || (ret==-1)) { /* success in accepting the mission */
         if (ret==-1)
            mission_cleanup( &mission_computer[pos] );
         memmove( &mission_computer[pos], &mission_computer[pos+1],
               sizeof(Mission) * (mission_ncomputer-pos-1) );
         mission_ncomputer--;

         /* Regenerate list. */
         misn_genList(wid, 0);
         /* Add position persistancey after a mission has been accepted */
         /* NOTE: toolkit_setListPos protects us from a bad position by clamping */
         toolkit_setListPos( wid, "lstMission", pos-1 ); /*looks better without the -1, makes more sense with*/
      }

      /* Reset markers. */
      mission_sysMark();
   }
}
/**
 * @brief Generates the mission list.
 *    @param wid Window to generate the mission list for.
 *    @param first Is it the first time generated?
 */
static void misn_genList( unsigned int wid, int first )
{
   int i,j;
   char** misn_names, *focused;
   int w,h;

   /* Save focus. */
   focused = strdup(window_getFocus(wid));

   if (!first)
      window_destroyWidget( wid, "lstMission" );

   /* Get window dimensions. */
   window_dimWindow( wid, &w, &h );

   /* list */
   j = 1; /* make sure we don't accidentally free the memory twice. */
   misn_names = NULL;
   if (mission_ncomputer > 0) { /* there are missions */
      misn_names = malloc(sizeof(char*) * mission_ncomputer);
      j = 0;
      for (i=0; i<mission_ncomputer; i++)
         if (mission_computer[i].title != NULL)
            misn_names[j++] = strdup(mission_computer[i].title);
   }
   if ((misn_names==NULL) || (mission_ncomputer==0) || (j==0)) { /* no missions. */
      if (j==0)
         free(misn_names);
      misn_names = malloc(sizeof(char*));
      misn_names[0] = strdup(_("No Missions"));
      j = 1;
   }
   window_addList( wid, 20, -40,
         w/2 - 30, h/2 - 35,
         "lstMission", misn_names, j, 0, misn_update, misn_accept );

   /* Restore focus. */
   window_setFocus( wid, focused );
   free(focused);
   /* duplicateed the save focus functionaility from the bar */
}
/**
 * @brief Updates the mission list.
 *    @param wid Window of the mission computer.
 *    @param str Unused.
 */
static void misn_update( unsigned int wid, char* str )
{
   (void) str;
   char *active_misn;
   Mission* misn;
   char txt[512], *buf;

   /* Clear computer markers. */
   space_clearComputerMarkers();

   /* Update date stuff. */
   buf = ntime_pretty( 0, 2 );
   nsnprintf( txt, sizeof(txt), ngettext(
            "%s\n%d Tonne", "%s\n%d Tonnes", player.p->cargo_free),
         buf, player.p->cargo_free );
   free(buf);
   window_modifyText( wid, "txtDate", txt );

   active_misn = toolkit_getList( wid, "lstMission" );
   if (strcmp(active_misn,_("No Missions"))==0) {
      window_modifyText( wid, "txtReward", _("\anReward:\a0 None") );
      window_modifyText( wid, "txtDesc",
            _("There are no missions available here.") );
      window_disableButton( wid, "btnAcceptMission" );
      return;
   }

   misn = &mission_computer[ toolkit_getListPos( wid, "lstMission" ) ];
   mission_sysComputerMark( misn );
   if (misn->markers != NULL)
      map_center( system_getIndex( misn->markers[0].sys )->name );
   nsnprintf( txt, sizeof(txt), _("\anReward:\a0 %s"), misn->reward );
   window_modifyText( wid, "txtReward", txt );
   window_modifyText( wid, "txtDesc", misn->desc );
   window_enableButton( wid, "btnAcceptMission" );
}


/**
 * @brief Refuels the player's current ship, if possible.
 */
void land_refuel (void)
{
   unsigned int w;

   /* Full fuel. */
   if (player.p->fuel >= player.p->fuel_max)
      return;

   /* No refuel service. */
   if (!planet_hasService(land_planet, PLANET_SERVICE_REFUEL))
      return;

   player.p->fuel = player.p->fuel_max;

   w = land_getWid( LAND_WINDOW_EQUIPMENT );
   if (w > 0)
      equipment_updateShips( w, NULL ); /* Must update counter. */
}


/**
 * @brief Buys a local system map.
 */
static void spaceport_buyMap( unsigned int wid, char *str )
{
   (void) wid;
   (void) str;
   Outfit *o;
   unsigned int w;

   /* Make sure the map isn't already known, etc. */
   if (land_errDialogue( LOCAL_MAP_NAME, "buyOutfit" ))
      return;

   o = outfit_get( LOCAL_MAP_NAME );
   if (o == NULL) {
      WARN( _("Outfit '%s' does not exist!"), LOCAL_MAP_NAME);
      return;
   }

   player_modCredits( -o->price );
   player_addOutfit(o, 1);

   /* Disable the button. */
   window_disableButtonSoft( land_windows[0], "btnMap" );

   /* Update map quantity in outfitter. */
   w = land_getWid( LAND_WINDOW_OUTFITS );
   if (w > 0)
      outfits_regenList( w, NULL );
}


/**
 * @brief Adds the "Buy Local Map" button if needed.
 */
void land_checkAddMap (void)
{
   char buf[ECON_CRED_STRLEN], cred[ECON_CRED_STRLEN];
   Outfit *o;

   /* Maps are only offered if the planet provides fuel. */
   if (!planet_hasService(land_planet, PLANET_SERVICE_REFUEL))
      return;

   o = outfit_get( LOCAL_MAP_NAME );
   if (o == NULL) {
      WARN( _("Outfit '%s' does not exist!"), LOCAL_MAP_NAME);
      return;
   }

   /* Just enable button if it exists. */
   if (widget_exists( land_windows[0], "btnMap" ))
      window_enableButton( land_windows[0], "btnMap");
   /* Else create it. */
   else {
      /* Refuel button. */
      credits2str( cred, o->price, 2 );
      nsnprintf( buf, sizeof(buf), _("Buy Local Map (%s)"), cred );
      window_addButtonKey( land_windows[0], -20, 20 + (LAND_BUTTON_HEIGHT + 20),
            LAND_BUTTON_WIDTH,LAND_BUTTON_HEIGHT, "btnMap",
            buf, spaceport_buyMap, SDLK_b );
   }

   /* Make sure player can click it. */
   if (!outfit_canBuy(LOCAL_MAP_NAME, land_planet))
      window_disableButtonSoft( land_windows[0], "btnMap" );
}


/**
 * @brief Wrapper for takeoff mission button.
 *
 *    @param wid Window causing takeoff.
 *    @param unused Unused.
 */
void land_buttonTakeoff( unsigned int wid, char *unused )
{
   (void) wid;
   (void) unused;
   /* We'll want the time delay. */
   takeoff(1);
}


/**
 * @brief Cleans up the land window.
 *
 *    @param wid Window closing.
 *    @param name Unused.
 */
static void land_cleanupWindow( unsigned int wid, char *name )
{
   (void) wid;
   (void) name;

   /* Must not be regenerating. */
   if (land_regen) {
      land_regen--;
      return;
   }

   /* Clean up possible stray graphic. */
   if (gfx_exterior != NULL) {
      gl_freeTexture( gfx_exterior );
      gfx_exterior = NULL;
   }
}


/**
 * @brief Gets the WID of a window by type.
 *
 *    @param window Type of window to get wid (LAND_WINDOW_MAIN, ...).
 *    @return 0 on error, otherwise the wid of the window.
 */
unsigned int land_getWid( int window )
{
   if (land_windowsMap[window] == -1)
      return 0;
   return land_windows[ land_windowsMap[window] ];
}


/**
 * @brief Recreates the land windows.
 *
 *    @param load Is loading game?
 *    @param changetab Should it change to the last open tab?
 */
void land_genWindows( int load, int changetab )
{
   int i, j;
   const char *names[LAND_NUMWINDOWS];
   int w, h;
   Planet *p;
   int regen;

   /* Destroy old window if exists. */
   if (land_wid > 0) {
      land_regen = 2; /* Mark we're regenning. */
      window_destroy(land_wid);

      /* Mark tabs as not generated. */
      land_generated = 0;
   }
   land_loaded = 0;

   /* Get planet. */
   p     = land_planet;
   regen = landed;

   /* Create window. */
   if (SCREEN_W < LAND_WIDTH || SCREEN_H < LAND_HEIGHT) {
      w = -1; /* Fullscreen. */
      h = -1;
   }
   else {
      w = LAND_WIDTH + 0.5 * (SCREEN_W - LAND_WIDTH);
      h = LAND_HEIGHT + 0.5 * (SCREEN_H - LAND_HEIGHT);
   }
   land_wid = window_create( "wdwLand", _(p->name), -1, -1, w, h );
   window_onClose( land_wid, land_cleanupWindow );

   /* Set window map to invalid. */
   for (i=0; i<LAND_NUMWINDOWS; i++)
      land_windowsMap[i] = -1;

   /* See what is available. */
   j = 0;
   /* Main. */
   land_windowsMap[LAND_WINDOW_MAIN] = j;
   names[j++] = _("Landing Main");
   /* Bar. */
   if (planet_hasService(land_planet, PLANET_SERVICE_BAR)) {
      land_windowsMap[LAND_WINDOW_BAR] = j;
      names[j++] = _("Spaceport Bar");
   }
   /* Missions. */
   if (planet_hasService(land_planet, PLANET_SERVICE_MISSIONS)) {
      land_windowsMap[LAND_WINDOW_MISSION] = j;
      names[j++] = _("Missions");
   }
   /* Outfits. */
   if (planet_hasService(land_planet, PLANET_SERVICE_OUTFITS)) {
      land_windowsMap[LAND_WINDOW_OUTFITS] = j;
      names[j++] = _("Outfits");
   }
   /* Shipyard. */
   if (planet_hasService(land_planet, PLANET_SERVICE_SHIPYARD)) {
      land_windowsMap[LAND_WINDOW_SHIPYARD] = j;
      names[j++] = _("Shipyard");
   }
   /* Equipment. */
   if (planet_hasService(land_planet, PLANET_SERVICE_OUTFITS) ||
         planet_hasService(land_planet, PLANET_SERVICE_SHIPYARD)) {
      land_windowsMap[LAND_WINDOW_EQUIPMENT] = j;
      names[j++] = _("Equipment");
   }
   /* Commodity. */
   if (planet_hasService(land_planet, PLANET_SERVICE_COMMODITY)) {
      land_windowsMap[LAND_WINDOW_COMMODITY] = j;
      names[j++] = _("Commodity");
   }

   /* Create tabbed window. */
   land_windows = window_addTabbedWindow( land_wid, -1, -1, -1, -1, "tabLand", j, names, 0 );

   /*
    * Order here is very important:
    *
    *  1) Create main tab - must have decent background.
    *  2) Set landed, play music and run land hooks - so hooks run well.
    *  3) Generate missions - so that campaigns are fluid.
    *  4) Create other tabs - lists depend on NPC and missions.
    */

   /* 1) Create main tab. */
   land_createMainTab( land_getWid(LAND_WINDOW_MAIN) );

   /* Add local system map button. */
   land_checkAddMap();

   /* 2) Set as landed and run hooks. */
   if (!regen) {
      landed = 1;
      music_choose("land"); /* Must be before hooks in case hooks change music. */
      if (!load) {
         hooks_run("land");
      }
      events_trigger( EVENT_TRIGGER_LAND );

      /* 3) Generate computer and bar missions. */
      if (planet_hasService(land_planet, PLANET_SERVICE_MISSIONS))
         mission_computer = missions_genList( &mission_ncomputer,
               land_planet->faction, land_planet->name, cur_system->name,
               MIS_AVAIL_COMPUTER );
      if (planet_hasService(land_planet, PLANET_SERVICE_BAR))
         npc_generate(); /* Generate bar npc. */
   }


   /* 4) Create other tabs. */
#define should_open(s, w) \
   (planet_hasService(land_planet, s) && (!land_tabGenerated(w)))

   /* Things get a bit hairy here. Hooks may have triggered a GUI reload via
    * e.g. player.swapShip, so the land tabs may have been generated already
    * and we need to check that before regenerating them.
    */

   /* Basic - bar + missions */
   if (should_open( PLANET_SERVICE_BAR, LAND_WINDOW_BAR ))
      bar_open( land_getWid(LAND_WINDOW_BAR) );
   if (should_open( PLANET_SERVICE_MISSIONS, LAND_WINDOW_MISSION ))
      misn_open( land_getWid(LAND_WINDOW_MISSION) );
   /* Outfits. */
   if (should_open( PLANET_SERVICE_OUTFITS, LAND_WINDOW_OUTFITS ))
      outfits_open( land_getWid(LAND_WINDOW_OUTFITS), NULL, 0 );
   /* Shipyard. */
   if (should_open( PLANET_SERVICE_SHIPYARD, LAND_WINDOW_SHIPYARD ))
      shipyard_open( land_getWid(LAND_WINDOW_SHIPYARD) );
   /* Equipment. */
   if ((planet_hasService(land_planet, PLANET_SERVICE_OUTFITS) ||
         planet_hasService(land_planet, PLANET_SERVICE_SHIPYARD)) &&
         !land_tabGenerated( LAND_WINDOW_EQUIPMENT ))
      equipment_open( land_getWid(LAND_WINDOW_EQUIPMENT) );
   /* Commodity. */
   if (should_open( PLANET_SERVICE_COMMODITY, LAND_WINDOW_COMMODITY ))
      commodity_exchange_open( land_getWid(LAND_WINDOW_COMMODITY) );
#undef should_open

   if (!regen) {
      /* Reset markers if needed. */
      mission_sysMark();

      /* Check land missions. */
      if (!has_visited(VISITED_LAND)) {
         missions_run(MIS_AVAIL_LAND, land_planet->faction,
               land_planet->name, cur_system->name);
         visited(VISITED_LAND);
      }
   }

   /* Go to last open tab. */
   window_tabWinOnChange( land_wid, "tabLand", land_changeTab );
   if (changetab && land_windowsMap[ last_window ] != -1)
      window_tabWinSetActive( land_wid, "tabLand", land_windowsMap[ last_window ] );

   /* Refresh the map button in case the player couldn't afford it prior to
    * mission payment.
    */
   land_checkAddMap();

   /* Refuel if necessary. */
   land_refuel();

   /* Finished loading. */
   land_loaded = 1;
}


/**
 * @brief Sets the land window tab.
 *
 *    @param window Tab to set like LAND_WINDOW_COMMODITY.
 *    @return 0 on success.
 */
int land_setWindow( int window )
{
   if (land_windowsMap[ window ] < 0)
      return -1;
   window_tabWinSetActive( land_wid, "tabLand", land_windowsMap[window] );
   return 0;
}


/**
 * @brief Opens up all the land dialogue stuff.
 *    @param p Planet to open stuff for.
 *    @param load Whether or not loading the game.
 */
void land( Planet* p, int load )
{
   /* Do not land twice. */
   if (landed)
      return;

   /* Resets the player's heat. */
   pilot_heatReset( player.p );

   /* Heal the player so GUI shows player at full everything. */
   pilot_healLanded( player.p );

   /* Stop player sounds. */
   player_soundStop();

   /* Load stuff */
   land_planet = p;
   gfx_exterior = gl_newImage( p->gfx_exterior, 0 );

   /* Generate the news. */
   if (planet_hasService(land_planet, PLANET_SERVICE_BAR))
      news_load();

   /* Average economy prices that player has seen */
   economy_averageSeenPrices( p );

   /* Clear the NPC. */
   npc_clear();

   /* Create all the windows. */
   land_genWindows( load, 0 );

   /* Hack so that load can run player.takeoff(). */
   if (load)
      hooks_run( "load" );

   /* Mission forced take off. */
   if (land_takeoff)
      takeoff(0);
}


/**
 * @brief Creates the main tab.
 *
 *    @param wid Window to create main tab.
 */
static void land_createMainTab( unsigned int wid )
{
   glTexture *logo;
   int offset;
   int w,h;

   /* Get window dimensions. */
   window_dimWindow( wid, &w, &h );

   /*
    * Faction logo.
    */
   offset = 20;
   if (land_planet->faction != -1) {
      logo = faction_logoSmall(land_planet->faction);
      if (logo != NULL) {
         window_addImage( wid, 440 + (w-460-logo->w)/2, -20,
               0, 0, "imgFaction", logo, 0 );
         offset = 84;
      }
   }

   /*
    * Pretty display.
    */
   window_addImage( wid, 20, -40, 400, 400, "imgPlanet", gfx_exterior, 1 );
   window_addText( wid, 440, -20-offset,
         w-460, h-20-offset-60-LAND_BUTTON_HEIGHT*2, 0,
         "txtPlanetDesc", &gl_smallFont, NULL, _(land_planet->description) );

   /*
    * buttons
    */
   /* first column */
   window_addButtonKey( wid, -20, 20,
         LAND_BUTTON_WIDTH, LAND_BUTTON_HEIGHT, "btnTakeoff",
         _("Take Off"), land_buttonTakeoff, SDLK_t );

   /* Add "no refueling" notice if needed. */
   if (!planet_hasService(land_planet, PLANET_SERVICE_REFUEL)) {
      window_addText( land_windows[0], -20, 20 + (LAND_BUTTON_HEIGHT + 20) + 20,
               200, gl_defFont.h, 1, "txtRefuel",
               &gl_defFont, NULL, _("No refueling services.") );
   }
}


/**
 * @brief Saves the last place the player was.
 *
 *    @param wid Unused.
 *    @param wgt Unused.
 *    @param old Previously-active tab. (Unused)
 *    @param tab Tab changed to.
 */
static void land_changeTab( unsigned int wid, char *wgt, int old, int tab )
{
   int i;
   (void) wid;
   (void) wgt;
   (void) old;

   unsigned int w;
   const char *torun_hook;
   unsigned int to_visit;

   /* Safe defaults. */
   torun_hook = NULL;
   to_visit   = 0;

   /* Find what switched. */
   for (i=0; i<LAND_NUMWINDOWS; i++) {
      if (land_windowsMap[i] == tab) {
         last_window = i;
         w = land_getWid( i );

         /* Must regenerate outfits. */
         switch (i) {
            case LAND_WINDOW_MAIN:
               land_checkAddMap();
               break;
            case LAND_WINDOW_OUTFITS:
               outfits_update( w, NULL );
               to_visit   = VISITED_OUTFITS;
               torun_hook = "outfits";
               break;
            case LAND_WINDOW_SHIPYARD:
               shipyard_update( w, NULL );
               to_visit   = VISITED_SHIPYARD;
               torun_hook = "shipyard";
               break;
            case LAND_WINDOW_BAR:
               bar_update( w, NULL );
               to_visit   = VISITED_BAR;
               torun_hook = "bar";
               break;
            case LAND_WINDOW_MISSION:
               misn_update( w, NULL );
               to_visit   = VISITED_MISSION;
               torun_hook = "mission";
               break;
            case LAND_WINDOW_COMMODITY:
               commodity_update( w, NULL );
               to_visit   = VISITED_COMMODITY;
               torun_hook = "commodity";
               break;
            case LAND_WINDOW_EQUIPMENT:
               equipment_updateShips( w, NULL );
               equipment_updateOutfits( w, NULL );
               to_visit   = VISITED_EQUIPMENT;
               torun_hook = "equipment";
               break;

            default:
               break;
         }

         /* Clear markers if closing Mission Computer. */
         if (i != LAND_WINDOW_MISSION)
            space_clearComputerMarkers();

         break;
      }
   }

   /* Check land missions - always run hooks. */
   /*if ((to_visit != 0) && !has_visited(to_visit)) {*/
   {
      /* Run hooks, run after music in case hook wants to change music. */
      if (torun_hook != NULL)
         if (hooks_run( torun_hook ) > 0)
            bar_genList( land_getWid(LAND_WINDOW_BAR) );

      visited(to_visit);

      if (land_takeoff)
         takeoff(1);
   }
}


/**
 * @brief Makes the player take off if landed.
 *
 *    @param delay Whether or not to have time pass as if the player landed normally.
 */
void takeoff( int delay )
{
   int h;
   char *nt;
   double a, r;

   if (!landed)
      return;

   /* Player's ship is not able to fly. */
   if (!player_canTakeoff()) {
      char message[512];
      pilot_reportSpaceworthy( player.p, message, sizeof(message) );
      dialogue_msg( _("Ship not fit for flight"), message );

      /* Check whether the player needs rescuing. */
      land_stranded();

      return;
   }

   /* Clear queued takeoff. */
   land_takeoff = 0;

   /* Refuel if needed. */
   land_refuel();

   /* In case we had paused messy sounds. */
   sound_stopAll();

   /* ze music */
   music_choose("takeoff");

   /* to randomize the takeoff a bit */
   a = RNGF() * 2. * M_PI;
   r = RNGF() * land_planet->radius;

   /* no longer authorized to land */
   player_rmFlag(PLAYER_LANDACK);
   pilot_rmFlag(player.p,PILOT_LANDING); /* No longer landing. */

   /* set player to another position with random facing direction and no vel */
   player_warp( land_planet->pos.x + r * cos(a), land_planet->pos.y + r * sin(a) );
   vect_pset( &player.p->solid->vel, 0., 0. );
   player.p->solid->dir = RNGF() * 2. * M_PI;
   cam_setTargetPilot( player.p->id, 0 );

   /* heal the player */
   pilot_healLanded( player.p );

   /* Refill ammo */
   pilot_fillAmmo( player.p );

   /* Clear planet target. Allows for easier autonav out of the system. */
   player_targetPlanetSet( -1 );

   /* Clear pilots other than player. */
   pilots_clean(0);

   /* initialize the new space */
   h = player.p->nav_hyperspace;
   space_init(NULL);
   player.p->nav_hyperspace = h;

   /* cleanup */
   if (save_all() < 0) /* must be before cleaning up planet */
      dialogue_alert( _("Failed to save game! You should exit and check the log to see what happened and then file a bug report!") );

   /* time goes by, triggers hook before takeoff */
   if (delay)
      ntime_inc( ntime_create( 0, 1, 0 ) ); /* 1 period */
   nt = ntime_pretty( 0, 2 );
<<<<<<< HEAD
   player_message( _("\aRTaking off from %s on %s."), land_planet->name, nt);
=======
   player_message( _("\aRTaking off from %s on %s."), _(land_planet->name), nt);
>>>>>>> 66ffce27
   free(nt);

   /* Hooks and stuff. */
   land_cleanup(); /* Cleanup stuff */
   hooks_run("takeoff"); /* Must be run after cleanup since we don't want the
                            missions to think we are landed. */
   if (menu_isOpen(MENU_MAIN))
      return;
   player_addEscorts();
   hooks_run("enter");
   if (menu_isOpen(MENU_MAIN))
      return;
   events_trigger( EVENT_TRIGGER_ENTER );
   missions_run( MIS_AVAIL_SPACE, -1, NULL, NULL );
   if (menu_isOpen(MENU_MAIN))
      return;
   player.p->landing_delay = PILOT_TAKEOFF_DELAY * player_dt_default();
   player.p->ptimer = player.p->landing_delay;
   pilot_setFlag( player.p, PILOT_TAKEOFF );
   pilot_setThrust( player.p, 0. );
   pilot_setTurn( player.p, 0. );

   /* Reset speed */
   player_autonavResetSpeed();
}


/**
 * @brief Runs the rescue script if players are stuck.
 */
static void land_stranded (void)
{
   char *buf;
   size_t bufsize;
   const char *file = RESCUE_PATH;

   /* Nothing to do if there's no rescue script. */
   if (!ndata_exists(file))
      return;

   if (rescue_env == LUA_NOREF) {
      rescue_env = nlua_newEnv(1);
      nlua_loadStandard( rescue_env );
      nlua_loadTk( rescue_env );

      buf = ndata_read( file, &bufsize );
      if (nlua_dobufenv(rescue_env, buf, bufsize, file) != 0) {
         WARN( _("Error loading file: %s\n"
             "%s\n"
             "Most likely Lua file has improper syntax, please check"),
               file, lua_tostring(naevL,-1));
         free(buf);
         return;
      }
      free(buf);
   }

   /* Run Lua. */
   nlua_getenv(rescue_env,"rescue");
   if (nlua_pcall(rescue_env, 0, 0)) { /* error has occurred */
      WARN( _("Rescue: 'rescue' : '%s'"), lua_tostring(naevL,-1));
      lua_pop(naevL,1);
   }
}


/**
 * @brief Cleans up some land-related variables.
 */
void land_cleanup (void)
{
   int i;

   /* Clean up default stuff. */
   land_regen     = 0;
   land_planet    = NULL;
   landed         = 0;
   land_visited   = 0;
   land_generated = 0;

   /* Destroy window. */
   if (land_wid > 0)
      window_destroy(land_wid);
   land_wid       = 0;

   /* Clean up possible stray graphic. */
   if (gfx_exterior != NULL)
      gl_freeTexture( gfx_exterior );
   gfx_exterior   = NULL;

   /* Clean up mission computer. */
   for (i=0; i<mission_ncomputer; i++)
      mission_cleanup( &mission_computer[i] );
   if (mission_computer != NULL)
      free(mission_computer);
   mission_computer  = NULL;
   mission_ncomputer = 0;

   /* Clean up bar missions. */
   npc_clear();

   /* Clean up shipyard. */
   shipyard_cleanup();

   /* Clean up rescue Lua. */
   if (rescue_env != LUA_NOREF) {
      nlua_freeEnv(rescue_env);
      rescue_env = LUA_NOREF;
   }
}


/**
 * @brief Exits all the landing stuff.
 */
void land_exit (void)
{
   land_cleanup();
   equipment_cleanup();
   outfits_cleanup();
}

<|MERGE_RESOLUTION|>--- conflicted
+++ resolved
@@ -1343,11 +1343,7 @@
    if (delay)
       ntime_inc( ntime_create( 0, 1, 0 ) ); /* 1 period */
    nt = ntime_pretty( 0, 2 );
-<<<<<<< HEAD
-   player_message( _("\aRTaking off from %s on %s."), land_planet->name, nt);
-=======
    player_message( _("\aRTaking off from %s on %s."), _(land_planet->name), nt);
->>>>>>> 66ffce27
    free(nt);
 
    /* Hooks and stuff. */
