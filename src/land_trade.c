/*
 * See Licensing and Copyright notice in naev.h
 */

/**
 * @file land_trade.c
 *
 * @brief Handles the Trading Center at land.
 */


#include "land_trade.h"

#include "naev.h"
#include "ndata.h"

#include <stdlib.h>
#include <stdio.h>
#include "nstring.h"
#include <math.h>
#include <assert.h>
#include "log.h"
#include "hook.h"
#include "player.h"
#include "space.h"
#include "toolkit.h"
#include "tk/toolkit_priv.h"
#include "dialogue.h"
#include "map_find.h"
#include "land_shipyard.h"
#include "economy.h"

/*
 * Quantity to buy on one click
*/
static int commodity_mod = 10;


/**
 * @brief Opens the local market window.
 */
void commodity_exchange_open( unsigned int wid )
{
   int i, ngoods;
   ImageArrayCell *cgoods;
   int w, h, iw, ih, infoHeight;
   const char *bufSInfo;


   /* Mark as generated. */
   land_tabGenerate(LAND_WINDOW_COMMODITY);

   /* Get window dimensions. */
   window_dimWindow( wid, &w, &h );

   /* Calculate image array dimensions. */
   /* Window size minus right column size minus space on left and right */
   iw = w-LAND_BUTTON_WIDTH-3*20-80;
   ih = h - 60;

   /* buttons */
   window_addButtonKey( wid, -40-((LAND_BUTTON_WIDTH-20)/2)-40, 20*2 + LAND_BUTTON_HEIGHT,
         (LAND_BUTTON_WIDTH-20)/2+40, LAND_BUTTON_HEIGHT, "btnCommodityBuy",
         _("Buy"), commodity_buy, SDLK_b );
   window_addButtonKey( wid, -20, 20*2 + LAND_BUTTON_HEIGHT,
         (LAND_BUTTON_WIDTH-20)/2+40, LAND_BUTTON_HEIGHT, "btnCommoditySell",
         _("Sell"), commodity_sell, SDLK_s );
   window_addButtonKey( wid, -20, 20,
         LAND_BUTTON_WIDTH+80, LAND_BUTTON_HEIGHT, "btnCommodityClose",
         _("Take Off"), land_buttonTakeoff, SDLK_t );

      /* cust draws the modifier : # of tons one click buys or sells */
   window_addCust( wid, -20-40, 46 + 2*LAND_BUTTON_HEIGHT,
         (LAND_BUTTON_WIDTH-20)/2, gl_smallFont.h + 6, "cstMod",
         0, commodity_renderMod, NULL, NULL );

   /* store gfx */
   window_addRect( wid, 20+iw+20+(LAND_BUTTON_WIDTH-128)/2+40, -40,
         128, 128, "rctStore", &cBlack, 0 );
   window_addImage( wid, 20+iw+20+(LAND_BUTTON_WIDTH-128)/2+40, -40,
         128, 128, "imgStore", NULL, 1 );

   /* text */
   bufSInfo = _(
           "\anYou have\a0\n"
           "\anPurchased at\a0\n"
           "\anMarket Price\a0\n"
           "\anFree Space\a0\n"
           "\anMoney\a0\n"
           "\anAv price here\a0\n"
           "\anAv price all\a0");
   infoHeight = gl_printHeightRaw(&gl_smallFont, LAND_BUTTON_WIDTH+80, bufSInfo);
   window_addText( wid, -20, -190, LAND_BUTTON_WIDTH+80, infoHeight, 0,
         "txtSInfo", &gl_smallFont, NULL, bufSInfo );
   window_addText( wid, -20, -190, LAND_BUTTON_WIDTH/2 + 40, infoHeight, 0,
         "txtDInfo", &gl_smallFont, NULL, NULL );
   window_addText( wid, -40, -200-infoHeight, LAND_BUTTON_WIDTH-20 + 80,
         -300 - (46 + 2*LAND_BUTTON_HEIGHT) + h - (gl_smallFont.h + 6), 0,
         "txtDesc", &gl_smallFont, NULL, NULL );

   /* goods list */
   if (land_planet->ncommodities > 0) {
      ngoods = land_planet->ncommodities;
      cgoods = calloc( ngoods, sizeof(ImageArrayCell) );
      for (i=0; i<ngoods; i++) {
         cgoods[i].image = gl_dupTexture(land_planet->commodities[i]->gfx_store);
         cgoods[i].caption = strdup(land_planet->commodities[i]->name);
      }
   }
   else {
      ngoods   = 1;
      cgoods   = calloc( ngoods, sizeof(ImageArrayCell) );
      cgoods[0].image = NULL;
      cgoods[0].caption = strdup(_("None"));
   }

   /* set up the goods to buy/sell */
   window_addImageArray( wid, 20, 20,
         iw, ih, "iarTrade", 128, 128,
         cgoods, ngoods, commodity_update, commodity_update );

   /* Set default keyboard focuse to the list */
   window_setFocus( wid , "iarTrade" );
 }


/**
 * @brief Updates the commodity window.
 *    @param wid Window to update.
 *    @param str Unused.
 */
void commodity_update( unsigned int wid, char* str )
{
   (void)str;
   char buf[PATH_MAX];
   char buf2[ECON_CRED_STRLEN], buf3[ECON_CRED_STRLEN];
   char *comname;
   Commodity *com;
   credits_t mean,globalmean;
   double std, globalstd;
   char buf_mean[ECON_CRED_STRLEN], buf_globalmean[ECON_CRED_STRLEN];
   char buf_std[ECON_CRED_STRLEN], buf_globalstd[ECON_CRED_STRLEN];
   char buf_local_price[ECON_CRED_STRLEN];
   int owned;
   comname = toolkit_getImageArray( wid, "iarTrade" );
   if ((comname==NULL) || (strcmp( comname, _("None") )==0)) {
      credits2str( buf3, player.p->credits, 2 );
      nsnprintf( buf, PATH_MAX,
         _("N/A t\n"
           "\n"
           "N/A ¢\n"
           "%d t\n"
           "%s\n"
           "N/A ¢\n"
           "N/A ¢"),
         pilot_cargoFree(player.p),
         buf3 );
      window_modifyText( wid, "txtDInfo", buf );
      window_modifyText( wid, "txtDesc", _("No commodities available.") );
      window_disableButton( wid, "btnCommodityBuy" );
      window_disableButton( wid, "btnCommoditySell" );
      return;
   }
   com = commodity_get( comname );

   /* modify image */
   window_modifyImage( wid, "imgStore", com->gfx_store, 128, 128 );

   planet_averagePlanetPrice( land_planet, com, &mean, &std);
   credits2str( buf_mean, mean, -1 );
   nsnprintf( buf_std, sizeof(buf_std), "%.1f ¤", std ); /* TODO credit2str could learn to do this... */
   economy_getAveragePrice( com, &globalmean, &globalstd );
   credits2str( buf_globalmean, globalmean, -1 );
   nsnprintf( buf_globalstd, sizeof(buf_globalstd), "%.1f ¤", globalstd ); /* TODO credit2str could learn to do this... */
   /* modify text */
   buf2[0]='\0';
   owned=pilot_cargoOwned( player.p, comname );
   if ( owned > 0 )
<<<<<<< HEAD
      nsnprintf( buf2, 80, _("%"PRIu64" ¢"),com->lastPurchasePrice);
=======
      credits2str( buf2, com->lastPurchasePrice, -1 );
>>>>>>> e7a80c6e
   credits2str( buf3, player.p->credits, 2 );
   credits2str( buf_local_price, planet_commodityPrice( land_planet, com ), -1 );
   nsnprintf( buf, PATH_MAX,
              _( "%d t\n"
                 "%s\n"
<<<<<<< HEAD
                 "%" PRIu64 " ¢/t\n"
                 "%d t\n"
                 "%s\n"
                 "%" PRIu64 " ± %.1f ¢/t\n"
                 "%" PRIu64 " ± %.1f ¢/t\n" ),
              owned, buf2, planet_commodityPrice( land_planet, com ), pilot_cargoFree( player.p ), buf3, mean, std,
              globalmean, globalstd );
=======
                 "%s/t\n"
                 "%d tonnes\n"
                 "%s\n"
                 "%s/t ± %s/t\n"
                 "%s/t ± %s/t\n" ),
              owned, buf2, buf_local_price, pilot_cargoFree( player.p ), buf3, buf_mean, buf_std,
              buf_globalmean, buf_globalstd );
>>>>>>> e7a80c6e

   window_modifyText( wid, "txtDInfo", buf );
   nsnprintf( buf, PATH_MAX,
         "%s\n"
         "\n"
         "%s",
         _(comname),
         _(com->description));
   window_modifyText( wid, "txtDesc", buf );

   /* Button enabling/disabling */
   if (commodity_canBuy( comname ))
      window_enableButton( wid, "btnCommodityBuy" );
   else
      window_disableButtonSoft( wid, "btnCommodityBuy" );

   if (commodity_canSell( comname ))
      window_enableButton( wid, "btnCommoditySell" );
   else
      window_disableButtonSoft( wid, "btnCommoditySell" );
}


int commodity_canBuy( const char *name )
{
   int failure;
   unsigned int q, price;
   Commodity *com;
   char buf[ECON_CRED_STRLEN];

   failure = 0;
   q = commodity_getMod();
   com = commodity_get( name );
   price = planet_commodityPrice( land_planet, com ) * q;

   if (!player_hasCredits( price )) {
      credits2str( buf, price - player.p->credits, 2 );
      land_errDialogueBuild(_("You need %s more."), buf );
      failure = 1;
   }
   if (pilot_cargoFree(player.p) <= 0) {
      land_errDialogueBuild(_("No cargo space available!"));
      failure = 1;
   }

   return !failure;
}


int commodity_canSell( const char *name )
{
   int failure;

   failure = 0;

   if (pilot_cargoOwned( player.p, name ) == 0) {
      land_errDialogueBuild(_("You can't sell something you don't have!"));
      failure = 1;
   }

   return !failure;
}


/**
 * @brief Buys the selected commodity.
 *    @param wid Window buying from.
 *    @param str Unused.
 */
void commodity_buy( unsigned int wid, char* str )
{
   (void)str;
   char *comname;
   Commodity *com;
   unsigned int q;
   credits_t price;
   HookParam hparam[3];

   /* Get selected. */
   q     = commodity_getMod();
   comname = toolkit_getImageArray( wid, "iarTrade" );
   com   = commodity_get( comname );
   price = planet_commodityPrice( land_planet, com );

   /* Check stuff. */
   if (land_errDialogue( comname, "buyCommodity" ))
      return;

   /* Make the buy. */
   q = pilot_cargoAdd( player.p, com, q, 0 );
   com->lastPurchasePrice = price; /* To show the player how much they paid for it */
   price *= q;
   player_modCredits( -price );
   commodity_update(wid, NULL);

   /* Run hooks. */
   hparam[0].type    = HOOK_PARAM_STRING;
   hparam[0].u.str   = comname;
   hparam[1].type    = HOOK_PARAM_NUMBER;
   hparam[1].u.num   = q;
   hparam[2].type    = HOOK_PARAM_SENTINEL;
   hooks_runParam( "comm_buy", hparam );
   if (land_takeoff)
      takeoff(1);
}
/**
 * @brief Attempts to sell a commodity.
 *    @param wid Window selling commodity from.
 *    @param str Unused.
 */
void commodity_sell( unsigned int wid, char* str )
{
   (void)str;
   char *comname;
   Commodity *com;
   unsigned int q;
   credits_t price;
   HookParam hparam[3];

   /* Get parameters. */
   q     = commodity_getMod();
   comname = toolkit_getImageArray( wid, "iarTrade" );
   com   = commodity_get( comname );
   price = planet_commodityPrice( land_planet, com );

   /* Check stuff. */
   if (land_errDialogue( comname, "sellCommodity" ))
      return;

   /* Remove commodity. */
   q = pilot_cargoRm( player.p, com, q );
   price = price * (credits_t)q;
   player_modCredits( price );
   if ( pilot_cargoOwned( player.p, com->name) == 0 ) /* None left, set purchase price to zero, in case missions add cargo. */
     com->lastPurchasePrice = 0;
   commodity_update(wid, NULL);

   /* Run hooks. */
   hparam[0].type    = HOOK_PARAM_STRING;
   hparam[0].u.str   = comname;
   hparam[1].type    = HOOK_PARAM_NUMBER;
   hparam[1].u.num   = q;
   hparam[2].type    = HOOK_PARAM_SENTINEL;
   hooks_runParam( "comm_sell", hparam );
   if (land_takeoff)
      takeoff(1);
}

/**
 * @brief Gets the current modifier status.
 *    @return The amount modifier when buying or selling commodities.
 */
int commodity_getMod (void)
{
   SDL_Keymod mods;
   int q;

   mods = SDL_GetModState();
   q = 10;
   if (mods & (KMOD_LCTRL | KMOD_RCTRL))
      q *= 5;
   if (mods & (KMOD_LSHIFT | KMOD_RSHIFT))
      q *= 10;

   return q;
}
/**
 * @brief Renders the commodity buying modifier.
 *    @param bx Base X position to render at.
 *    @param by Base Y position to render at.
 *    @param w Width to render at.
 *    @param h Height to render at.
 *    @param data Unused.
 */
void commodity_renderMod( double bx, double by, double w, double h, void *data )
{
   (void) data;
   (void) h;
   int q;
   char buf[8];

   q = commodity_getMod();
   if (q != commodity_mod) {
      commodity_update( land_getWid(LAND_WINDOW_COMMODITY), NULL );
      commodity_mod = q;
   }
   nsnprintf( buf, 8, "%dx", q );
   gl_printMid( &gl_smallFont, w, bx, by, &cFontWhite, buf );
}<|MERGE_RESOLUTION|>--- conflicted
+++ resolved
@@ -176,33 +176,19 @@
    buf2[0]='\0';
    owned=pilot_cargoOwned( player.p, comname );
    if ( owned > 0 )
-<<<<<<< HEAD
-      nsnprintf( buf2, 80, _("%"PRIu64" ¢"),com->lastPurchasePrice);
-=======
       credits2str( buf2, com->lastPurchasePrice, -1 );
->>>>>>> e7a80c6e
    credits2str( buf3, player.p->credits, 2 );
    credits2str( buf_local_price, planet_commodityPrice( land_planet, com ), -1 );
    nsnprintf( buf, PATH_MAX,
               _( "%d t\n"
                  "%s\n"
-<<<<<<< HEAD
-                 "%" PRIu64 " ¢/t\n"
+                 "%s/t\n"
                  "%d t\n"
-                 "%s\n"
-                 "%" PRIu64 " ± %.1f ¢/t\n"
-                 "%" PRIu64 " ± %.1f ¢/t\n" ),
-              owned, buf2, planet_commodityPrice( land_planet, com ), pilot_cargoFree( player.p ), buf3, mean, std,
-              globalmean, globalstd );
-=======
-                 "%s/t\n"
-                 "%d tonnes\n"
                  "%s\n"
                  "%s/t ± %s/t\n"
                  "%s/t ± %s/t\n" ),
               owned, buf2, buf_local_price, pilot_cargoFree( player.p ), buf3, buf_mean, buf_std,
               buf_globalmean, buf_globalstd );
->>>>>>> e7a80c6e
 
    window_modifyText( wid, "txtDInfo", buf );
    nsnprintf( buf, PATH_MAX,
