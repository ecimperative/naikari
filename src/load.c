--- conflicted
+++ resolved
@@ -385,22 +385,6 @@
    ntime_prettyBuf( date, sizeof(date), ns->date, 2 );
    naev_versionString( version, sizeof(version), ns->version[0], ns->version[1], ns->version[2] );
    nsnprintf( buf, sizeof(buf),
-<<<<<<< HEAD
-         _("\eDName:\n"
-         "\e0   %s\n"
-         "\eDVersion:\n"
-         "\e0   %s\n"
-         "\eDDate:\n"
-         "\e0   %s\n"
-         "\eDPlanet:\n"
-         "\e0   %s\n"
-         "\eDCredits:\n"
-         "\e0   %s\n"
-         "\eDShip Name:\n"
-         "\e0   %s\n"
-         "\eDShip Model:\n"
-         "\e0   %s"),
-=======
          _("\aDName:\n"
          "\a0   %s\n"
          "\aDVersion:\n"
@@ -415,7 +399,6 @@
          "\a0   %s\n"
          "\aDShip Model:\n"
          "\a0   %s"),
->>>>>>> a88ce1ab
          ns->name, version, date, ns->planet,
          credits, ns->shipname, ns->shipmodel );
    window_modifyText( wid, "txtPilot", buf );
@@ -451,13 +434,8 @@
             ns[pos].version[1], ns[pos].version[2] );
       if (!dialogue_YesNo( _("Save game version mismatch"),
             _("Save game '%s' version does not match Naev version:\n"
-<<<<<<< HEAD
-            "   Save version: \er%s\e0\n"
-            "   Naev version: \eD%s\e0\n"
-=======
             "   Save version: \ar%s\a0\n"
             "   Naev version: \aD%s\a0\n"
->>>>>>> a88ce1ab
             "Are you sure you want to load this game? It may lose data."),
             save, version, naev_version(0) ))
          return;
@@ -582,13 +560,8 @@
    player_cleanup();
 
    /* Welcome message - must be before space_init. */
-<<<<<<< HEAD
-   player_message( _("\egWelcome to %s!"), APPNAME );
-   player_message( "\eg v%s", naev_version(0) );
-=======
    player_message( _("\agWelcome to %s!"), APPNAME );
    player_message( "\ag v%s", naev_version(0) );
->>>>>>> a88ce1ab
 
    /* Now begin to load. */
    diff_load(node); /* Must load first to work properly. */
