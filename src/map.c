/*
 * See Licensing and Copyright notice in naev.h
 */


/** @cond */
#include <float.h>
#include <math.h>
#include <stdio.h>
#include <stdlib.h>

#include "naev.h"
/** @endcond */

#include "map.h"

#include "array.h"
#include "colour.h"
#include "dialogue.h"
#include "faction.h"
#include "gui.h"
#include "log.h"
#include "mapData.h"
#include "map_find.h"
#include "map_system.h"
#include "mission.h"
#include "ndata.h"
#include "nmath.h"
#include "nstring.h"
#include "nxml.h"
#include "opengl.h"
#include "player.h"
#include "space.h"
#include "toolkit.h"
#include "utf8.h"


typedef enum MapMode_ {
   MAPMODE_TRAVEL,
   MAPMODE_DISCOVER,
   MAPMODE_TRADE,
} MapMode;


#define BUTTON_WIDTH    100 /**< Map button width. */
#define BUTTON_HEIGHT   30 /**< Map button height. */


#define MAP_LOOP_PROT   1000 /**< Number of iterations max in pathfinding before
                                 aborting. */

#define MAP_MARKER_CYCLE  750 /**< Time of a mission marker's animation cycle in milliseconds. */

/* map decorator stack */
static MapDecorator* decorator_stack = NULL; /**< Contains all the map decorators. */

static double map_zoom        = 1.; /**< Zoom of the map. */
static double map_xpos        = 0.; /**< Map X position. */
static double map_ypos        = 0.; /**< Map Y position. */
static int map_drag           = 0; /**< Is the user dragging the map? */
static int map_selected       = -1; /**< What system is selected on the map. */
double map_alpha_decorators   = 1.;
double map_alpha_faction      = 1.;
double map_alpha_env          = 1.;
double map_alpha_path         = 1.;
double map_alpha_names        = 1.;
double map_alpha_markers      = 1.;
static MapMode map_mode       = MAPMODE_TRAVEL; /**< Default map mode. */
static StarSystem **map_path  = NULL; /**< Array (array.h): The path to current selected system. */
glTexture *gl_faction_disk    = NULL; /**< Texture of the disk representing factions. */
static int cur_commod         = -1; /**< Current commodity selected. */
static int cur_commod_mode    = 0; /**< 0 for difference, 1 for cost. */
static Commodity **commod_known = NULL; /**< index of known commodities */
static char** map_modes = NULL; /**< Array (array.h) of the map modes' names, e.g. "Gold: Cost". */
static int listMapModeVisible = 0; /**< Whether the map mode list widget is visible. */
static double commod_av_gal_price = 0; /**< Average price across the galaxy. */
static double map_nebu_dt     = 0.; /***< Nebula animation stuff. */
/* VBO. */
static gl_vbo *map_vbo = NULL; /**< Map VBO. */
static gl_vbo *marker_vbo = NULL;

/*
 * extern
 */
/* space.c */
extern StarSystem *systems_stack;

/*land.c*/
extern int landed;
extern Planet* land_planet;

/*
 * prototypes
 */
/* Update. */
static void map_update( unsigned int wid );
/* Render. */
static void map_render( double bx, double by, double w, double h, void *data );
static void map_renderPath( double x, double y, double a, double alpha );
static void map_renderMarkers( double x, double y, double r, double a );
static void map_renderCommod( double bx, double by, double x, double y,
                              double w, double h, double r, int editor );
static void map_renderCommodIgnorance( double x, double y, StarSystem *sys, Commodity *c );
static void map_drawMarker( double x, double y, double r, double a,
      int num, int cur, int type );
/* Mouse. */
static int map_mouse( unsigned int wid, SDL_Event* event, double mx, double my,
      double w, double h, double rx, double ry, void *data );
/* Misc. */
static void map_reset (void);
static glTexture *gl_genFactionDisk( int radius );
static int map_keyHandler( unsigned int wid, SDL_Keycode key, SDL_Keymod mod );
static void map_buttonZoom( unsigned int wid, char* str );
static void map_buttonCommodity( unsigned int wid, char* str );
static void map_selectCur (void);
static void map_genModeList(void);
static void map_update_commod_av_price();
static void map_window_close( unsigned int wid, char *str );


/**
 * @brief Initializes the map subsystem.
 *
 *    @return 0 on success.
 */
int map_init (void)
{
   const double beta = M_PI / 9;
   GLfloat vertex[6];

   /* Create the VBO. */
   map_vbo = gl_vboCreateStream( sizeof(GLfloat) * 6*(2+4), NULL );

   vertex[0] = 1;
   vertex[1] = 0;
   vertex[2] = 1 + 3 * cos(beta);
   vertex[3] = 3 * sin(beta);
   vertex[4] = 1 + 3 * cos(beta);
   vertex[5] = -3 * sin(beta);
   marker_vbo = gl_vboCreateStatic( sizeof(GLfloat) * 6, vertex );

   gl_faction_disk = gl_genFactionDisk( 150. );
   return 0;
}


/**
 * @brief Destroys the map subsystem.
 */
void map_exit (void)
{
   int i;

   gl_vboDestroy(map_vbo);
   map_vbo = NULL;

   gl_freeTexture( gl_faction_disk );

   if (decorator_stack != NULL) {
      for (i=0; i<array_size(decorator_stack); i++)
         gl_freeTexture( decorator_stack[i].image );
      array_free( decorator_stack );
      decorator_stack = NULL;
   }
}


/**
 * @brief Handles key input to the map window.
 */
static int map_keyHandler( unsigned int wid, SDL_Keycode key, SDL_Keymod mod )
{
   (void) mod;

   if ((key == SDLK_SLASH) || (key == SDLK_f)) {
      map_inputFind( wid, NULL );
      return 1;
   }

   return 0;
}


/**
 * @brief Opens the map window.
 */
void map_open (void)
{
   unsigned int wid;
   StarSystem *cur;
   int i, j;
   int w, h, x, y, rw;

   /* Not displaying commodities */
   map_reset();
   listMapModeVisible = 0;

   /* Not under manual control. */
   if (pilot_isFlag( player.p, PILOT_MANUAL_CONTROL ))
      return;

   /* Destroy window if exists. */
   wid = window_get(MAP_WDWNAME);
   if (wid > 0) {
      if (window_isTop(wid))
         window_destroy( wid );
      return;
   }

   /* Mark systems as discovered as necessary. */
   for (i=0; i<array_size(systems_stack); i++) {
      StarSystem *sys = &systems_stack[i];
      sys_rmFlag( sys, SYSTEM_DISCOVERED );

      int known = 1;
      for (j=0; j<array_size(sys->jumps); j++) {
         JumpPoint *jp = &sys->jumps[j];
         if (jp_isFlag(jp, JP_EXITONLY) || jp_isFlag(jp, JP_HIDDEN))
            continue;
         if (!jp_isFlag(jp, JP_KNOWN)) {
            known = 0;
            break;
         }
      }
      if (known) {
         /* Check planets. */
         for (j=0; j<array_size(sys->planets); j++) {
            Planet *p = sys->planets[j];
            if (p->real != ASSET_REAL)
               continue;
            if (!planet_isKnown(p)) {
               known = 0;
               break;
            }
         }
      }

      if (known)
         sys_setFlag( sys, SYSTEM_DISCOVERED );
   }

   /* set position to focus on current system */
   map_xpos = cur_system->pos.x;
   map_ypos = cur_system->pos.y;

   /* mark systems as needed */
   mission_sysMark();

   /* Attempt to select current map if none is selected */
   if (map_selected == -1)
      map_selectCur();

   /* get the selected system. */
   cur = system_getIndex( map_selected );

   /* Set up window size. */
   w = MAX(600, SCREEN_W - 100);
   h = MAX(540, SCREEN_H - 100);

   /* create the window. */
   wid = window_create( MAP_WDWNAME, _("Star Map"), -1, -1, w, h );
   window_setCancel( wid, map_window_close );
   window_handleKeys( wid, map_keyHandler );

   /*
    * SIDE TEXT
    *
    * $System
    *
    * Faction:
    *   $Faction (or Multiple)
    *
    * Status:
    *   $Status
    *
    * Planets:
    *   $Planet1, $Planet2, ...
    *
    * Services:
    *   $Services
    *
    * ...
    * [Autonav]
    * [ Find ]
    * [ Close ]
    */

   x  = -70; /* Right column X offset. */
   y  = -20;
   rw = ABS(x) + 60; /* Right column indented width maximum. */

   /* System Name */
   window_addText( wid, -90 + 80, y, 160, 20, 1, "txtSysname",
         &gl_defFont, NULL, _(cur->name) );
   y -= 10;

   /* Faction image */
   window_addImage( wid, -90 + 32, y - 32, 0, 0, "imgFaction", NULL, 0 );
   y -= 64 + 10;

   /* Faction */
   window_addText( wid, x, y, 90, 20, 0, "txtSFaction",
         &gl_smallFont, NULL, _("Faction:") );
   window_addText( wid, x + 50, y-gl_smallFont.h-5, rw, 100, 0, "txtFaction",
         &gl_smallFont, NULL, NULL );
   y -= 2 * gl_smallFont.h + 5 + 15;

   /* Standing */
   window_addText( wid, x, y, 90, 20, 0, "txtSStanding",
         &gl_smallFont, NULL, _("Standing:") );
   window_addText( wid, x + 50, y-gl_smallFont.h-5, rw, 100, 0, "txtStanding",
         &gl_smallFont, NULL, NULL );
   y -= 2 * gl_smallFont.h + 5 + 15;

   /* Presence. */
   window_addText( wid, x, y, 90, 20, 0, "txtSPresence",
         &gl_smallFont, NULL, _("Presence:") );
   window_addText( wid, x + 50, y-gl_smallFont.h-5, rw, 100, 0, "txtPresence",
         &gl_smallFont, NULL, NULL );
   y -= 2 * gl_smallFont.h + 5 + 15;

   /* Planets */
   window_addText( wid, x, y, 90, 20, 0, "txtSPlanets",
         &gl_smallFont, NULL, _("Planets:") );
   window_addText( wid, x + 50, y-gl_smallFont.h-5, rw, 150, 0, "txtPlanets",
         &gl_smallFont, NULL, NULL );
   y -= 2 * gl_smallFont.h + 5 + 15;

   /* Services */
   window_addText( wid, x, y, 90, 20, 0, "txtSServices",
         &gl_smallFont, NULL, _("Services:") );
   window_addText( wid, x + 50, y-gl_smallFont.h-5, rw, 100, 0, "txtServices",
         &gl_smallFont, NULL, NULL );

   /* Close button */
   window_addButton( wid, -20, 20, BUTTON_WIDTH, BUTTON_HEIGHT,
            "btnClose", _("Close"), map_window_close );
   /* Commodity button */
   window_addButton( wid, -20 - (BUTTON_WIDTH+20), 20, BUTTON_WIDTH, BUTTON_HEIGHT, "btnCommod", _("Mode"), map_buttonCommodity );
   /* Find button */
   window_addButton( wid, -20 - 2*(BUTTON_WIDTH+20), 20, BUTTON_WIDTH, BUTTON_HEIGHT,
            "btnFind", _("Find"), map_inputFind );
   /* Autonav button */
   window_addButtonKey( wid, -20 - 3*(BUTTON_WIDTH+20), 20, BUTTON_WIDTH, BUTTON_HEIGHT,
            "btnAutonav", _("Autonav"), player_autonavStartWindow, SDLK_a );

   /*
    * Bottom stuff
    *
    * [+] [-]  Nebula, Interference
    */
   /* Zoom buttons */
   window_addButtonKey( wid, -60, 40 + BUTTON_HEIGHT, 30, BUTTON_HEIGHT, "btnZoomIn", "+", map_buttonZoom, SDLK_EQUALS );
   window_addButtonKey( wid, -20, 40 + BUTTON_HEIGHT, 30, BUTTON_HEIGHT, "btnZoomOut", "-", map_buttonZoom, SDLK_MINUS );
   /* Situation text */
   window_addText( wid, 20, 10, w - 120 - 4*BUTTON_WIDTH, 30, 0,
                   "txtSystemStatus", &gl_smallFont, NULL, NULL );

   map_genModeList();

   /*
    * The map itself.
    */
   map_show( wid, 20, -40, w-200, h-100, 1. ); /* Reset zoom. */

   map_update( wid );

   /*
    * Disable Autonav button if player lacks fuel or if target is not a valid hyperspace target.
    */
   if ((player.p->fuel < player.p->fuel_consumption) || pilot_isFlag( player.p, PILOT_NOJUMP)
         || map_selected == cur_system - systems_stack || array_size(map_path) == 0)
      window_disableButton( wid, "btnAutonav" );
}

/*
 * Prepares economy info for rendering.  Called when cur_commod changes.
 */

static void map_update_commod_av_price()
{
   Commodity *c;
   int i,j,k;
   StarSystem *sys;
   Planet *p;
   if (cur_commod == -1 || map_selected == -1) {
      commod_av_gal_price = 0;
      return;
   }
   c=commod_known[cur_commod];
   if ( cur_commod_mode !=0 ) {
      double totPrice = 0;
      int totPriceCnt = 0;
      for (i=0; i<array_size(systems_stack); i++) {
         sys = system_getIndex( i );

         /* if system is not known, reachable, or marked. and we are not in the editor */
         if ((!sys_isKnown(sys) && !sys_isFlag(sys, SYSTEM_MARKED | SYSTEM_CMARKED)
              && !space_sysReachable(sys)))
            continue;
         if ((sys_isKnown(sys)) && (system_hasPlanet(sys))) {
            double sumPrice=0;
            int sumCnt=0;
            double thisPrice;
            for ( j=0 ; j<array_size(sys->planets); j++) {
               p=sys->planets[j];
               for ( k=0; k<array_size(p->commodities); k++) {
                  if ( p->commodities[k] == c ) {
                     if ( p->commodityPrice[k].cnt > 0 ) {/*commodity is known about*/
                        thisPrice = p->commodityPrice[k].sum / p->commodityPrice[k].cnt;
                        sumPrice+=thisPrice;
                        sumCnt+=1;
                        break;
                     }
                  }
               }
            }
            if ( sumCnt>0 ) {
               totPrice += sumPrice / sumCnt;
               totPriceCnt++;
            }
         }
      }
      if ( totPriceCnt > 0 )
         totPrice /= totPriceCnt;
      commod_av_gal_price = totPrice;

   } else {
      commod_av_gal_price = 0;
   }
}

/**
 * @brief Updates the map window.
 *
 *    @param wid Window id.
 */
static void map_update( unsigned int wid )
{
   int i;
   StarSystem *sys;
   int f, h, x, y;
   unsigned int services;
   int hasPlanets;
   char t;
   const char *sym, *adj;
   char buf[PATH_MAX];
   int p;
   glTexture *logo;
   double w;
   Commodity *c;

   /* Needs map to update. */
   if (!map_isOpen())
      return;

   /* Get selected system. */
   sys = system_getIndex( map_selected );

   /* Not known and no markers. */
   if (!(sys_isFlag(sys, SYSTEM_MARKED | SYSTEM_CMARKED)) &&
         !sys_isKnown(sys) && !space_sysReachable(sys)) {
      map_selectCur();
      sys = system_getIndex( map_selected );
   }
   /* Average commodity price */
   map_update_commod_av_price();

   /* Economy button */
   if (map_mode == MAPMODE_TRADE) {
      c = commod_known[cur_commod];
      if ( cur_commod_mode == 0 ) {
         snprintf( buf, sizeof(buf),
                   _("%s prices trading from %s shown: Positive/blue values mean a profit\n"
                     "while negative/orange values mean a loss when sold at the corresponding system."),
                   _(c->name), _(sys->name) );
         window_modifyText( wid, "txtSystemStatus", buf );
      } else {
         snprintf(buf, sizeof(buf), _("Known %s prices shown. Galaxy-wide average: %.2f"), _(c->name), commod_av_gal_price);
         window_modifyText( wid, "txtSystemStatus", buf );
      }
   } else {
      window_modifyText( wid, "txtSystemStatus", NULL );
   }

   /*
    * Right Text
    */

   x = -70; /* Side bar X offset. */
   w = ABS(x) + 60; /* Width of the side bar. */
   y = -20 - 20 - 64 - gl_defFont.h; /* Initialized to position for txtSFaction. */

   if (!sys_isKnown(sys)) { /* System isn't known, erase all */
      /*
       * Right Text
       */
      if (sys_isFlag(sys, SYSTEM_MARKED | SYSTEM_CMARKED))
         window_modifyText( wid, "txtSysname", _(sys->name) );
      else
         window_modifyText( wid, "txtSysname", _("Unknown") );

      /* Faction */
      window_modifyImage( wid, "imgFaction", NULL, 0, 0 );
      window_moveWidget( wid, "txtSFaction", x, y);
      window_moveWidget( wid, "txtFaction", x + 50, y - gl_smallFont.h - 5 );
      window_modifyText( wid, "txtFaction", _("Unknown") );
      y -= 2 * gl_smallFont.h + 5 + 15;

      /* Standing */
      window_moveWidget( wid, "txtSStanding", x, y );
      window_moveWidget( wid, "txtStanding", x + 50, y - gl_smallFont.h - 5 );
      window_modifyText( wid, "txtStanding", _("Unknown") );
      y -= 2 * gl_smallFont.h + 5 + 15;

      /* Presence. */
      window_moveWidget( wid, "txtSPresence", x, y );
      window_moveWidget( wid, "txtPresence",  x + 50, y - gl_smallFont.h - 5 );
      window_modifyText( wid, "txtPresence", _("Unknown") );
      y -= 2 * gl_smallFont.h + 5 + 15;

      /* Planets */
      window_moveWidget( wid, "txtSPlanets", x, y );
      window_moveWidget( wid, "txtPlanets", x + 50, y - gl_smallFont.h - 5 );
      window_modifyText( wid, "txtPlanets", _("Unknown") );
      y -= 2 * gl_smallFont.h + 5 + 15;

      /* Services */
      window_moveWidget( wid, "txtSServices", x, y );
      window_moveWidget( wid, "txtServices", x + 50, y -gl_smallFont.h - 5 );
      window_modifyText( wid, "txtServices", _("Unknown") );

      /*
       * Bottom Text
       */
      window_modifyText( wid, "txtSystemStatus", NULL );
      return;
   }

   /* System is known */
   window_modifyText( wid, "txtSysname", _(sys->name) );

   f         = -1;
   for (i=0; i<array_size(sys->planets); i++) {
      if (sys->planets[i]->real != ASSET_REAL)
         continue;
      if (!planet_isKnown(sys->planets[i]))
         continue;
      if ( (sys->planets[i]->faction > 0)
            && (!faction_isKnown(sys->planets[i]->faction)) )
         continue;

      if ((f == -1) && (sys->planets[i]->faction > 0)) {
         f = sys->planets[i]->faction;
      }
      else if (f != sys->planets[i]->faction /** @todo more verbosity */
               && (sys->planets[i]->faction > 0)) {
         snprintf( buf, sizeof(buf), _("Multiple") );
         break;
      }
   }
   if (f == -1) {
      window_modifyImage( wid, "imgFaction", NULL, 0, 0 );
      window_modifyText( wid, "txtFaction", _("N/A") );
      window_modifyText( wid, "txtStanding", _("N/A") );
      h = gl_smallFont.h;
   }
   else {
      if (i==array_size(sys->planets)) /* saw them all and all the same */
         snprintf( buf, sizeof(buf), "%s", faction_longname(f) );

      /* Modify the image. */
      logo = faction_logoSmall(f);
      window_modifyImage( wid, "imgFaction", logo, 0, 0 );
      if (logo != NULL)
         window_moveWidget( wid, "imgFaction",
               -90 + logo->w/2, -20 - 32 - 10 - gl_defFont.h + logo->h/2);

      /* Modify the text */
      window_modifyText( wid, "txtFaction", buf );
      window_modifyText( wid, "txtStanding",
            faction_getStandingText( f ) );

      h = gl_printHeightRaw( &gl_smallFont, w, buf );
   }

   /* Faction */
   window_moveWidget( wid, "txtSFaction", x, y);
   window_moveWidget( wid, "txtFaction", x + 50, y - gl_smallFont.h - 5 );
   y -= gl_smallFont.h + h + 5 + 15;

   /* Standing */
   window_moveWidget( wid, "txtSStanding", x, y );
   window_moveWidget( wid, "txtStanding", x + 50, y - gl_smallFont.h - 5 );
   y -= 2 * gl_smallFont.h + 5 + 15;

   window_moveWidget( wid, "txtSPresence", x, y );
   window_moveWidget( wid, "txtPresence", x + 50, y-gl_smallFont.h-5 );
   map_updateFactionPresence( wid, "txtPresence", sys, 0 );
   /* Scroll down. */
   h = window_getTextHeight( wid, "txtPresence" );
   y -= 40 + (h - gl_smallFont.h);

   /* Get planets */
   hasPlanets = 0;
   p = 0;
   buf[0] = '\0';
   for (i=0; i<array_size(sys->planets); i++) {
      if (sys->planets[i]->real != ASSET_REAL)
         continue;
      if (!planet_isKnown(sys->planets[i]))
         continue;

      /* Colourize output. */
      planet_updateLand(sys->planets[i]);
      t = planet_getColourChar(sys->planets[i]);
      sym = planet_getSymbol(sys->planets[i]);

      if (!hasPlanets)
         p += scnprintf( &buf[p], sizeof(buf)-p, "#%c%s%s#n",
               t, sym, _(sys->planets[i]->name) );
      else
         p += scnprintf( &buf[p], sizeof(buf)-p, ",\n#%c%s%s#n",
               t, sym, _(sys->planets[i]->name) );
      hasPlanets = 1;
   }
   if (hasPlanets == 0) {
      strncpy( buf, _("None"), sizeof(buf)-1 );
      buf[sizeof(buf)-1] = '\0';
   }
   /* Update text. */
   window_modifyText( wid, "txtPlanets", buf );
   window_moveWidget( wid, "txtSPlanets", x, y );
   window_moveWidget( wid, "txtPlanets", x + 50, y-gl_smallFont.h-5 );
   /* Scroll down. */
   h  = gl_printHeightRaw( &gl_smallFont, w, buf );
   y -= 40 + (h - gl_smallFont.h);

   /* Get the services */
   window_moveWidget( wid, "txtSServices", x, y );
   window_moveWidget( wid, "txtServices", x + 50, y-gl_smallFont.h-5 );
   services = 0;
   for (i=0; i<array_size(sys->planets); i++)
      if (planet_isKnown(sys->planets[i]))
         services |= sys->planets[i]->services;
   buf[0] = '\0';
   p = 0;
   /*snprintf(buf, sizeof(buf), "%f\n", sys->prices[0]);*/ /*Hack to control prices. */
   for (i=PLANET_SERVICE_MISSIONS; i<=PLANET_SERVICE_SHIPYARD; i<<=1)
      if (services & i)
         p += scnprintf( &buf[p], sizeof(buf)-p, "%s\n", _(planet_getServiceName(i)) );
   if (buf[0] == '\0')
      p += scnprintf( &buf[p], sizeof(buf)-p, _("None"));
   (void)p;

   window_modifyText( wid, "txtServices", buf );


   /*
    * System Status, if not showing commodity info
    */
   if (map_mode != MAPMODE_TRAVEL) {
      buf[0] = '\0';
      p = 0;
      /* Nebula. */
      if (sys->nebu_density > 0.) {
         /* Density. */
         if (sys->nebu_density > 700.)
            adj = _("Dense ");
         else if (sys->nebu_density < 300.)
            adj = _("Light ");
         else
            adj = "";

         /* Volatility */
         if (sys->nebu_volatility > 700.)
            p += scnprintf(&buf[p], sizeof(buf)-p, _("Volatile %sNebula"), adj);
         else if (sys->nebu_volatility > 300.)
            p += scnprintf(&buf[p], sizeof(buf)-p, _("Dangerous %sNebula"), adj);
         else if (sys->nebu_volatility > 0.)
            p += scnprintf(&buf[p], sizeof(buf)-p, _("Unstable %sNebula"), adj);
         else
            p += scnprintf(&buf[p], sizeof(buf)-p, _("%sNebula"), adj);
      }
      /* Interference. */
      if (sys->interference > 0.) {
         if (buf[0] != '\0')
            p += scnprintf(&buf[p], sizeof(buf)-p, _(", "));

         if (sys->interference > 700.)
            p += scnprintf(&buf[p], sizeof(buf)-p, _("Dense Interference"));
         else if (sys->interference < 300.)
            p += scnprintf(&buf[p], sizeof(buf)-p, _("Light Interference"));
         else
            p += scnprintf(&buf[p], sizeof(buf)-p, _("Interference"));
      }
      /* Asteroids. */
      if (array_size(sys->asteroids) > 0) {
         double density;

         if (buf[0] != '\0')
            p += scnprintf(&buf[p], sizeof(buf)-p, _(", "));

         density = 0.;
         for (i=0; i<array_size(sys->asteroids); i++) {
            density += sys->asteroids[i].area * sys->asteroids[i].density;
         }

         if (density >= 1.5)
            p += scnprintf(&buf[p], sizeof(buf)-p, _("Dense Asteroid Field"));
         else if (density <= 0.5)
            p += scnprintf(&buf[p], sizeof(buf)-p, _("Light Asteroid Field"));
         else
            p += scnprintf(&buf[p], sizeof(buf)-p, _("Asteroid Field"));
      }
      window_modifyText( wid, "txtSystemStatus", buf );
      (void)p;
   }
}


/**
 * @brief Checks to see if the map is open.
 *
 *    @return 0 if map is closed, non-zero if it's open.
 */
int map_isOpen (void)
{
   return window_exists(MAP_WDWNAME);
}


/**
 * @brief Draws a mission marker on the map.
 *
 * @param x X position to draw at.
 * @param y Y position to draw at.
 * @param r Radius of system.
 * @param a Colour alpha to use.
 * @param num Total number of markers.
 * @param cur Current marker to draw.
 * @param type Type to draw.
 */
static void map_drawMarker( double x, double y, double r, double a,
      int num, int cur, int type )
{
   static const glColour* colours[] = {
      &cMarkerNew, &cMarkerPlot, &cMarkerHigh, &cMarkerLow, &cMarkerComputer
   };

   double alpha;
   glColour col;
   gl_Matrix4 projection;

   /* Calculate the angle. */
   if ((num == 1) || (num == 2) || (num == 4))
      alpha = M_PI/4.;
   else if (num == 3)
      alpha = M_PI/6.;
   else if (num == 5)
      alpha = M_PI/10.;
   else
      alpha = M_PI/2.;

   alpha += M_PI*2. * (double)cur/(double)num;

   /* Draw the marking triangle. */
   glEnable(GL_POLYGON_SMOOTH);
   col = *colours[type];
   col.a *= a;
   projection = gl_Matrix4_Translate(gl_view_matrix, x, y, 0);
   projection = gl_Matrix4_Scale(projection, r, r, 1);
   projection = gl_Matrix4_Rotate2d(projection, alpha);
   gl_beginSolidProgram(projection, &col);
   gl_vboActivateAttribOffset( marker_vbo, shaders.solid.vertex, 0, 2, GL_FLOAT, 0 );
   glDrawArrays( GL_TRIANGLES, 0, 3 );
   gl_endSolidProgram();
   glDisable(GL_POLYGON_SMOOTH);
}

/**
 * @brief Generates a texture to represent factions
 *
 * @param radius radius of the disk
 * @return the texture
 */
static glTexture *gl_genFactionDisk( int radius )
{
   int i, j;
   uint8_t *pixels;
   SDL_Surface *sur;
   int dist;
   double alpha;

   /* Calculate parameters. */
   const int w = 2 * radius + 1;
   const int h = 2 * radius + 1;

   /* Create the surface. */
   sur = SDL_CreateRGBSurface( 0, w, h, 32, RGBAMASK );

   pixels = sur->pixels;
   memset(pixels, 0xff, sizeof(uint8_t) * 4 * h * w);

   /* Generate the circle. */
   SDL_LockSurface( sur );

   /* Draw the circle with filter. */
   for (i=0; i<h; i++) {
      for (j=0; j<w; j++) {
         /* Calculate blur. */
         dist = (i - radius) * (i - radius) + (j - radius) * (j - radius);
         alpha = 0.;

         if (dist < radius * radius) {
            /* Computes alpha with an empirically chosen formula.
             * This formula accounts for the fact that the eyes
             * has a logarithmic sensitivity to light */
            alpha = 1. * dist / (radius * radius);
            alpha = (exp(1 / (alpha + 1) - 0.5) - 1) * 0xFF;
         }

         /* Sets the pixel alpha which is the forth byte
          * in the pixel representation. */
         pixels[i*sur->pitch + j*4 + 3] = (uint8_t)alpha;
      }
   }

   SDL_UnlockSurface( sur );

   /* Return texture. */
   return gl_loadImage( sur, OPENGL_TEX_MIPMAPS );
}

/**
 * @brief Renders the custom map widget.
 *
 *    @param bx Base X position to render at.
 *    @param by Base Y position to render at.
 *    @param w Width of the widget.
 *    @param h Height of the widget.
 */
static void map_render( double bx, double by, double w, double h, void *data )
{
   (void) data;
   double x,y,r;
   double dt = naev_getrealdt();
   glColour col;
   StarSystem *sys;

#define AMAX(x) (x) = MIN( 1., (x) + dt )
#define AMIN(x) (x) = MAX( 0., (x) - dt )
#define ATAR(x,y) \
if ((x) < y) (x) = MIN( y, (x) + dt ); \
else (x) = MAX( y, (x) - dt )
   switch (map_mode) {
      case MAPMODE_TRAVEL:
         AMAX( map_alpha_decorators );
         AMAX( map_alpha_faction );
         AMAX( map_alpha_env );
         AMAX( map_alpha_path );
         AMAX( map_alpha_names );
         AMAX( map_alpha_markers );
         break;

      case MAPMODE_DISCOVER:
         ATAR( map_alpha_decorators, 0.5 );
         ATAR( map_alpha_faction, 0.5 );
         AMIN( map_alpha_env );
         AMIN( map_alpha_path );
         AMAX( map_alpha_names );
         AMIN( map_alpha_markers );
         break;

      case MAPMODE_TRADE:
         AMIN( map_alpha_decorators );
         AMIN( map_alpha_faction );
         AMIN( map_alpha_env );
         AMIN( map_alpha_path );
         AMIN( map_alpha_names );
         AMIN( map_alpha_markers );
         break;
   }
#undef AMAX
#undef AMIN
#undef ATAR

   /* Parameters. */
   map_renderParams( bx, by, map_xpos, map_ypos, w, h, map_zoom, &x, &y, &r );

   /* background */
   gl_renderRect( bx, by, w, h, &cBlack );

   if (map_alpha_decorators > 0.)
      map_renderDecorators( x, y, 0, map_alpha_decorators );

   /* Render faction disks. */
   if (map_alpha_faction > 0.)
      map_renderFactionDisks( x, y, 0, map_alpha_faction );

<<<<<<< HEAD
=======
      /* Render environmental features. */
   if (map_alpha_env > 0.)
      map_renderSystemEnvironment( x, y, 0, map_alpha_env );

>>>>>>> 396adb62
   /* Render jump routes. */
   map_renderJumps( x, y, 0 );

   /* Cause alpha to move smoothly between 0-1. */
   col.a = 0.5 + 0.5 * ( ABS(MAP_MARKER_CYCLE - (int)SDL_GetTicks() % (2*MAP_MARKER_CYCLE))
         / (double)MAP_MARKER_CYCLE );

   /* Render the player's jump route. */
   if (map_alpha_path > 0.)
      map_renderPath( x, y, col.a, map_alpha_path );

   /* Render systems. */
   map_renderSystems( bx, by, x, y, w, h, r, 0 );

   /* Render system names. */
   if (map_alpha_names > 0.)
      map_renderNames( bx, by, x, y, w, h, 0, map_alpha_names );

   /* Render system markers. */
   if (map_alpha_markers > 0.)
     map_renderMarkers( x, y, r, col.a * map_alpha_markers );

   /* Render commodity info. */
   if (map_mode == MAPMODE_TRADE)
      map_renderCommod(  bx, by, x, y, w, h, r, 0 );

   /* Initialize with values from cRed */
   col.r = cRed.r;
   col.g = cRed.g;
   col.b = cRed.b;

   /* Selected system. */
   if (map_selected != -1) {
      sys = system_getIndex( map_selected );
      gl_drawCircle( x + sys->pos.x * map_zoom, y + sys->pos.y * map_zoom,
            1.5*r, &col, 0 );
   }

   /* Values from cRadar_tPlanet */
   col.r = cRadar_tPlanet.r;
   col.g = cRadar_tPlanet.g;
   col.b = cRadar_tPlanet.b;

   /* Current planet. */
   gl_drawCircle( x + cur_system->pos.x * map_zoom,
         y + cur_system->pos.y * map_zoom,
         1.5*r, &col, 0 );
}


/**
 * @brief Gets the render parameters.
 */
void map_renderParams( double bx, double by, double xpos, double ypos,
      double w, double h, double zoom, double *x, double *y, double *r )
{
   *r = round(CLAMP(6., 20., 8.*zoom));
   *x = round((bx - xpos + w/2) * 1.);
   *y = round((by - ypos + h/2) * 1.);
}

/**
 * @brief Renders the map background decorators.
 */
void map_renderDecorators( double x, double y, int editor, double alpha )
{
   int i,j;
   int sw, sh;
   double tx, ty;
   int visible;
   MapDecorator *decorator;
   StarSystem *sys;
   glColour ccol = { .r=1.00, .g=1.00, .b=1.00, .a=2./3. }; /**< White */

   /* Fade in the decorators to allow toggling between commodity and nothing */
   ccol.a *= alpha;

   for (i=0; i<array_size(decorator_stack); i++) {

      decorator = &decorator_stack[i];

      /* only if pict couldn't be loaded */
      if (decorator->image == NULL)
         continue;

      visible=0;

      if (!editor) {
         for (j=0; j<array_size(systems_stack) && visible==0; j++) {
            sys = system_getIndex( j );

            if (!sys_isKnown(sys))
               continue;

            if ((decorator->x < sys->pos.x + decorator->detection_radius) &&
                  (decorator->x > sys->pos.x - decorator->detection_radius) &&
                  (decorator->y < sys->pos.y + decorator->detection_radius) &&
                  (decorator->y > sys->pos.y - decorator->detection_radius)) {
               visible=1;
            }
         }
      }

      if (editor || visible==1) {

         tx = x + decorator->x*map_zoom;
         ty = y + decorator->y*map_zoom;

         sw = decorator->image->sw*map_zoom;
         sh = decorator->image->sh*map_zoom;

         gl_blitScale(
               decorator->image,
               tx - sw/2, ty - sh/2, sw, sh, &ccol );
      }
   }
}


/**
 * @brief Renders the faction disks.
 */
void map_renderFactionDisks( double x, double y, int editor, double alpha )
{
   int i;
   const glColour *col;
   glColour c;
   StarSystem *sys;
   int sw, sh;
   double tx, ty, presence;

   for (i=0; i<array_size(systems_stack); i++) {
      sys = system_getIndex( i );

      if (!sys_isKnown(sys) && !editor)
         continue;

      tx = x + sys->pos.x*map_zoom;
      ty = y + sys->pos.y*map_zoom;

      /* System has faction and is known or we are in editor. */
      if (sys->faction != -1) {
         /* Cache to avoid repeated sqrt() */
         presence = sqrt(sys->ownerpresence);

         /* draws the disk representing the faction */
         sw = (60 + presence * 3) * map_zoom;
         sh = sw;

         col = faction_colour(sys->faction);
         c.r = col->r;
         c.g = col->g;
         c.b = col->b;
         //c.a = CLAMP( .6, .75, 20 / presence ) * cc;
         c.a = CLAMP( .4, .5, 13.3 / presence ) * alpha;

         gl_blitTexture(
               gl_faction_disk,
               tx - sw/2, ty - sh/2, sw, sh,
               0., 0., gl_faction_disk->srw, gl_faction_disk->srw, &c, 0.);
      }
   }
}


/**
 * @brief Renders the faction disks.
 */
void map_renderSystemEnvironment( double x, double y, int editor, double alpha )
{
   int i;
   StarSystem *sys;
   int sw, sh;
   double tx, ty;
   /* Fade in the disks to allow toggling between commodity and nothing */
   gl_Matrix4 projection;

   /* Update timer. */
   map_nebu_dt += naev_getrealdt();

   for (i=0; i<array_size(systems_stack); i++) {
      sys = system_getIndex( i );

      if (!sys_isKnown(sys) && !editor)
         continue;

      tx = x + sys->pos.x*map_zoom;
      ty = y + sys->pos.y*map_zoom;

      /* Draw background. */
      /* TODO draw asteroids too! */
      if (sys->nebu_density > 0.) {
         sw = (50. + sys->nebu_density * 50. / 1000.) * map_zoom;
         sh = sw;

         /* Set the vertex. */
         projection = gl_view_matrix;
         projection = gl_Matrix4_Translate(projection, tx-sw/2., ty-sh/2., 0);
         projection = gl_Matrix4_Scale(projection, sw, sh, 1);

         /* Start the program. */
         glUseProgram(shaders.nebula_map.program);

         /* Set shader uniforms. */
         glUniform1f(shaders.nebula_map.hue, sys->nebu_hue);
         glUniform1f(shaders.nebula_map.alpha, alpha);
         gl_Matrix4_Uniform(shaders.nebula_map.projection, projection);
         glUniform1f(shaders.nebula_map.eddy_scale, map_zoom );
         glUniform1f(shaders.nebula_map.time, map_nebu_dt / 10.0);
         glUniform2f(shaders.nebula_map.globalpos, sys->pos.x, sys->pos.y );

         /* Draw. */
         glEnableVertexAttribArray( shaders.nebula_map.vertex );
         gl_vboActivateAttribOffset( gl_squareVBO, shaders.nebula_map.vertex, 0, 2, GL_FLOAT, 0 );
         glDrawArrays( GL_TRIANGLE_STRIP, 0, 4 );

         /* Clean up. */
         glDisableVertexAttribArray( shaders.nebula_map.vertex );
         glUseProgram(0);
         gl_checkErr();
      }
   }
}


/**
 * @brief Renders the jump routes between systems.
 */
void map_renderJumps( double x, double y, int editor)
{
   int i, j, k;
   const glColour *col, *cole;
   GLfloat vertex[8*(2+4)];
   StarSystem *sys, *jsys;

   /* Generate smooth lines. */
   glLineWidth( CLAMP(1., 4., 2. * map_zoom)*gl_screen.scale );

   for (i=0; i<array_size(systems_stack); i++) {
      sys = system_getIndex( i );

      if (!sys_isKnown(sys) && !editor)
         continue; /* we don't draw hyperspace lines */

      /* first we draw all of the paths. */
      gl_beginSmoothProgram(gl_view_matrix);
      gl_vboActivateAttribOffset( map_vbo, shaders.smooth.vertex, 0, 2, GL_FLOAT, 0 );
      gl_vboActivateAttribOffset( map_vbo, shaders.smooth.vertex_color,
            sizeof(GLfloat) * 2*3, 4, GL_FLOAT, 0 );
      for (j = 0; j < array_size(sys->jumps); j++) {
         jsys = sys->jumps[j].target;
         if (!space_sysReachableFromSys(jsys,sys) && !editor)
            continue;

         /* Choose colours. */
         cole = &cLightBlue;
         for (k = 0; k < array_size(jsys->jumps); k++) {
            if (jsys->jumps[k].target == sys) {
               if (jp_isFlag(&jsys->jumps[k], JP_EXITONLY))
                  cole = &cWhite;
               else if (jp_isFlag(&jsys->jumps[k], JP_HIDDEN))
                  cole = &cRed;
               break;
            }
         }
         if (jp_isFlag(&sys->jumps[j], JP_EXITONLY))
            col = &cWhite;
         else if (jp_isFlag(&sys->jumps[j], JP_HIDDEN))
            col = &cRed;
         else
            col = &cLightBlue;

         /* Draw the lines. */
         vertex[0]  = x + sys->pos.x * map_zoom;
         vertex[1]  = y + sys->pos.y * map_zoom;
         vertex[2]  = vertex[0] + (jsys->pos.x - sys->pos.x)/2. * map_zoom;
         vertex[3]  = vertex[1] + (jsys->pos.y - sys->pos.y)/2. * map_zoom;
         vertex[4]  = x + jsys->pos.x * map_zoom;
         vertex[5]  = y + jsys->pos.y * map_zoom;
         vertex[6]  = col->r;
         vertex[7]  = col->g;
         vertex[8]  = col->b;
         vertex[9]  = 0.2;
         vertex[10] = (col->r + cole->r)/2.;
         vertex[11] = (col->g + cole->g)/2.;
         vertex[12] = (col->b + cole->b)/2.;
         vertex[13] = 0.8;
         vertex[14] = cole->r;
         vertex[15] = cole->g;
         vertex[16] = cole->b;
         vertex[17] = 0.2;
         gl_vboSubData( map_vbo, 0, sizeof(GLfloat) * 3*(2+4), vertex );
         glDrawArrays( GL_LINE_STRIP, 0, 3 );
      }
      gl_endSmoothProgram();
   }

   /* Reset render parameters. */
   glLineWidth( 1. );
}


/**
 * @brief Renders the systems.
 */
void map_renderSystems( double bx, double by, double x, double y,
      double w, double h, double r, int editor)
{
   int i;
   const glColour *col;
   StarSystem *sys;
   double tx, ty;

   for (i=0; i<array_size(systems_stack); i++) {
      sys = system_getIndex( i );

      /* if system is not known, reachable, or marked. and we are not in the editor */
      if ((!sys_isKnown(sys) && !sys_isFlag(sys, SYSTEM_MARKED | SYSTEM_CMARKED)
           && !space_sysReachable(sys)) && !editor)
         continue;

      tx = x + sys->pos.x*map_zoom;
      ty = y + sys->pos.y*map_zoom;

      /* Skip if out of bounds. */
      if (!rectOverlap(tx - r, ty - r, r, r, bx, by, w, h))
         continue;

      /* Draw an outer ring. */
      if (map_mode == MAPMODE_TRAVEL || map_mode == MAPMODE_TRADE)
         gl_drawCircle( tx, ty, r, &cInert, 0 );

      /* Ignore not known systems when not in the editor. */
      if (!editor && !sys_isKnown(sys))
         continue;

      if (editor || map_mode == MAPMODE_TRAVEL || map_mode == MAPMODE_TRADE) {
         if (!system_hasPlanet(sys))
            continue;
         /* Planet colours */
         if (!editor && !sys_isKnown(sys)) col = &cInert;
         else if (sys->faction < 0) col = &cInert;
         else if (editor) col = &cNeutral;
         else col = faction_getColour( sys->faction );

         if (editor) {
            /* Radius slightly shorter. */
            gl_drawCircle( tx, ty, 0.5 * r, col, 1 );
         }
         else
            gl_drawCircle( tx, ty, 0.65 * r, col, 1 );
      }
      else if (map_mode == MAPMODE_DISCOVER) {
         gl_drawCircle( tx, ty, r, &cInert, 0 );
         if (sys_isFlag( sys, SYSTEM_DISCOVERED ))
            gl_drawCircle( tx, ty,  0.65 * r, &cGreen, 1 );
      }
   }
}


/**
 * @brief Render the map path.
 */
static void map_renderPath( double x, double y, double a, double alpha )
{
   int j, k, sign;
   const glColour *col;
   double w0, w1, x0, y0, x1, y1, h0, h1;
   GLfloat vertex[(3*2)*(2+4)];
   StarSystem *sys1, *sys0;
   int jmax, jcur;

   if (array_size(map_path) != 0) {
      sys0 = cur_system;
      jmax = pilot_getJumps(player.p); /* Maximum jumps. */
      jcur = jmax; /* Jump range remaining. */

      for (j=0; j<array_size(map_path); j++) {
         sys1 = map_path[j];
         if (jcur == jmax && jmax > 0)
            col = &cGreen;
         else if (jcur < 1)
            col = &cRed;
         else
            col = &cYellow;
         x0 = x + sys0->pos.x * map_zoom;
         y0 = y + sys0->pos.y * map_zoom;
         x1 = x + sys1->pos.x * map_zoom;
         y1 = y + sys1->pos.y * map_zoom;
         w0 = w1 = MIN( map_zoom, 1.5 ) / hypot( x0-x1, y0-y1 );
         w0 *= jcur >= 1 ? 8 : 4;
         jcur--;
         w1 *= jcur >= 1 ? 8 : 4;

         /* Draw the lines. */
         for (k=0; k<3*2; k++) {
            h0 = 1 - .5*(k/2);  /* Fraction of the way toward (x0, y0) */
            h1 = .5*(k/2);      /* Fraction of the way toward (x1, y1) */
            sign = k%2 * 2 - 1; /* Alternating +/- */
            vertex[2*k+0] = h0*x0 + h1*x1 + sign*(y1-y0)*(h0*w0+h1*w1);
            vertex[2*k+1] = h0*y0 + h1*y1 - sign*(x1-x0)*(h0*w0+h1*w1);
            vertex[4*k+12] = col->r;
            vertex[4*k+13] = col->g;
            vertex[4*k+14] = col->b;
            vertex[4*k+15] = (a/4. + .25 + h0*h1) * alpha; /* More solid in the middle for some reason. */
         }
         gl_vboSubData( map_vbo, 0, sizeof(GLfloat) * 6*(2+4), vertex );

         gl_beginSmoothProgram(gl_view_matrix);
         gl_vboActivateAttribOffset( map_vbo, shaders.smooth.vertex, 0, 2, GL_FLOAT, 0 );
         gl_vboActivateAttribOffset( map_vbo, shaders.smooth.vertex_color,
               sizeof(GLfloat) * 2*6, 4, GL_FLOAT, 0 );
         glDrawArrays( GL_TRIANGLE_STRIP, 0, 6 );
         gl_endSmoothProgram();

         sys0 = sys1;
      }
   }
}


/**
 * @brief Renders the system names on the map.
 */
void map_renderNames( double bx, double by, double x, double y,
      double w, double h, int editor, double alpha )
{
   double tx,ty, vx,vy, d,n;
   int textw;
   StarSystem *sys, *jsys;
   int i, j;
   char buf[32];
   glColour col;

   for (i=0; i<array_size(systems_stack); i++) {
      sys = system_getIndex( i );

      /* Skip system. */
      if ((!editor && !sys_isKnown(sys)) || (map_zoom <= 0.5 ))
         continue;

      textw = gl_printWidthRaw( &gl_smallFont, _(sys->name) );
      tx = x + (sys->pos.x+11.) * map_zoom;
      ty = y + (sys->pos.y-5.) * map_zoom;

      /* Skip if out of bounds. */
      if (!rectOverlap(tx, ty, textw, gl_smallFont.h, bx, by, w, h))
         continue;

      col = cWhite;
      col.a = alpha;
      gl_printRaw( &gl_smallFont, tx, ty, &col, -1, _(sys->name) );

   }

   /* Raw hidden values if we're in the editor. */
   if (!editor || (map_zoom <= 1.0))
      return;

   for (i=0; i<array_size(systems_stack); i++) {
      sys = system_getIndex( i );
      for (j=0; j<array_size(sys->jumps); j++) {
         jsys = sys->jumps[j].target;
         /* Calculate offset. */
         vx  = jsys->pos.x - sys->pos.x;
         vy  = jsys->pos.y - sys->pos.y;
         n   = sqrt( pow2(vx) + pow2(vy) );
         vx /= n;
         vy /= n;
         d   = MAX(n*0.3*map_zoom, 15);
         tx  = x + map_zoom*sys->pos.x + d*vx;
         ty  = y + map_zoom*sys->pos.y + d*vy;
         /* Display. */
         n = sqrt(sys->jumps[j].hide);
         if (n == 0.)
            snprintf( buf, sizeof(buf), "#gH: %.2f", n );
         else
            snprintf( buf, sizeof(buf), "H: %.2f", n );
         col = cGrey70;
         col.a = alpha;
         gl_printRaw( &gl_smallFont, tx, ty, &col, -1, buf );
      }
   }
}


/**
 * @brief Renders the map markers.
 */
static void map_renderMarkers( double x, double y, double r, double a )
{
   double tx, ty;
   int i, j, n, m;
   StarSystem *sys;

   for (i=0; i<array_size(systems_stack); i++) {
      sys = system_getIndex( i );

      /* We only care about marked now. */
      if (!sys_isFlag(sys, SYSTEM_MARKED | SYSTEM_CMARKED))
         continue;

      /* Get the position. */
      tx = x + sys->pos.x*map_zoom;
      ty = y + sys->pos.y*map_zoom;

      /* Count markers. */
      n  = (sys_isFlag(sys, SYSTEM_CMARKED)) ? 1 : 0;
      n += sys->markers_plot;
      n += sys->markers_high;
      n += sys->markers_low;
      n += sys->markers_computer;

      /* Draw the markers. */
      j = 0;
      if (sys_isFlag(sys, SYSTEM_CMARKED)) {
         map_drawMarker( tx, ty, r, a, n, j, 0 );
         j++;
      }
      for (m=0; m<sys->markers_plot; m++) {
         map_drawMarker( tx, ty, r, a, n, j, 1 );
         j++;
      }
      for (m=0; m<sys->markers_high; m++) {
         map_drawMarker( tx, ty, r, a, n, j, 2 );
         j++;
      }
      for (m=0; m<sys->markers_low; m++) {
         map_drawMarker( tx, ty, r, a, n, j, 3 );
         j++;
      }
      for (m=0; m<sys->markers_computer; m++) {
         map_drawMarker( tx, ty, r, a, n, j, 4 );
         j++;
      }
   }
}

/*
 * Makes all systems dark grey.
 */
static void map_renderSysBlack(double bx, double by, double x,double y, double w, double h, double r, int editor)
{
   int i;
   StarSystem *sys;
   double tx,ty;
   glColour ccol;

   for (i=0; i<array_size(systems_stack); i++) {
      sys = system_getIndex( i );

      /* if system is not known, reachable, or marked. and we are not in the editor */
      if ((!sys_isKnown(sys) && !sys_isFlag(sys, SYSTEM_MARKED | SYSTEM_CMARKED)
           && !space_sysReachable(sys)) && !editor)
         continue;

      tx = x + sys->pos.x*map_zoom;
      ty = y + sys->pos.y*map_zoom;

      /* Skip if out of bounds. */
      if (!rectOverlap(tx - r, ty - r, r, r, bx, by, w, h))
         continue;

      /* If system is known fill it. */
      if ((sys_isKnown(sys)) && (system_hasPlanet(sys))) {
         ccol = cGrey10;
         gl_drawCircle( tx, ty , r, &ccol, 1 );
      }
   }
}


/*
 * Renders the economy information
 */

void map_renderCommod( double bx, double by, double x, double y,
      double w, double h, double r, int editor)
{
   int i,j,k;
   StarSystem *sys;
   double tx, ty;
   Planet *p;
   Commodity *c;
   glColour ccol;
   double best,worst,maxPrice,minPrice,curMaxPrice,curMinPrice,thisPrice;
   /* If not plotting commodities, return */
   if (cur_commod == -1 || map_selected == -1)
      return;

   c=commod_known[cur_commod];
   if (cur_commod_mode == 0) {/*showing price difference to selected system*/
     /* Get commodity price in selected system.  If selected system is current
        system, and if landed, then get price of commodity where we are */
      curMaxPrice=0.;
      curMinPrice=0.;
      sys = system_getIndex( map_selected );
      if ( sys == cur_system && landed ) {
         for ( k=0; k<array_size(land_planet->commodities); k++ ) {
            if ( land_planet->commodities[k] == c ) {
               /* current planet has the commodity of interest */
               curMinPrice = land_planet->commodityPrice[k].sum / land_planet->commodityPrice[k].cnt;
               curMaxPrice = curMinPrice;
               break;
            }
         }
         if ( k == array_size(land_planet->commodities) ) { /* commodity of interest not found */
            map_renderCommodIgnorance( x, y, sys, c );
            map_renderSysBlack(bx,by,x,y,w,h,r,editor);
            return;
         }
      } else {
         /* not currently landed, so get max and min price in the selected system. */
         if ((sys_isKnown(sys)) && (system_hasPlanet(sys))) {
            minPrice=0;
            maxPrice=0;
            for ( j=0 ; j<array_size(sys->planets); j++) {
               p=sys->planets[j];
               for ( k=0; k<array_size(p->commodities); k++) {
                  if ( p->commodities[k] == c ) {
                     if ( p->commodityPrice[k].cnt > 0 ) {/*commodity is known about*/
                        thisPrice = p->commodityPrice[k].sum / p->commodityPrice[k].cnt;
                        if (thisPrice > maxPrice)maxPrice=thisPrice;
                        if (minPrice == 0 || thisPrice < minPrice)minPrice = thisPrice;
                        break;
                     }
                  }
               }

            }
            if ( maxPrice == 0 ) {/* no prices are known here */
               map_renderCommodIgnorance( x, y, sys, c );
               map_renderSysBlack(bx,by,x,y,w,h,r,editor);
               return;
            }
            curMaxPrice=maxPrice;
            curMinPrice=minPrice;
         } else {
            map_renderCommodIgnorance( x, y, sys, c );
            map_renderSysBlack(bx,by,x,y,w,h,r,editor);
            return;
         }
      }
      for (i=0; i<array_size(systems_stack); i++) {
         sys = system_getIndex( i );

         /* if system is not known, reachable, or marked. and we are not in the editor */
         if ((!sys_isKnown(sys) && !sys_isFlag(sys, SYSTEM_MARKED | SYSTEM_CMARKED)
              && !space_sysReachable(sys)) && !editor)
            continue;

         tx = x + sys->pos.x*map_zoom;
         ty = y + sys->pos.y*map_zoom;

         /* Skip if out of bounds. */
         if (!rectOverlap(tx - r, ty - r, r, r, bx, by, w, h))
            continue;

         /* If system is known fill it. */
         if ((sys_isKnown(sys)) && (system_hasPlanet(sys))) {
            minPrice=0;
            maxPrice=0;
            for ( j=0 ; j<array_size(sys->planets); j++) {
               p=sys->planets[j];
               for ( k=0; k<array_size(p->commodities); k++) {
                  if ( p->commodities[k] == c ) {
                     if ( p->commodityPrice[k].cnt > 0 ) {/*commodity is known about*/
                        thisPrice = p->commodityPrice[k].sum / p->commodityPrice[k].cnt;
                        if (thisPrice > maxPrice)maxPrice=thisPrice;
                        if (minPrice == 0 || thisPrice < minPrice)minPrice = thisPrice;
                        break;
                     }
                  }
               }
            }


            /* Calculate best and worst profits */
            if ( maxPrice > 0 ) {
               /* Commodity sold at this system */
               best = maxPrice - curMinPrice ;
               worst= minPrice - curMaxPrice ;
               if ( best >= 0 ) {/* draw circle above */
                  gl_print(&gl_smallFont, x + (sys->pos.x+11) * map_zoom , y + (sys->pos.y-22)*map_zoom, &cLightBlue, "%.1f",best);
                  best = tanh ( 2*best / curMinPrice );
                  col_blend( &ccol, &cFontBlue, &cFontYellow, best );
                  gl_drawCircle( tx, ty /*+ r*/ , /*(0.1 + best) **/ r, &ccol, 1 );
               } else {/* draw circle below */
                  gl_print(&gl_smallFont, x + (sys->pos.x+11) * map_zoom , y + (sys->pos.y-22)*map_zoom, &cOrange, "%.1f",worst);
                  worst = tanh ( -2*worst/ curMaxPrice );
                  col_blend( &ccol, &cFontOrange, &cFontYellow, worst );
                  gl_drawCircle( tx, ty /*- r*/ , /*(0.1 - worst) **/ r, &ccol, 1 );
               }
            } else {
               /* Commodity not sold here */
               ccol = cGrey10;
               gl_drawCircle( tx, ty , r, &ccol, 1 );

            }
         }
      }
   } else { /* cur_commod_mode == 1, showing actual prices */
      /*First calculate av price in all systems */
      /* This has already been done in map_update_commod_av_price */
      /* Now display the costs */
      for (i=0; i<array_size(systems_stack); i++) {
         sys = system_getIndex( i );

         /* if system is not known, reachable, or marked. and we are not in the editor */
         if ((!sys_isKnown(sys) && !sys_isFlag(sys, SYSTEM_MARKED | SYSTEM_CMARKED)
              && !space_sysReachable(sys)) && !editor)
            continue;

         tx = x + sys->pos.x*map_zoom;
         ty = y + sys->pos.y*map_zoom;

         /* Skip if out of bounds. */
         if (!rectOverlap(tx - r, ty - r, r, r, bx, by, w, h))
            continue;

         /* If system is known fill it. */
         if ((sys_isKnown(sys)) && (system_hasPlanet(sys))) {
            double sumPrice=0;
            int sumCnt=0;
            for ( j=0 ; j<array_size(sys->planets); j++) {
               p=sys->planets[j];
               for ( k=0; k<array_size(p->commodities); k++) {
                  if ( p->commodities[k] == c ) {
                     if ( p->commodityPrice[k].cnt > 0 ) {/*commodity is known about*/
                        thisPrice = p->commodityPrice[k].sum / p->commodityPrice[k].cnt;
                        sumPrice+=thisPrice;
                        sumCnt+=1;
                        break;
                     }
                  }
               }
            }

            if ( sumCnt > 0 ) {
               /* Commodity sold at this system */
               /* Colour as a % of global average */
               double frac;
               sumPrice/=sumCnt;
               if ( sumPrice < commod_av_gal_price ) {
                  frac = tanh(5*(commod_av_gal_price / sumPrice - 1));
                  col_blend( &ccol, &cFontOrange, &cFontYellow, frac );
               } else {
                  frac = tanh(5*(sumPrice / commod_av_gal_price - 1));
                  col_blend( &ccol, &cFontBlue, &cFontYellow, frac );
               }
               gl_print(&gl_smallFont, x + (sys->pos.x+11) * map_zoom , y + (sys->pos.y-22)*map_zoom, &ccol, "%.1f",sumPrice);
               gl_drawCircle( tx, ty , r, &ccol, 1 );
            } else {
               /* Commodity not sold here */
               ccol = cGrey10;
               gl_drawCircle( tx, ty , r, &ccol, 1 );
            }
         }
      }
   }
}


/*
 * Renders the economy information
 */

static void map_renderCommodIgnorance( double x, double y, StarSystem *sys, Commodity *c ) {
   int textw;
   char buf[80], *line2;
   size_t charn;

   snprintf( buf, sizeof(buf), _("No price info for\n%s here"), _(c->name) );
   line2 = u8_strchr( buf, '\n', &charn );
   if ( line2 != NULL ) {
      *line2++ = '\0';
      textw = gl_printWidthRaw( &gl_smallFont, line2 );
      gl_printRaw( &gl_smallFont, x + (sys->pos.x)*map_zoom - textw/2, y + (sys->pos.y-15)*map_zoom, &cRed, -1, line2 );
   }
   textw = gl_printWidthRaw( &gl_smallFont, buf );
   gl_printRaw( &gl_smallFont,x + sys->pos.x *map_zoom- textw/2, y + (sys->pos.y+10)*map_zoom, &cRed, -1, buf );
}


/**
 * @brief Updates a text widget with a system's presence info.
 *
 *    @param wid Window to which the text widget belongs.
 *    @param name Name of the text widget.
 *    @param sys System whose faction presence we're reporting.
 *    @param omniscient Whether to dispaly complete information (editor view).
 *                      (As currently interpreted, this also means un-translated, even if the user isn't using English.)
 */
void map_updateFactionPresence( const unsigned int wid, const char *name, const StarSystem *sys, int omniscient )
{
   int    i;
   size_t l;
   char   buf[ 1024 ];
   int    hasPresence;
   double unknownPresence;

   buf[ 0 ]        = '\0';
   l               = 0;
   hasPresence     = 0;
   unknownPresence = 0;

   for ( i = 0; i < array_size(sys->presence); i++ ) {
      if ( sys->presence[ i ].value <= 0 )
         continue;

      hasPresence = 1;
      if ( !omniscient && !faction_isKnown( sys->presence[ i ].faction ) ) {
         unknownPresence += sys->presence[ i ].value;
         break;
      }
      /* Use map grey instead of default neutral colour */
      l += scnprintf( &buf[ l ], sizeof( buf ) - l, "%s#0%s: #%c%.0f", ( l == 0 ) ? "" : "\n",
                      omniscient ? faction_name( sys->presence[ i ].faction )
                                 : faction_shortname( sys->presence[ i ].faction ),
                      faction_getColourChar( sys->presence[ i ].faction ), sys->presence[ i ].value );
      if ( l > sizeof( buf ) )
         break;
   }
   if ( unknownPresence != 0 && l <= sizeof( buf ) )
      l += scnprintf( &buf[ l ], sizeof( buf ) - l, "%s#0%s: #%c%.0f", ( l == 0 ) ? "" : "\n", _( "Unknown" ), 'N',
                      unknownPresence );

   if ( hasPresence == 0 )
      snprintf( buf, sizeof( buf ), _( "None" ) );

   (void) l;
   window_modifyText( wid, name, buf );
}

/**
 * @brief Map custom widget mouse handling.
 *
 *    @param wid Window sending events.
 *    @param event Event window is sending.
 *    @param mx Mouse X position.
 *    @param my Mouse Y position.
 *    @param w Width of the widget.
 *    @param h Height of the widget.
 */
static int map_mouse( unsigned int wid, SDL_Event* event, double mx, double my,
      double w, double h, double rx, double ry, void *data )
{
   (void) wid;
   (void) data;
   (void) rx;
   (void) ry;
   int i;
   double x,y, t;
   StarSystem *sys;

   t = 15.*15.; /* threshold */

   switch (event->type) {
   case SDL_MOUSEWHEEL:
      /* Must be in bounds. */
      if ((mx < 0.) || (mx > w) || (my < 0.) || (my > h))
         return 0;
      /*if ( listMapModeVisible == 0 ) {*/
      if (event->wheel.y > 0)
         map_buttonZoom( 0, "btnZoomIn" );
      else
         map_buttonZoom( 0, "btnZoomOut" );
      /*}*/
      return 1;

   case SDL_MOUSEBUTTONDOWN:
      /* Must be in bounds. */
      if ((mx < 0.) || (mx > w) || (my < 0.) || (my > h))
         return 0;

      /* selecting star system */
      else {
         mx -= w/2 - map_xpos;
         my -= h/2 - map_ypos;
         map_drag = 1;

         for (i=0; i<array_size(systems_stack); i++) {
            sys = system_getIndex( i );

            /* must be reachable */
            if (!sys_isFlag(sys, SYSTEM_MARKED | SYSTEM_CMARKED)
                && !space_sysReachable(sys))
               continue;

            /* get position */
            x = sys->pos.x * map_zoom;
            y = sys->pos.y * map_zoom;

            if ((pow2(mx-x)+pow2(my-y)) < t) {
               if (map_selected != -1) {
                  if (sys == system_getIndex( map_selected ) && sys_isKnown(sys)) {
                     map_system_open( map_selected );
                     map_drag = 0;
                  }
               }
               map_select( sys, (SDL_GetModState() & KMOD_SHIFT) );
               break;
            }
         }
      }
      return 1;

   case SDL_MOUSEBUTTONUP:
      if (map_drag)
         map_drag = 0;
      break;

   case SDL_MOUSEMOTION:
      if (map_drag) {
         /* axis is inverted */
         map_xpos -= rx;
         map_ypos += ry;
      }
      break;
   }

   return 0;
}
/**
 * @brief Handles the button zoom clicks.
 *
 *    @param wid Unused.
 *    @param str Name of the button creating the event.
 */
static void map_buttonZoom( unsigned int wid, char* str )
{
   (void) wid;

   /* Transform coords to normal. */
   map_xpos /= map_zoom;
   map_ypos /= map_zoom;

   /* Apply zoom. */
   if (strcmp(str,"btnZoomIn")==0) {
      map_zoom *= 1.2;
      map_zoom = MIN(2.5, map_zoom);
   }
   else if (strcmp(str,"btnZoomOut")==0) {
      map_zoom *= 0.8;
      map_zoom = MAX(0.5, map_zoom);
   }

   map_setZoom(map_zoom);

   /* Transform coords back. */
   map_xpos *= map_zoom;
   map_ypos *= map_zoom;
}

/**
 * @brief Generates the list of map modes, i.e. commodities that have been seen so far.
 */
static void map_genModeList(void)
{
   int i,j,k,l;
   int tot=0;
   Planet *p;
   StarSystem *sys;
   int totGot = 0;
   const char *odd_template, *even_template, *commod_text;

   if ( commod_known == NULL )
      commod_known = malloc(sizeof(Commodity*) * commodity_getN());
   memset(commod_known,0,sizeof(Commodity*)*commodity_getN());
   for (i=0; i<array_size(systems_stack); i++) {
      sys = system_getIndex( i );
      for ( j=0 ; j<array_size(sys->planets); j++) {
         p = sys->planets[j];
         tot += array_size( p->commodities );
         for ( k=0; k<array_size(p->commodities); k++) {
            if ( p->commodityPrice[k].cnt > 0 ) {/*commodity is known about*/
               /* find out which commodity this is */
               for ( l=0 ; l<totGot; l++) {
                  if ( p->commodities[k] == commod_known[l] )
                     break;
               }
               if ( l == totGot ) {
                  commod_known[totGot] = p->commodities[k];
                  totGot++;
               }

            }
         }
      }
   }
   for ( i=0; i<array_size(map_modes); i++)
      free( map_modes[i] );
   array_free ( map_modes );
   map_modes = array_create_size( char*, 2*totGot + 1 );
   array_push_back( &map_modes, strdup(_("Travel (Default)")) );
   array_push_back( &map_modes, strdup(_("Discovery")) );

   odd_template = _("%s: Cost");
   even_template = _("%s: Trade");
   for ( i=0; i<totGot; i++ ) {
      commod_text = _(commod_known[i]->name);
      asprintf( &array_grow( &map_modes ), odd_template, commod_text );
      asprintf( &array_grow( &map_modes ), even_template, commod_text );
   }
}

/**
 * @brief Updates the map mode list.  This is called when the map update list is clicked.
 *    Unfortunately, also called when scrolled.
 *    @param wid Window of the map window.
 *    @param str Unused.
 */
static void map_modeUpdate( unsigned int wid, char* str )
{
  (void)str;
  int listpos;
   listpos=toolkit_getListPos( wid, "lstMapMode" );
   if ( listMapModeVisible==2) {
      listMapModeVisible=1;
   } else if ( listMapModeVisible == 1 ) {
      /* TODO: make this more robust. */
      if (listpos == 0) {
         map_mode = MAPMODE_TRAVEL;
         cur_commod = -1;
         cur_commod_mode = 0;
      }
      else if (listpos == 1) {
         map_mode = MAPMODE_DISCOVER;
         cur_commod = -1;
         cur_commod_mode = 0;
      }
      else {
         map_mode = MAPMODE_TRADE;
         cur_commod = (listpos - MAPMODE_TRADE) / 2;
         cur_commod_mode = listpos % 2 ; /* if 1, showing cost, if 0 showing difference */
      }
   }
   map_update(wid);

}

/**
 * @brief Handles the button commodity clicks.
 *
 *    @param wid Window widget.
 *    @param str Name of the button creating the event.
 */
static void map_buttonCommodity( unsigned int wid, char* str )
{
   (void)str;
   SDL_Keymod mods;
   char **this_map_modes;
   static int cur_commod_last = 0;
   static int cur_commod_mode_last = 0;
   static int map_mode_last = MAPMODE_TRAVEL;
   int defpos;
   /* Clicking the mode button - by default will show (or remove) the list of map modes.
      If ctrl is pressed, will toggle between current mode and default */
   mods = SDL_GetModState();
   if (mods & (KMOD_LCTRL | KMOD_RCTRL)) {/* toggle on/off */
      if (map_mode == MAPMODE_TRAVEL) {
         map_mode = map_mode_last;
         cur_commod = cur_commod_last;
         if (cur_commod == -1)
            cur_commod = 0;
         cur_commod_mode = cur_commod_mode_last;
      } else {
         map_mode_last = map_mode;
         map_mode = MAPMODE_TRAVEL;
         cur_commod_last = cur_commod;
         cur_commod_mode_last = cur_commod_mode;
         cur_commod = -1;
      }
      if (cur_commod >= (array_size(map_modes)-1)/2 )
         cur_commod = -1;
      /* And hide the list if it was visible. */
      if (listMapModeVisible) {
         listMapModeVisible = 0;
         window_destroyWidget( wid, "lstMapMode" );
      }
      map_update(wid);
   } else {/* no keyboard modifier */
      if ( listMapModeVisible) {/* Hide the list widget */
         listMapModeVisible = 0;
         window_destroyWidget( wid, "lstMapMode" );
      } else {/* show the list widget */
         this_map_modes = calloc( sizeof(char*), array_size(map_modes) );
         for (int i=0; i<array_size(map_modes);i++) {
            this_map_modes[i]=strdup(map_modes[i]);
         }
         listMapModeVisible = 2;
         if (map_mode == MAPMODE_TRAVEL)
            defpos = 0;
         else if (map_mode == MAPMODE_DISCOVER)
            defpos = 1;
         else
            defpos = cur_commod*2 + MAPMODE_TRADE - cur_commod_mode;

         window_addList( wid, -10, 60, 200, 200, "lstMapMode",
                         this_map_modes, array_size(map_modes), defpos, map_modeUpdate, NULL );
      }
   }
}


/**
 * @brief Cleans up the map stuff.
 */
static void map_window_close( unsigned int wid, char *str )
{
   int i;
   free ( commod_known );
   commod_known = NULL;
   for ( i=0; i<array_size(map_modes); i++ )
      free ( map_modes[i] );
   array_free ( map_modes );
   map_modes = NULL;
   map_reset();
   window_close(wid,str);
}

void map_cleanup (void)
{
   map_close();
   map_clear();
}


/**
 * @brief Closes the map.
 */
void map_close (void)
{
   unsigned int wid;

   wid = window_get(MAP_WDWNAME);
   if (wid > 0)
      window_destroy(wid);
}


/**
 * @brief Sets the map to safe defaults
 */
void map_clear (void)
{
   map_setZoom(1.);
   cur_commod = -1;
   map_mode = MAPMODE_TRAVEL;
   if (cur_system != NULL) {
      map_xpos = cur_system->pos.x;
      map_ypos = cur_system->pos.y;
   }
   else {
      map_xpos = 0.;
      map_ypos = 0.;
   }
   array_free(map_path);
   map_path = NULL;

   /* default system is current system */
   map_selectCur();
}

static void map_reset (void)
{
   cur_commod = -1;
   map_mode = MAPMODE_TRAVEL;
   map_alpha_decorators   = 1.;
   map_alpha_faction      = 1.;
   map_alpha_env          = 1.;
   map_alpha_path         = 1.;
   map_alpha_names        = 1.;
   map_alpha_markers      = 1.;
}


/**
 * @brief Tries to select the current system.
 */
static void map_selectCur (void)
{
   if (cur_system != NULL)
      map_selected = cur_system - systems_stack;
   else
      /* will probably segfault now */
      map_selected = -1;
}


/**
 * @brief Gets the destination system.
 *
 *    @param[out] jumps Number of jumps until the destination.
 *    @return The destination system or NULL if there is no path set.
 */
StarSystem* map_getDestination( int *jumps )
{
   if (array_size( map_path ) == 0)
      return NULL;

   if (jumps != NULL)
      *jumps = array_size( map_path );

   return array_back( map_path );
}


/**
 * @brief Updates the map after a jump.
 */
void map_jump (void)
{
   int j;

   /* set selected system to self */
   map_selectCur();

   map_xpos = cur_system->pos.x;
   map_ypos = cur_system->pos.y;

   /* update path if set */
   if (array_size(map_path) != 0) {
      array_erase( &map_path, &map_path[0], &map_path[1] );
      if (array_size(map_path) == 0)
         player_targetHyperspaceSet( -1 );
      else { /* get rid of bottom of the path */
         /* set the next jump to be to the next in path */
         for (j=0; j<array_size(cur_system->jumps); j++) {
            if (map_path[0] == cur_system->jumps[j].target) {
               /* Restore selected system. */
               map_selected = array_back( map_path ) - systems_stack;

               player_targetHyperspaceSet( j );
               break;
            }
         }
         /* Overrode jump route manually, must clear target. */
         if (j>=array_size(cur_system->jumps))
            player_targetHyperspaceSet( -1 );
      }
   }
   else
      player_targetHyperspaceSet( -1 );

   gui_setNav();
}


/**
 * @brief Selects the system in the map.
 *
 *    @param sys System to select.
 */
void map_select( StarSystem *sys, char shifted )
{
   unsigned int wid;
   int i, autonav;

   wid = 0;
   if (window_exists(MAP_WDWNAME))
      wid = window_get(MAP_WDWNAME);

   if (sys == NULL) {
      map_selectCur();
      autonav = 0;
   }
   else {
      map_selected = sys - systems_stack;

      /* select the current system and make a path to it */
      if (!shifted) {
         array_free( map_path );
         map_path  = NULL;
      }

      /* Try to make path if is reachable. */
      if (space_sysReachable(sys)) {
         map_path = map_getJumpPath( cur_system->name, sys->name, 0, 1, map_path );

         if (array_size(map_path)==0) {
            player_hyperspacePreempt(0);
            player_targetHyperspaceSet( -1 );
            player_autonavAbortJump(NULL);
            autonav = 0;
         }
         else  {
            /* see if it is a valid hyperspace target */
            for (i=0; i<array_size(cur_system->jumps); i++) {
               if (map_path[0] == cur_system->jumps[i].target) {
                  player_hyperspacePreempt(1);
                  player_targetHyperspaceSet( i );
                  break;
               }
            }
            autonav = 1;
         }
      }
      else { /* unreachable. */
         player_targetHyperspaceSet( -1 );
         player_autonavAbortJump(NULL);
         autonav = 0;
      }
   }

   if (wid != 0) {
      if (autonav)
         window_enableButton( wid, "btnAutonav" );
      else
         window_disableButton( wid, "btnAutonav" );
   }

   map_update(wid);
   gui_setNav();
}

/*
 * A* algorithm for shortest path finding
 *
 * Note since that we can't actually get an admissible heurestic for A* this is
 * in reality just Djikstras. I've removed the heurestic bit to make sure I
 * don't try to implement an admissible heuristic when I'm pretty sure there is
 * none.
 */
/**
 * @brief Node structure for A* pathfinding.
 */
typedef struct SysNode_ {
   struct SysNode_ *next; /**< Next node */
   struct SysNode_ *gnext; /**< Next node in the garbage collector. */

   struct SysNode_ *parent; /**< Parent node. */
   StarSystem* sys; /**< System in node. */
   int g; /**< step */
} SysNode; /**< System Node for use in A* pathfinding. */
static SysNode *A_gc;
/* prototypes */
static SysNode* A_newNode( StarSystem* sys );
static int A_g( SysNode* n );
static SysNode* A_add( SysNode *first, SysNode *cur );
static SysNode* A_rm( SysNode *first, StarSystem *cur );
static SysNode* A_in( SysNode *first, StarSystem *cur );
static SysNode* A_lowest( SysNode *first );
static void A_freeList( SysNode *first );
static int map_decorator_parse( MapDecorator *temp, xmlNodePtr parent );
/** @brief Creates a new node link to star system. */
static SysNode* A_newNode( StarSystem* sys )
{
   SysNode* n;

   n        = malloc(sizeof(SysNode));

   n->next  = NULL;
   n->sys   = sys;

   n->gnext = A_gc;
   A_gc     = n;

   return n;
}
/** @brief Gets the g from a node. */
static int A_g( SysNode* n )
{
   return n->g;
}
/** @brief Adds a node to the linked list. */
static SysNode* A_add( SysNode *first, SysNode *cur )
{
   SysNode *n;

   if (first == NULL)
      return cur;

   n = first;
   while (n->next != NULL)
      n = n->next;
   n->next = cur;

   return first;
}
/* @brief Removes a node from a linked list. */
static SysNode* A_rm( SysNode *first, StarSystem *cur )
{
   SysNode *n, *p;

   if (first->sys == cur) {
      n = first->next;
      first->next = NULL;
      return n;
   }

   p = first;
   n = p->next;
   do {
      if (n->sys == cur) {
         n->next = NULL;
         p->next = n->next;
         break;
      }
      p = n;
   } while ((n=n->next) != NULL);

   return first;
}
/** @brief Checks to see if node is in linked list. */
static SysNode* A_in( SysNode *first, StarSystem *cur )
{
   SysNode *n;

   if (first == NULL)
      return NULL;

   n = first;
   do {
      if (n->sys == cur)
         return n;
   } while ((n=n->next) != NULL);
   return NULL;
}
/** @brief Returns the lowest ranking node from a linked list of nodes. */
static SysNode* A_lowest( SysNode *first )
{
   SysNode *lowest, *n;

   if (first == NULL)
      return NULL;

   n = first;
   lowest = n;
   do {
      if (n->g < lowest->g)
         lowest = n;
   } while ((n=n->next) != NULL);
   return lowest;
}
/** @brief Frees a linked list. */
static void A_freeList( SysNode *first )
{
   SysNode *p, *n;

   if (first == NULL)
      return;

   p = NULL;
   n = first;
   do {
      free(p);
      p = n;
   } while ((n=n->gnext) != NULL);
   free(p);
}

/** @brief Sets map_zoom to zoom and recreates the faction disk texture. */
void map_setZoom(double zoom)
{
   map_zoom = zoom;
}

/**
 * @brief Gets the jump path between two systems.
 *
 *    @param sysstart Name of the system to start from.
 *    @param sysend Name of the system to end at.
 *    @param ignore_known Whether or not to ignore if systems and jump points are known.
 *    @param show_hidden Whether or not to use hidden jumps points.
 *    @param old_data the old path (if we're merely extending)
 *    @return Array (array.h): the systems in the path. NULL on failure.
 */
StarSystem** map_getJumpPath( const char* sysstart, const char* sysend,
    int ignore_known, int show_hidden, StarSystem** old_data )
{
   int i, j, cost, njumps, ojumps;

   StarSystem *sys, *ssys, *esys, **res;
   JumpPoint *jp;

   SysNode *cur,   *neighbour;
   SysNode *open,  *closed;
   SysNode *ocost, *ccost;

   A_gc = NULL;
   res = old_data;
   ojumps = array_size( old_data );

   /* initial and target systems */
   ssys = system_get(sysstart); /* start */
   esys = system_get(sysend); /* goal */

   /* Set up. */
   if (ojumps > 0)
      ssys = system_get( array_back( old_data )->name );

   /* Check self. */
   if (ssys==esys || array_size(ssys->jumps)==0) {
      array_free( res );
      return NULL;
   }

   /* system target must be known and reachable */
   if (!ignore_known && !sys_isKnown(esys) && !space_sysReachable(esys)) {
      /* can't reach - don't make path */
      array_free( res );
      return NULL;
   }

   /* start the linked lists */
   open     = closed = NULL;
   cur      = A_newNode( ssys );
   cur->parent = NULL;
   cur->g   = 0;
   open     = A_add( open, cur ); /* Initial open node is the start system */

   j = 0;
   while ((cur = A_lowest(open))) {
      /* End condition. */
      if (cur->sys == esys)
         break;

      /* Break if infinite loop. */
      j++;
      if (j > MAP_LOOP_PROT)
         break;

      /* Get best from open and toss to closed */
      open   = A_rm( open, cur->sys );
      closed = A_add( closed, cur );
      cost   = A_g(cur) + 1; /* Base unit is jump and always increases by 1. */

      for (i=0; i<array_size(cur->sys->jumps); i++) {
         jp  = &cur->sys->jumps[i];
         sys = jp->target;

         /* Make sure it's reachable */
         if (!ignore_known) {
            if (!jp_isKnown(jp))
               continue;
            if (!sys_isKnown(sys) && !space_sysReachable(sys))
               continue;
         }
         if (jp_isFlag( jp, JP_EXITONLY ))
            continue;

         /* Skip hidden jumps if they're not specifically requested */
         if (!show_hidden && jp_isFlag( jp, JP_HIDDEN ))
            continue;

         /* Check to see if it's already in the closed set. */
         ccost = A_in(closed, sys);
         if ((ccost != NULL) && (cost >= A_g(ccost)))
            continue;
            //closed = A_rm( closed, sys );

         /* Remove if it exists and current is better. */
         ocost = A_in(open, sys);
         if (ocost != NULL) {
            if (cost < A_g(ocost))
               open = A_rm( open, sys ); /* New path is better */
            else
               continue; /* This node is worse, so ignore it. */
         }

         /* Create the node. */
         neighbour         = A_newNode( sys );
         neighbour->parent = cur;
         neighbour->g      = cost;
         open              = A_add( open, neighbour );
      }

      /* Safety check in case not linked. */
      if (open == NULL)
         break;
   }

   /* Build path backwards if not broken from loop. */
   if ( cur != NULL && esys == cur->sys ) {
      njumps = A_g(cur) + ojumps;
      assert( njumps > ojumps );
      if (res == NULL)
         res = array_create_size( StarSystem*, njumps );
      array_resize( &res, njumps );
      /* Build path. */
      for (i=0; i<njumps-ojumps; i++) {
         res[njumps-i-1] = cur->sys;
         cur = cur->parent;
      }
   }
   else {
      res = NULL;
      array_free( old_data );
   }

   /* free the linked lists */
   A_freeList(A_gc);
   return res;
}


/**
 * @brief Marks maps around a radius of currently system as known.
 *
 *    @param targ_sys System at center of the "known" circle.
 *    @param r Radius (in jumps) to mark as known.
 *    @return 0 on success.
 */
int map_map( const Outfit *map )
{
   int i;

   for (i=0; i<array_size(map->u.map->systems);i++)
      sys_setFlag(map->u.map->systems[i], SYSTEM_KNOWN);

   for (i=0; i<array_size(map->u.map->assets);i++)
      planet_setKnown(map->u.map->assets[i]);

   for (i=0; i<array_size(map->u.map->jumps);i++)
      jp_setFlag(map->u.map->jumps[i], JP_KNOWN);

   return 1;
}


/**
 * @brief Check to see if map data is limited to locations which are known
 *        or in a nonexistent status for plot reasons.
 *
 *    @param map Map outfit to check.
 *    @return 1 if already mapped, 0 if it wasn't.
 */
int map_isUseless( const Outfit* map )
{
   int i;
   Planet *p;

   for (i=0; i<array_size(map->u.map->systems);i++)
      if (!sys_isKnown(map->u.map->systems[i]))
         return 0;

   for (i=0; i<array_size(map->u.map->assets);i++) {
      p = map->u.map->assets[i];
      if (p->real != ASSET_REAL || !planet_hasSystem( p->name ) )
         continue;
      if (!planet_isKnown(p))
         return 0;
   }

   for (i=0; i<array_size(map->u.map->jumps);i++)
      if (!jp_isKnown(map->u.map->jumps[i]))
         return 0;

   return 1;
}


/**
 * @brief Maps a local map.
 */
int localmap_map( const Outfit *lmap )
{
   int i;
   JumpPoint *jp;
   Planet *p;
   double detect, mod;

   if (cur_system==NULL)
      return 0;

   mod = pow2( 200. / (cur_system->interference + 200.) );

   detect = lmap->u.lmap.jump_detect;
   for (i=0; i<array_size(cur_system->jumps); i++) {
      jp = &cur_system->jumps[i];
      if (jp_isFlag(jp, JP_EXITONLY) || jp_isFlag(jp, JP_HIDDEN))
         continue;
      if (mod*jp->hide <= detect)
         jp_setFlag( jp, JP_KNOWN );
   }

   detect = lmap->u.lmap.asset_detect;
   for (i=0; i<array_size(cur_system->planets); i++) {
      p = cur_system->planets[i];
      if (p->real != ASSET_REAL || !planet_hasSystem( p->name ) )
         continue;
      if (mod*p->hide <= detect)
         planet_setKnown( p );
   }
   return 0;
}

/**
 * @brief Checks to see if the local map is limited to locations which are known
 *        or in a nonexistent status for plot reasons.
 */
int localmap_isUseless( const Outfit *lmap )
{
   int i;
   JumpPoint *jp;
   Planet *p;
   double detect, mod;

   if (cur_system==NULL)
      return 1;

   mod = pow2( 200. / (cur_system->interference + 200.) );

   detect = lmap->u.lmap.jump_detect;
   for (i=0; i<array_size(cur_system->jumps); i++) {
      jp = &cur_system->jumps[i];
      if (jp_isFlag(jp, JP_EXITONLY) || jp_isFlag(jp, JP_HIDDEN))
         continue;
      if ((mod*jp->hide <= detect) && !jp_isKnown( jp ))
         return 0;
   }

   detect = lmap->u.lmap.asset_detect;
   for (i=0; i<array_size(cur_system->planets); i++) {
      p = cur_system->planets[i];
      if (p->real != ASSET_REAL)
         continue;
      if ((mod*p->hide <= detect) && !planet_isKnown( p ))
         return 0;
   }
   return 1;
}


/**
 * @brief Shows a map at x, y (relative to wid) with size w,h.
 *
 *    @param wid Window to show map on.
 *    @param x X position to put map at.
 *    @param y Y position to put map at.
 *    @param w Width of map to open.
 *    @param h Height of map to open.
 *    @param zoom Default zoom to use.
 */
void map_show( int wid, int x, int y, int w, int h, double zoom )
{
   StarSystem *sys;

   /* mark systems as needed */
   mission_sysMark();

   /* Set position to focus on current system. */
   map_xpos = cur_system->pos.x * zoom;
   map_ypos = cur_system->pos.y * zoom;

   /* Set zoom. */
   map_setZoom(zoom);

   /* Make sure selected is valid. */
   sys = system_getIndex( map_selected );
   if (!(sys_isFlag(sys, SYSTEM_MARKED | SYSTEM_CMARKED)) &&
         !sys_isKnown(sys) && !space_sysReachable(sys))
      map_selectCur();

   window_addCust( wid, x, y, w, h,
         "cstMap", 1, map_render, map_mouse, NULL );
}


/**
 * @brief Centers the map on a planet.
 *
 *    @param sys System to center the map on (internal name).
 *    @return 0 on success.
 */
int map_center( const char *sys )
{
   StarSystem *ssys;

   /* Get the system. */
   ssys = system_get( sys );
   if (ssys == NULL)
      return -1;

   /* Center on the system. */
   map_xpos = ssys->pos.x * map_zoom;
   map_ypos = ssys->pos.y * map_zoom;

   return 0;
}

/**
 * @brief Loads all the map decorators.
 *
 *    @return 0 on success.
 */
int map_load (void)
{
   xmlNodePtr node;
   xmlDocPtr doc;

   decorator_stack = array_create( MapDecorator );

   /* Load the file. */
   doc = xml_parsePhysFS( MAP_DECORATOR_DATA_PATH );
   if (doc == NULL)
      return -1;

   node = doc->xmlChildrenNode; /* map node */
   if (strcmp((char*)node->name,"map")) {
      ERR(_("Malformed %s file: missing root element 'map'"), MAP_DECORATOR_DATA_PATH );
      return -1;
   }

   node = node->xmlChildrenNode;
   if (node == NULL) {
      ERR(_("Malformed %s file: does not contain elements"), MAP_DECORATOR_DATA_PATH);
      return -1;
   }

   do {
      xml_onlyNodes(node);
      if (xml_isNode(node, "decorator")) {
         /* Load decorator. */
         map_decorator_parse( &array_grow(&decorator_stack), node );

      }
      else
         WARN(_("'%s' has unknown node '%s'."), MAP_DECORATOR_DATA_PATH, node->name);
   } while (xml_nextNode(node));

   xmlFreeDoc(doc);

   DEBUG( n_( "Loaded %d map decorator", "Loaded %d map decorators", array_size(decorator_stack) ), array_size(decorator_stack) );

   return 0;
}

static int map_decorator_parse( MapDecorator *temp, xmlNodePtr parent ) {
   xmlNodePtr node;

   /* Clear memory. */
   memset( temp, 0, sizeof(MapDecorator) );

   temp->detection_radius=10;
   temp->auto_fade=0;

   /* Parse body. */
   node = parent->xmlChildrenNode;
   do {
      xml_onlyNodes(node);
      xmlr_float(node, "x", temp->x);
      xmlr_float(node, "y", temp->y);
      xmlr_int(node, "auto_fade", temp->auto_fade);
      xmlr_int(node, "detection_radius", temp->detection_radius);
      if (xml_isNode(node,"image")) {
         temp->image = xml_parseTexture( node,
               MAP_DECORATOR_GFX_PATH"%s", 1, 1, OPENGL_TEX_MIPMAPS );

         if (temp->image == NULL) {
            WARN(_("Could not load map decorator texture '%s'."), xml_get(node));
         }

         continue;
      }
      WARN(_("Map decorator has unknown node '%s'."), node->name);
   } while (xml_nextNode(node));

   return 0;
}<|MERGE_RESOLUTION|>--- conflicted
+++ resolved
@@ -898,13 +898,6 @@
    if (map_alpha_faction > 0.)
       map_renderFactionDisks( x, y, 0, map_alpha_faction );
 
-<<<<<<< HEAD
-=======
-      /* Render environmental features. */
-   if (map_alpha_env > 0.)
-      map_renderSystemEnvironment( x, y, 0, map_alpha_env );
-
->>>>>>> 396adb62
    /* Render jump routes. */
    map_renderJumps( x, y, 0 );
 
