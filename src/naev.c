--- conflicted
+++ resolved
@@ -1123,194 +1123,4 @@
       WARN( _("SDL is newer than compiled version") );
    if (version_linked < version_compiled)
       WARN( _("SDL is older than compiled version.") );
-<<<<<<< HEAD
-}
-
-
-#if HAS_LINUX && HAS_BFD && defined(DEBUGGING)
-/**
- * @brief Gets the string related to the signal code.
- *
- *    @param sig Signal to which code belongs.
- *    @param sig_code Signal code to get string of.
- *    @return String of signal code.
- */
-static const char* debug_sigCodeToStr( int sig, int sig_code )
-{
-   if (sig == SIGFPE)
-      switch (sig_code) {
-         case SI_USER: return _("SIGFPE (raised by program)");
-         case FPE_INTDIV: return _("SIGFPE (integer divide by zero)");
-         case FPE_INTOVF: return _("SIGFPE (integer overflow)");
-         case FPE_FLTDIV: return _("SIGFPE (floating-point divide by zero)");
-         case FPE_FLTOVF: return _("SIGFPE (floating-point overflow)");
-         case FPE_FLTUND: return _("SIGFPE (floating-point underflow)");
-         case FPE_FLTRES: return _("SIGFPE (floating-point inexact result)");
-         case FPE_FLTINV: return _("SIGFPE (floating-point invalid operation)");
-         case FPE_FLTSUB: return _("SIGFPE (subscript out of range)");
-         default: return _("SIGFPE");
-      }
-   else if (sig == SIGSEGV)
-      switch (sig_code) {
-         case SI_USER: return _("SIGSEGV (raised by program)");
-         case SEGV_MAPERR: return _("SIGSEGV (address not mapped to object)");
-         case SEGV_ACCERR: return _("SIGSEGV (invalid permissions for mapped object)");
-         default: return _("SIGSEGV");
-      }
-   else if (sig == SIGABRT)
-      switch (sig_code) {
-         case SI_USER: return _("SIGABRT (raised by program)");
-         default: return _("SIGABRT");
-      }
-
-   /* No suitable code found. */
-   return strsignal(sig);
-}
-
-/**
- * @brief Translates and displays the address as something humans can enjoy.
- *
- * @TODO Remove the conditional defines which are to support old BFD (namely Ubuntu 16.04).
- */
-static void debug_translateAddress( const char *symbol, bfd_vma address )
-{
-   const char *file, *func;
-   unsigned int line;
-   asection *section;
-
-   for (section = abfd->sections; section != NULL; section = section->next) {
-#ifdef bfd_get_section_flags
-      if ((bfd_get_section_flags(abfd, section) & SEC_ALLOC) == 0)
-#else /* bfd_get_section_flags */
-      if ((bfd_section_flags(section) & SEC_ALLOC) == 0)
-#endif /* bfd_get_section_flags */
-         continue;
-
-#ifdef bfd_get_section_vma
-      bfd_vma vma = bfd_get_section_vma(abfd, section);
-#else /* bfd_get_section_vma */
-      bfd_vma vma = bfd_section_vma(section);
-#endif /* bfd_get_section_vma */
-
-#ifdef bfd_get_section_size
-      bfd_size_type size = bfd_get_section_size(section);
-#else /* bfd_get_section_size */
-      bfd_size_type size = bfd_section_size(section);
-#endif /* bfd_get_section_size */
-      if (address < vma || address >= vma + size)
-         continue;
-
-      if (!bfd_find_nearest_line(abfd, section, syms, address - vma,
-            &file, &func, &line))
-         continue;
-
-      do {
-         if (func == NULL || func[0] == '\0')
-            func = "??";
-         if (file == NULL || file[0] == '\0')
-            file = "??";
-         DEBUG("%s %s(...):%u %s", symbol, func, line, file);
-      } while (bfd_find_inliner_info(abfd, &file, &func, &line));
-
-      return;
-   }
-
-   DEBUG("%s %s(...):%u %s", symbol, "??", 0, "??");
-}
-
-
-/**
- * @brief Backtrace signal handler for Linux.
- *
- *    @param sig Signal.
- *    @param info Signal information.
- *    @param unused Unused.
- */
-static void debug_sigHandler( int sig, siginfo_t *info, void *unused )
-{
-   (void)sig;
-   (void)unused;
-   int i, num;
-   void *buf[64];
-   char **symbols;
-
-   num      = backtrace(buf, 64);
-   symbols  = backtrace_symbols(buf, num);
-
-   DEBUG( _("Naikari received %s!"),
-         debug_sigCodeToStr(info->si_signo, info->si_code) );
-   for (i=0; i<num; i++) {
-      if (abfd != NULL)
-         debug_translateAddress(symbols[i], (bfd_vma) (bfd_hostptr_t) buf[i]);
-      else
-         DEBUG("   %s", symbols[i]);
-   }
-   DEBUG( _("Report this to project maintainer with the backtrace.") );
-
-   /* Always exit. */
-   exit(1);
-}
-#endif /* HAS_LINUX && HAS_BFD && defined(DEBUGGING) */
-
-
-/**
- * @brief Sets up the SignalHandler for Linux.
- */
-static void debug_sigInit (void)
-{
-#if HAS_LINUX && HAS_BFD && defined(DEBUGGING)
-   char **matching;
-   struct sigaction sa, so;
-   long symcount;
-   unsigned int size;
-
-   bfd_init();
-
-   /* Read the executable */
-   abfd = bfd_openr("/proc/self/exe", NULL);
-   if (abfd != NULL) {
-      bfd_check_format_matches(abfd, bfd_object, &matching);
-
-      /* Read symbols */
-      if (bfd_get_file_flags(abfd) & HAS_SYMS) {
-
-         /* static */
-         symcount = bfd_read_minisymbols (abfd, FALSE, (void **)&syms, &size);
-         if ( symcount == 0 && abfd != NULL ) /* dynamic */
-            symcount = bfd_read_minisymbols (abfd, TRUE, (void **)&syms, &size);
-         assert(symcount >= 0);
-      }
-   }
-
-   /* Set up handler. */
-   sa.sa_handler   = NULL;
-   sa.sa_sigaction = debug_sigHandler;
-   sigemptyset(&sa.sa_mask);
-   sa.sa_flags     = SA_SIGINFO;
-
-   /* Attach signals. */
-   sigaction(SIGSEGV, &sa, &so);
-   if (so.sa_handler == SIG_IGN)
-      DEBUG( _("Unable to set up SIGSEGV signal handler.") );
-   sigaction(SIGFPE, &sa, &so);
-   if (so.sa_handler == SIG_IGN)
-      DEBUG( _("Unable to set up SIGFPE signal handler.") );
-   sigaction(SIGABRT, &sa, &so);
-   if (so.sa_handler == SIG_IGN)
-      DEBUG( _("Unable to set up SIGABRT signal handler.") );
-   DEBUG( _("BFD backtrace catching enabled.") );
-#endif /* HAS_LINUX && HAS_BFD && defined(DEBUGGING) */
-}
-
-
-/**
- * @brief Closes the SignalHandler for Linux.
- */
-static void debug_sigClose (void)
-{
-#if HAS_LINUX && HAS_BFD && defined(DEBUGGING)
-   bfd_close( abfd );
-#endif /* HAS_LINUX && HAS_BFD && defined(DEBUGGING) */
-=======
->>>>>>> fdd8528c
 }