--- conflicted
+++ resolved
@@ -111,42 +111,6 @@
 }
 #endif
 
-<<<<<<< HEAD
-static char naev_dataPath[PATH_MAX] = "\0"; /**< Store Naev's data path. */
-/**
- * @brief Gets Naev's data path (for user data such as saves and screenshots)
- *
- *    @return The xdg data path.
- */
-const char* nfile_dataPath (void)
-{
-   const char *osDefault;
-
-   if (naev_dataPath[0] == '\0') {
-      /* Global override is set. */
-      if (conf.datapath) {
-         nsnprintf( naev_dataPath, PATH_MAX, "%s/", conf.datapath );
-         return naev_dataPath;
-      }
-#if HAS_MACOS
-      /* For historical reasons predating physfs adoption, this case is different. */
-      osDefault = PHYSFS_getPrefDir(".", "org.naikari.Naikari");
-#else
-      /* TODO: Test Windows; we want \<org>\<app>\ to resolve the same as \naikari\. */
-      osDefault = PHYSFS_getPrefDir(".", "naikari");
-#endif
-      if (osDefault == NULL) {
-         WARN(_("Cannot determine data path, using current directory."));
-         osDefault = "./naikari/";
-      }
-      strncpy( naev_dataPath, osDefault, PATH_MAX-1 );
-   }
-
-   return naev_dataPath;
-}
-
-=======
->>>>>>> fdd8528c
 
 static char naev_configPath[PATH_MAX] = "\0"; /**< Store Naev's config path. */
 /**
