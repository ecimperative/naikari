--- conflicted
+++ resolved
@@ -140,35 +140,6 @@
  */
 const char* nfile_dataPath (void)
 {
-<<<<<<< HEAD
-    if (naev_dataPath[0] == '\0') {
-        /* Global override is set. */
-        if (conf.datapath) {
-           nsnprintf( naev_dataPath, PATH_MAX, "%s/", conf.datapath );
-           return naev_dataPath;
-        }
-#if HAS_MACOS
-        if (macos_dataPath( naev_dataPath, PATH_MAX ) != 0) {
-           WARN(_("Cannot determine data path, using current directory."));
-           nsnprintf( naev_dataPath, PATH_MAX, "./naikari/" );
-        }
-#elif HAS_UNIX
-        char *path = xdgGetRelativeHome( "XDG_DATA_HOME", "/.local/share" );
-        if (path == NULL) {
-            WARN(_("$XDG_DATA_HOME isn't set, using current directory."));
-            path = strdup(".");
-        }
-
-        nsnprintf( naev_dataPath, PATH_MAX, "%s/naikari/", path );
-        free (path);
-#elif HAS_WIN32
-      char *path = SDL_getenv("APPDATA");
-      if (path == NULL) {
-         WARN(_("%%APPDATA%% isn't set, using current directory."));
-         path = ".";
-      }
-      nsnprintf( naev_dataPath, PATH_MAX, "%s/naikari/", path );
-=======
    const char *osDefault;
 
    if (naev_dataPath[0] == '\0') {
@@ -179,15 +150,14 @@
       }
 #if HAS_MACOS
       /* For historical reasons predating physfs adoption, this case is different. */
-      osDefault = PHYSFS_getPrefDir(".", "org.naev.Naev");
->>>>>>> bbf484de
+      osDefault = PHYSFS_getPrefDir(".", "org.naikari.Naikari");
 #else
-      /* TODO: Test Windows; we want \<org>\<app>\ to resolve the same as \naev\. */
-      osDefault = PHYSFS_getPrefDir(".", "naev");
+      /* TODO: Test Windows; we want \<org>\<app>\ to resolve the same as \naikari\. */
+      osDefault = PHYSFS_getPrefDir(".", "naikari");
 #endif
       if (osDefault == NULL) {
          WARN(_("Cannot determine data path, using current directory."));
-         osDefault = "./naev/";
+         osDefault = "./naikari/";
       }
       strncpy( naev_dataPath, osDefault, PATH_MAX-1 );
    }
