--- conflicted
+++ resolved
@@ -226,77 +226,6 @@
 
 
 /**
-<<<<<<< HEAD
- * @brief Gives the real shield damage, armour damage and knockback modifier.
- *
- *    @param[out] dshield Real shield damage.
- *    @param[out] darmour Real armour damage.
- *    @param[out] knockback Knocback modifier.
- *    @param[in] stats Stats to calculate with.
- *    @param[in] dtype Damage type.
- *    @param[in] dmg Amount of damage.
- */
-void outfit_calcDamage( double *dshield, double *darmour, double *knockback,
-      double *ddisable, const ShipStats *stats, const Damage *dmg )
-{
-   double ds, da, kn, nms, nma;
-
-   switch (dmg->type) {
-      case DAMAGE_TYPE_ENERGY:
-         ds = 1.1;
-         da = 0.7;
-         kn = 0.1;
-         break;
-      case DAMAGE_TYPE_KINETIC:
-         ds = 0.8;
-         da = 1.2;
-         kn = 1.;
-         break;
-      case DAMAGE_TYPE_ION:
-         ds = 1.0;
-         da = 1.0;
-         kn = 0.4;
-         break;
-      case DAMAGE_TYPE_RADIATION:
-         ds = 0.15; /* still take damage, just not much */
-         da = 1.0;
-         kn = 0.8;
-         break;
-      case DAMAGE_TYPE_NEBULA:
-         if (stats != NULL) {
-            nms = stats->nebula_dmg_shield;
-            nma = stats->nebula_dmg_armour;
-         }
-         else {
-            nms = 1.;
-            nma = 1.;
-         }
-         ds = 0.15 * nms;
-         da = nma;
-         kn = 0.8;
-         break;
-      case DAMAGE_TYPE_EMP:
-         ds = 0.6;
-         da = 1.3;
-         kn = 0.;
-         break;
-
-      default:
-         WARN("Unknown damage type: %d!", dmg->type);
-         da = ds = kn = 0.;
-         break;
-   }
-
-   if (dshield)   *dshield    = dmg->damage  * ds;
-   if (darmour)   *darmour    = dmg->damage  * da;
-   if (ddisable)  *ddisable   = dmg->disable * da;
-   if (knockback) *knockback  = kn;
-}
-
-
-/**
-=======
->>>>>>> 4e8e1a6f
  * @brief Gets the name of the slot type of an outfit.
  *
  *    @param o Outfit to get slot type of.
@@ -898,11 +827,7 @@
    xmlNodePtr cur;
 
    /* Defaults. */
-<<<<<<< HEAD
-   dmg->type         = DAMAGE_TYPE_NULL;
-=======
    dmg->type         = dtype_get("normal");
->>>>>>> 4e8e1a6f
    dmg->damage       = 0.;
    dmg->penetration  = 0.;
    dmg->disable      = 0.;
@@ -919,15 +844,11 @@
       /* Get type */
       if (xml_isNode(cur,"type")) {
          buf         = xml_get( cur );
-<<<<<<< HEAD
-         dmg->type   = outfit_strToDamageType(buf);
-=======
          dmg->type   = dtype_get(buf);
          if (dmg->type < 0) { /* Case damage type in outfit.xml that isn't in damagetype.xml */
             dmg->type = 0;
             WARN("Unknown damage type '%s'", buf);
          }
->>>>>>> 4e8e1a6f
          continue;
       }
       WARN("Damage has unknown node '%s'", cur->name);
@@ -1069,11 +990,7 @@
          "%.1f EPS [%.0f Energy]\n"
          "%.0f Range\n"
          "%.1f second heat up",
-<<<<<<< HEAD
-         outfit_getType(temp), outfit_damageTypeToStr(temp->u.blt.dmg.type),
-=======
          outfit_getType(temp), dtype_damageTypeToStr(temp->u.blt.dmg.type),
->>>>>>> 4e8e1a6f
          temp->u.blt.cpu,
          temp->u.blt.dmg.penetration*100.,
          1./temp->u.blt.delay * temp->u.blt.dmg.damage, temp->u.blt.dmg.damage,
@@ -1200,11 +1117,7 @@
          outfit_getType(temp),
          temp->u.bem.cpu,
          temp->u.bem.dmg.penetration*100.,
-<<<<<<< HEAD
-         temp->u.bem.dmg.damage, outfit_damageTypeToStr(temp->u.bem.dmg.type),
-=======
          temp->u.bem.dmg.damage, dtype_damageTypeToStr(temp->u.bem.dmg.type),
->>>>>>> 4e8e1a6f
          temp->u.bem.energy,
          temp->u.bem.duration, temp->u.bem.delay - temp->u.bem.duration,
          temp->u.bem.range,
@@ -1400,11 +1313,7 @@
          "%.1f duration",
          outfit_getType(temp),
          temp->u.amm.dmg.penetration*100.,
-<<<<<<< HEAD
-         temp->u.amm.dmg.damage, outfit_damageTypeToStr(temp->u.amm.dmg.type),
-=======
          temp->u.amm.dmg.damage, dtype_damageTypeToStr(temp->u.amm.dmg.type),
->>>>>>> 4e8e1a6f
          temp->u.amm.energy,
          temp->u.amm.speed,
          temp->u.amm.duration );
