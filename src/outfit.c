/*
 * See Licensing and Copyright notice in naev.h
 */

/**
 * @file outfit.c
 *
 * @brief Handles all the ship outfit specifics.
 *
 * These outfits allow you to modify ships or make them more powerful and are
 *  a fundamental part of the game.
 */


#include "outfit.h"

#include "naev.h"

#include <math.h>
#include <string.h>
#include <stdlib.h>

#include "nxml.h"
#include "SDL_thread.h"

#include "log.h"
#include "ndata.h"
#include "spfx.h"
#include "array.h"
#include "ship.h"
#include "conf.h"
#include "pilot_heat.h"
#include "nstring.h"
#include "pilot.h"
#include "damagetype.h"
<<<<<<< HEAD
#include "slots.h"
=======
#include "mapData.h"
>>>>>>> e9fa9910


#define outfit_setProp(o,p)      ((o)->properties |= p) /**< Checks outfit property. */


#define XML_OUTFIT_ID      "Outfits"   /**< XML section identifier. */
#define XML_OUTFIT_TAG     "outfit"    /**< XML section identifier. */

#define OUTFIT_DATA  "dat/outfit.xml" /**< File that contains the outfit data. */
#define OUTFIT_GFX   "gfx/outfit/" /**< Path to outfit graphics. */


#define OUTFIT_SHORTDESC_MAX  256 /**< Maxmimum length of a short description of an outfit. */


/*
 * the stack
 */
static Outfit* outfit_stack = NULL; /**< Stack of outfits. */


/*
 * Prototypes
 */
/* misc */
static OutfitType outfit_strToOutfitType( char *buf );
static int outfit_setDefaultSize( Outfit *o );
/* parsing */
static int outfit_parseDamage( Damage *dmg, xmlNodePtr node );
static int outfit_parse( Outfit* temp, const xmlNodePtr parent );
static void outfit_parseSBolt( Outfit* temp, const xmlNodePtr parent );
static void outfit_parseSBeam( Outfit* temp, const xmlNodePtr parent );
static void outfit_parseSLauncher( Outfit* temp, const xmlNodePtr parent );
static void outfit_parseSAmmo( Outfit* temp, const xmlNodePtr parent );
static void outfit_parseSMod( Outfit* temp, const xmlNodePtr parent );
static void outfit_parseSAfterburner( Outfit* temp, const xmlNodePtr parent );
static void outfit_parseSJammer( Outfit *temp, const xmlNodePtr parent );
static void outfit_parseSFighterBay( Outfit *temp, const xmlNodePtr parent );
static void outfit_parseSFighter( Outfit *temp, const xmlNodePtr parent );
static void outfit_parseSMap( Outfit *temp, const xmlNodePtr parent );
static void outfit_parseSGUI( Outfit *temp, const xmlNodePtr parent );
static void outfit_parseSLicense( Outfit *temp, const xmlNodePtr parent );


/**
 * @brief Gets an outfit by name.
 *
 *    @param name Name to match.
 *    @return Outfit matching name or NULL if not found.
 */
Outfit* outfit_get( const char* name )
{
   int i;

   for (i=0; i<array_size(outfit_stack); i++)
      if (strcmp(name,outfit_stack[i].name)==0)
         return &outfit_stack[i];

   WARN("Outfit '%s' not found in stack.", name);
   return NULL;
}


/**
 * @brief Gets an outfit by name without warning on no-find.
 *
 *    @param name Name to match.
 *    @return Outfit matching name or NULL if not found.
 */
Outfit* outfit_getW( const char* name )
{
   int i;
   for (i=0; i<array_size(outfit_stack); i++)
      if (strcmp(name,outfit_stack[i].name)==0)
         return &outfit_stack[i];
   return NULL;
}


/**
 * @brief Gets all the outfits.
 */
Outfit* outfit_getAll( int *n )
{
   *n = array_size(outfit_stack);
   return outfit_stack;
}


/**
 * @brief Checks to see if an outfit exists matching name (case insensitive).
 */
const char *outfit_existsCase( const char* name )
{
   int i;
   for (i=0; i<array_size(outfit_stack); i++)
      if (strcasecmp(name,outfit_stack[i].name)==0)
         return outfit_stack[i].name;
   return NULL;
}


/**
 * @brief Does a fuzzy search of all the outfits.
 */
char **outfit_searchFuzzyCase( const char* name, int *n )
{
   int i, len, nstack;
   char **names;

   /* Overallocate to maximum. */
   nstack = array_size(outfit_stack);
   names = malloc( sizeof(char*) * nstack );

   /* Do fuzzy search. */
   len = 0;
   for (i=0; i<nstack; i++) {
      if (nstrcasestr( outfit_stack[i].name, name ) != NULL) {
         names[len] = outfit_stack[i].name;
         len++;
      }
   }

   /* Free if empty. */
   if (len == 0) {
      free(names);
      names = NULL;
   }

   *n = len;
   return names;
}


/**
 * @brief Function meant for use with C89, C99 algorithm qsort().
 *
 *    @param outfit1 First argument to compare.
 *    @param outfit2 Second argument to compare.
 *    @return -1 if first argument is inferior, +1 if it's superior, 0 if ties.
 */
int outfit_compareTech( const void *outfit1, const void *outfit2 )
{
   int ret;
   const Outfit *o1, *o2;

   /* Get outfits. */
   o1 = * (const Outfit**) outfit1;
   o2 = * (const Outfit**) outfit2;

   /* Compare slot type. */
   if (o1->slot.type < o2->slot.type)
      return +1;
   else if (o1->slot.type > o2->slot.type)
      return -1;

   /* Compare intrinsic types. */
   if (o1->type < o2->type)
      return -1;
   else if (o1->type > o2->type)
      return +1;

   /* Compare named types. */
   if ((o1->typename == NULL) && (o2->typename != NULL))
      return -1;
   else if ((o1->typename != NULL) && (o2->typename == NULL))
      return +1;
   else if ((o1->typename != NULL) && (o2->typename != NULL)) {
      ret = strcmp( o1->typename, o2->typename );
      if (ret != 0)
         return ret;
   }

   /* Compare slot sizes. */
   if (o1->slot.size < o2->slot.size)
      return +1;
   else if (o1->slot.size > o2->slot.size)
      return -1;

   /* Compare price. */
   if (o1->price < o2->price)
      return +1;
   else if (o1->price > o2->price)
      return -1;

   /* It turns out they're the same. */
   return strcmp( o1->name, o2->name );
}


/**
 * @brief Gets the name of the slot type of an outfit.
 *
 *    @param o Outfit to get slot type of.
 *    @return The human readable name of the slot type.
 */
const char *outfit_slotName( const Outfit* o )
{
   switch (o->slot.type) {
      case OUTFIT_SLOT_NULL:
         return "NULL";
      case OUTFIT_SLOT_NA:
         return "NA";
      case OUTFIT_SLOT_STRUCTURE:
         return "Structure";
      case OUTFIT_SLOT_UTILITY:
         return "Utility";
      case OUTFIT_SLOT_WEAPON:
         return "Weapon";
      default:
         return "Unknown";
   }
}


/**
 * @brief Gets the name of the slot size of an outfit.
 *
 *    @param o Outfit to get slot size of.
 *    @return The human readable name of the slot size.
 */
const char *outfit_slotSize( const Outfit* o )
{
   switch( o->slot.size) {
      case OUTFIT_SLOT_SIZE_NA:
         return "NA";
      case OUTFIT_SLOT_SIZE_LIGHT:
         return "Small";
      case OUTFIT_SLOT_SIZE_MEDIUM:
         return "Medium";
      case OUTFIT_SLOT_SIZE_HEAVY:
         return "Large";
      default:
         return "Unknown";
   }
}


/**
 * @brief Gets the slot size colour for an outfit slot.
 *
 *    @param os Outfit slot to get the slot size colour of.
 *    @return The slot size colour of the outfit slot.
 */
const glColour *outfit_slotSizeColour( const OutfitSlot* os )
{
   if (os->size == OUTFIT_SLOT_SIZE_HEAVY)
      return &cFontBlue;
   else if (os->size == OUTFIT_SLOT_SIZE_MEDIUM)
      return &cFontGreen;
   else if (os->size == OUTFIT_SLOT_SIZE_LIGHT)
      return &cFontYellow;
   return NULL;
}


/**
 * @brief Gets the outfit slot size from a human readable string.
 *
 *    @param s String representing an outfit slot size.
 *    @return Outfit slot size matching string.
 */
OutfitSlotSize outfit_toSlotSize( const char *s )
{
   if (s == NULL) {
      /*WARN( "(NULL) outfit slot size" );*/
      return OUTFIT_SLOT_SIZE_NA;
   }

   if (strcasecmp(s,"Large")==0)
      return OUTFIT_SLOT_SIZE_HEAVY;
   else if (strcasecmp(s,"Medium")==0)
      return OUTFIT_SLOT_SIZE_MEDIUM;
   else if (strcasecmp(s,"Small")==0)
      return OUTFIT_SLOT_SIZE_LIGHT;

   WARN("'%s' does not match any outfit slot sizes.", s);
   return OUTFIT_SLOT_SIZE_NA;
}


/**
 * @brief Sets the outfit slot size from default outfit properties.
 */
static int outfit_setDefaultSize( Outfit *o )
{
   if (o->mass <= 10.)
      o->slot.size = OUTFIT_SLOT_SIZE_LIGHT;
   else if (o->mass <= 30.)
      o->slot.size = OUTFIT_SLOT_SIZE_MEDIUM;
   else
      o->slot.size = OUTFIT_SLOT_SIZE_HEAVY;
   WARN("Outfit '%s' has implicit slot size, setting to '%s'.",o->name,outfit_slotSize(o));
   return 0;
}

/**
 * @brief Checks if outfit is an active outfit.
 *    @param o Outfit to check.
 *    @return 1 if o is active.
 */
int outfit_isActive( const Outfit* o )
{
   if (outfit_isForward(o) || outfit_isTurret(o) || outfit_isLauncher(o) || outfit_isFighterBay(o))
      return 1;
   if (outfit_isMod(o) && o->u.mod.active)
      return 1;
   if (outfit_isJammer(o))
      return 1;
   return 0;
}


/**
 * @brief Checks if outfit is a fixed mounted weapon.
 *    @param o Outfit to check.
 *    @return 1 if o is a weapon (beam/bolt).
 */
int outfit_isForward( const Outfit* o )
{
   return ( (o->type==OUTFIT_TYPE_BOLT)      ||
         (o->type==OUTFIT_TYPE_BEAM) );
}
/**
 * @brief Checks if outfit is bolt type weapon.
 *    @param o Outfit to check.
 *    @return 1 if o is a bolt type weapon.
 */
int outfit_isBolt( const Outfit* o )
{
   return ( (o->type==OUTFIT_TYPE_BOLT)      ||
         (o->type==OUTFIT_TYPE_TURRET_BOLT) );
}
/**
 * @brief Checks if outfit is a beam type weapon.
 *    @param o Outfit to check.
 *    @return 1 if o is a beam type weapon.
 */
int outfit_isBeam( const Outfit* o )
{
   return ( (o->type==OUTFIT_TYPE_BEAM)      ||
         (o->type==OUTFIT_TYPE_TURRET_BEAM) );
}
/**
 * @brief Checks if outfit is a weapon launcher.
 *    @param o Outfit to check.
 *    @return 1 if o is a weapon launcher.
 */
int outfit_isLauncher( const Outfit* o )
{
   return ( (o->type==OUTFIT_TYPE_LAUNCHER) ||
         (o->type==OUTFIT_TYPE_TURRET_LAUNCHER) );
}
/**
 * @brief Checks if outfit is ammo for a launcher.
 *    @param o Outfit to check.
 *    @return 1 if o is ammo.
 */
int outfit_isAmmo( const Outfit* o )
{
   return (o->type==OUTFIT_TYPE_AMMO);
}
/**
 * @brief Checks if outfit is a seeking weapon.
 *    @param o Outfit to check.
 *    @return 1 if o is a seeking weapon.
 */
int outfit_isSeeker( const Outfit* o )
{
   if (((o->type==OUTFIT_TYPE_AMMO) || (o->type==OUTFIT_TYPE_TURRET_LAUNCHER) ||
            (o->type==OUTFIT_TYPE_LAUNCHER)) &&
         (o->u.amm.ai > 0))
      return 1;
   return 0;
}
/**
 * @brief Checks if outfit is a turret class weapon.
 *    @param o Outfit to check.
 *    @return 1 if o is a turret class weapon.
 */
int outfit_isTurret( const Outfit* o )
{
   return ( (o->type==OUTFIT_TYPE_TURRET_BOLT)  ||
         (o->type==OUTFIT_TYPE_TURRET_BEAM)     ||
         (o->type==OUTFIT_TYPE_TURRET_LAUNCHER) );
}
/**
 * @brief Checks if outfit is a ship modification.
 *    @param o Outfit to check.
 *    @return 1 if o is a ship modification.
 */
int outfit_isMod( const Outfit* o )
{
   return (o->type==OUTFIT_TYPE_MODIFCATION);
}
/**
 * @brief Checks if outfit is an afterburner.
 *    @param o Outfit to check.
 *    @return 1 if o is an afterburner.
 */
int outfit_isAfterburner( const Outfit* o )
{
   return (o->type==OUTFIT_TYPE_AFTERBURNER);
}
/**
 * @brief Checks if outfit is a missile jammer.
 *    @param o Outfit to check.
 *    @return 1 if o is a jammer.
 */
int outfit_isJammer( const Outfit* o )
{
   return (o->type==OUTFIT_TYPE_JAMMER);
}
/**
 * @brief Checks if outfit is a fighter bay.
 *    @param o Outfit to check.
 *    @return 1 if o is a jammer.
 */
int outfit_isFighterBay( const Outfit* o )
{
   return (o->type==OUTFIT_TYPE_FIGHTER_BAY);
}
/**
 * @brief Checks if outfit is a fighter.
 *    @param o Outfit to check.
 *    @return 1 if o is a Fighter.
 */
int outfit_isFighter( const Outfit* o )
{
   return (o->type==OUTFIT_TYPE_FIGHTER);
}
/**
 * @brief Checks if outfit is a space map.
 *    @param o Outfit to check.
 *    @return 1 if o is a map.
 */
int outfit_isMap( const Outfit* o )
{
   return (o->type==OUTFIT_TYPE_MAP);
}
/**
 * @brief Checks if outfit is a license.
 *    @param o Outfit to check.
 *    @return 1 if o is a license.
 */
int outfit_isLicense( const Outfit* o )
{
   return (o->type==OUTFIT_TYPE_LICENSE);
}
/**
 * @brief Checks if outfit is a GUI.
 *    @param o Outfit to check.
 *    @return 1 if o is a GUI.
 */
int outfit_isGUI( const Outfit* o )
{
   return (o->type==OUTFIT_TYPE_GUI);
}


/**
 * @brief Checks if outfit has the secondary flag set.
 *    @param o Outfit to check.
 *    @return 1 if o is a secondary weapon.
 */
int outfit_isSecondary( const Outfit* o )
{
   return (o->properties & OUTFIT_PROP_WEAP_SECONDARY);
}


/**
 * @brief Gets the outfit's graphic effect.
 *    @param o Outfit to get information from.
 */
glTexture* outfit_gfx( const Outfit* o )
{
   if (outfit_isBolt(o)) return o->u.blt.gfx_space;
   else if (outfit_isBeam(o)) return o->u.bem.gfx;
   else if (outfit_isAmmo(o)) return o->u.amm.gfx_space;
   return NULL;
}
/**
 * @brief Gets the outfit's sound effect.
 *    @param o Outfit to get information from.
 */
int outfit_spfxArmour( const Outfit* o )
{
   if (outfit_isBolt(o)) return o->u.blt.spfx_armour;
   else if (outfit_isBeam(o)) return o->u.bem.spfx_armour;
   else if (outfit_isAmmo(o)) return o->u.amm.spfx_armour;
   return -1;
}
/**
 * @brief Gets the outfit's sound effect.
 *    @param o Outfit to get information from.
 */
int outfit_spfxShield( const Outfit* o )
{
   if (outfit_isBolt(o)) return o->u.blt.spfx_shield;
   else if (outfit_isBeam(o)) return o->u.bem.spfx_shield;
   else if (outfit_isAmmo(o)) return o->u.amm.spfx_shield;
   return -1;
}
/**
 * @brief Gets the outfit's damage.
 *    @param o Outfit to get information from.
 */
const Damage *outfit_damage( const Outfit* o )
{
   if (outfit_isBolt(o)) return &o->u.blt.dmg;
   else if (outfit_isBeam(o)) return &o->u.bem.dmg;
   else if (outfit_isAmmo(o)) return &o->u.amm.dmg;
   return NULL;
}
/**
 * @brief Gets the outfit's delay.
 *    @param o Outfit to get information from.
 */
double outfit_delay( const Outfit* o )
{
   if (outfit_isBolt(o)) return o->u.blt.delay;
   else if (outfit_isBeam(o)) return o->u.bem.delay;
   else if (outfit_isLauncher(o)) return o->u.lau.delay;
   else if (outfit_isFighterBay(o)) return o->u.bay.delay;
   return -1;
}
/**
 * @brief Gets the outfit's ammo.
 *    @param o Outfit to get information from.
 */
Outfit* outfit_ammo( const Outfit* o )
{
   if (outfit_isLauncher(o)) return o->u.lau.ammo;
   else if (outfit_isFighterBay(o)) return o->u.bay.ammo;
   return NULL;
}
/**
 * @brief Gets the amount an outfit can hold.
 *    @param o Outfit to get information from.
 */
int outfit_amount( const Outfit* o )
{
   if (outfit_isLauncher(o)) return o->u.lau.amount;
   else if (outfit_isFighterBay(o)) return o->u.bay.amount;
   return -1;
}
/**
 * @brief Gets the outfit's energy usage.
 *    @param o Outfit to get information from.
 */
double outfit_energy( const Outfit* o )
{
   if (outfit_isBolt(o)) return o->u.blt.energy;
   else if (outfit_isBeam(o)) return o->u.bem.energy;
   else if (outfit_isAmmo(o)) return o->u.amm.energy;
   return -1.;
}
/**
 * @brief Gets the outfit's heat generation.
 *    @param o Outfit to get information from.
 */
double outfit_heat( const Outfit* o )
{
   if (outfit_isBolt(o)) return o->u.blt.heat;
   return -1;
}
/**
 * @brief Gets the outfit's cpu usage.
 *    @param o Outfit to get information from.
 */
double outfit_cpu( const Outfit* o )
{
   if (outfit_isBolt(o)) return o->u.blt.cpu;
   else if (outfit_isBeam(o)) return o->u.bem.cpu;
   else if (outfit_isLauncher(o)) return o->u.lau.cpu;
   else if (outfit_isAfterburner(o)) return o->u.afb.cpu;
   else if (outfit_isJammer(o)) return o->u.jam.cpu;
   else if (outfit_isFighterBay(o)) return o->u.bay.cpu;
   else if (outfit_isMod(o)) return o->u.mod.cpu;
   return 0.;
}
/**
 * @brief Gets the outfit's range.
 *    @param o Outfit to get information from.
 */
double outfit_range( const Outfit* o )
{
   Outfit *amm;
   if (outfit_isBolt(o)) return o->u.blt.falloff + (o->u.blt.range - o->u.blt.falloff)/2.;
   else if (outfit_isBeam(o)) return o->u.bem.range;
   else if (outfit_isAmmo(o)) return 0.8*o->u.amm.speed*o->u.amm.duration;
   else if (outfit_isLauncher(o)) {
      amm = outfit_ammo(o);
      if (amm != NULL)
         return outfit_range(amm);
   }
   else if (outfit_isFighterBay(o))
      return INFINITY;
   return -1.;
}
/**
 * @brief Gets the outfit's speed.
 *    @param o Outfit to get information from.
 *    @return Outfit's speed.
 */
double outfit_speed( const Outfit* o )
{
   if (outfit_isBolt(o)) return o->u.blt.speed;
   else if (outfit_isAmmo(o)) return o->u.amm.speed;
   return -1.;
}
/**
 * @brief Gets the outfit's animation spin.
 *    @param o Outfit to get information from.
 *    @return Outfit's animation spin.
 */
double outfit_spin( const Outfit* o )
{
   if (outfit_isBolt(o)) return o->u.blt.spin;
   else if (outfit_isAmmo(o)) return o->u.amm.spin;
   return -1.;
}
/**
 * @brief Gets the outfit's sound.
 *    @param o Outfit to get sound from.
 *    @return Outfit's sound.
 */
int outfit_sound( const Outfit* o )
{
   if (outfit_isBolt(o)) return o->u.blt.sound;
   else if (outfit_isAmmo(o)) return o->u.amm.sound;
   return -1.;
}
/**
 * @brief Gets the outfit's hit sound.
 *    @param o Outfit to get hit sound from.
 *    @return Outfit's hit sound.
 */
int outfit_soundHit( const Outfit* o )
{
   if (outfit_isBolt(o)) return o->u.blt.sound_hit;
   else if (outfit_isAmmo(o)) return o->u.amm.sound_hit;
   return -1.;
}
/**
 * @brief Gets the outfit's duration.
 *    @param o Outfit to get the duration of.
 *    @return Outfit's duration.
 */
double outfit_duration( const Outfit* o )
{
   if (outfit_isMod(o)) { if (o->u.mod.active) return o->u.mod.duration; }
   else if (outfit_isJammer(o)) return INFINITY;
   return -1.;
}
/**
 * @brief Gets the outfit's cooldown.
 *    @param o Outfit to get the cooldown of.
 *    @return Outfit's cooldown.
 */
double outfit_cooldown( const Outfit* o )
{
   if (outfit_isMod(o)) { if (o->u.mod.active) return o->u.mod.cooldown; }
   else if (outfit_isJammer(o)) return 0.;
   return -1.;
}


/**
 * @brief Gets the outfit's specific type.
 *
 *    @param o Outfit to get specific type from.
 *    @return The specific type in human readable form.
 */
const char* outfit_getType( const Outfit* o )
{
   const char* outfit_typename[] = {
         "NULL",
         "Bolt Cannon",
         "Beam Cannon",
         "Bolt Turret",
         "Beam Turret",
         "Launcher",
         "Ammunition",
         "Turret Launcher",
         "Turret Ammunition",
         "Ship Modification",
         "Afterburner",
         "Jammer",
         "Fighter Bay",
         "Fighter",
         "Map",
         "GUI",
         "License"
   };

   /* Name override. */
   if (o->typename != NULL)
      return o->typename;
   return outfit_typename[o->type];
}


/**
 * @brief Gets the outfit's broad type.
 *
 *    @param o Outfit to get the type of.
 *    @return The outfit's broad type in human readable form.
 */
const char* outfit_getTypeBroad( const Outfit* o )
{
   if (outfit_isBolt(o))            return "Bolt Weapon";
   else if (outfit_isBeam(o))       return "Beam Weapon";
   else if (outfit_isLauncher(o))   return "Launcher";
   else if (outfit_isAmmo(o))       return "Ammo";
   else if (outfit_isTurret(o))     return "Turret";
   else if (outfit_isMod(o))        return "Modification";
   else if (outfit_isAfterburner(o)) return "Afterburner";
   else if (outfit_isJammer(o))     return "Jammer";
   else if (outfit_isFighterBay(o)) return "Fighter Bay";
   else if (outfit_isFighter(o))    return "Fighter";
   else if (outfit_isMap(o))        return "Map";
   else if (outfit_isGUI(o))        return "GUI";
   else if (outfit_isLicense(o))    return "License";
   else                             return "Unknown";
}


/**
 * @brief Checks to see if an outfit fits a slot.
 *
 *    @param o Outfit to see if fits in a slot.
 *    @param s Slot to see if outfit fits in.
 *    @return 1 if outfit fits the slot, 0 otherwise.
 */
int outfit_fitsSlot( const Outfit* o, const OutfitSlot* s )
{
   const OutfitSlot *os;
   os = &o->slot;

   /* Outfit must have valid slot type. */
   if ((os->type == OUTFIT_SLOT_NULL) ||
      (os->type == OUTFIT_SLOT_NA))
      return 0;

   /* Outfit type must match outfit slot. */
   if (os->type != s->type)
      return 0;

   /* Must match slot property. */
   if (o->slot.spid != 0)
      if (s->spid != o->slot.spid)
         return 0;

   /* Exclusive only match property. */
   if (s->exclusive)
      if (s->spid != o->slot.spid)
         return 0;

   /* Must have valid slot size. */
   if (os->size == OUTFIT_SLOT_SIZE_NA)
      return 0;

   /* It doesn't fit. */
   if (os->size > s->size)
      return 0;

   /* It meets all criteria. */
   return 1;
}


/**
 * @brief Checks to see if an outfit fits a slot type (ignoring size).
 *
 *    @param o Outfit to see if fits in a slot.
 *    @param s Slot to see if outfit fits in.
 *    @return 1 if outfit fits the slot, 0 otherwise.
 */
int outfit_fitsSlotType( const Outfit* o, const OutfitSlot* s )
{
   const OutfitSlot *os;
   os = &o->slot;

   /* Outfit must have valid slot type. */
   if ((os->type == OUTFIT_SLOT_NULL) ||
      (os->type == OUTFIT_SLOT_NA))
      return 0;

   /* Outfit type must match outfit slot. */
   if (os->type != s->type)
      return 0;

   /* It meets all criteria. */
   return 1;
}


/**
 * @brief Frees an outfit slot.
 *
 *    @param s Slot to free.
 */
void outfit_freeSlot( OutfitSlot* s )
{
   (void) s;
}


#define O_CMP(s,t) \
if (strcasecmp(buf,(s))==0) return t /**< Define to help with outfit_strToOutfitType. */
/**
 * @brief Gets the outfit type from a human readable string.
 *
 *    @param buf String to extract outfit type from.
 *    @return Outfit type stored in buf.
 */
static OutfitType outfit_strToOutfitType( char *buf )
{
   O_CMP("bolt",           OUTFIT_TYPE_BOLT);
   O_CMP("beam",           OUTFIT_TYPE_BEAM);
   O_CMP("turret bolt",    OUTFIT_TYPE_TURRET_BOLT);
   O_CMP("turret beam",    OUTFIT_TYPE_TURRET_BEAM);
   O_CMP("launcher",       OUTFIT_TYPE_LAUNCHER);
   O_CMP("ammo",           OUTFIT_TYPE_AMMO);
   O_CMP("turret launcher",OUTFIT_TYPE_TURRET_LAUNCHER);
   O_CMP("modification",   OUTFIT_TYPE_MODIFCATION);
   O_CMP("afterburner",    OUTFIT_TYPE_AFTERBURNER);
   O_CMP("fighter bay",    OUTFIT_TYPE_FIGHTER_BAY);
   O_CMP("fighter",        OUTFIT_TYPE_FIGHTER);
   O_CMP("jammer",         OUTFIT_TYPE_JAMMER);
   O_CMP("map",            OUTFIT_TYPE_MAP);
   O_CMP("license",        OUTFIT_TYPE_LICENSE);
   O_CMP("gui",            OUTFIT_TYPE_GUI);

   WARN("Invalid outfit type: '%s'",buf);
   return  OUTFIT_TYPE_NULL;
}
#undef O_CMP


/**
 * @brief Parses a damage node.
 *
 * Example damage node would be:
 * @code
 * <damage type="kinetic">10</damage>
 * @endcode
 *
 *    @param[out] dtype Stores the damage type here.
 *    @param[out] dmg Stores the damage here.
 *    @param[in] node Node to parse damage from.
 *    @return 0 on success.
 */
static int outfit_parseDamage( Damage *dmg, xmlNodePtr node )
{
   char *buf;
   xmlNodePtr cur;

   /* Defaults. */
   dmg->type         = dtype_get("normal");
   dmg->damage       = 0.;
   dmg->penetration  = 0.;
   dmg->disable      = 0.;

   cur = node->xmlChildrenNode;
   do {
      xml_onlyNodes( cur );

      /* Core properties. */
      xmlr_float( cur, "penetrate", dmg->penetration );
      xmlr_float( cur, "physical",  dmg->damage );
      xmlr_float( cur, "disable",   dmg->disable );

      /* Get type */
      if (xml_isNode(cur,"type")) {
         buf         = xml_get( cur );
         dmg->type   = dtype_get(buf);
         if (dmg->type < 0) { /* Case damage type in outfit.xml that isn't in damagetype.xml */
            dmg->type = 0;
            WARN("Unknown damage type '%s'", buf);
         }
         continue;
      }
      WARN("Damage has unknown node '%s'", cur->name);
   } while (xml_nextNode(cur));

   /* Normalize. */
   dmg->penetration /= 100.;

   return 0;
}


/**
 * @brief Parses the specific area for a bolt weapon and loads it into Outfit.
 *
 *    @param temp Outfit to finish loading.
 *    @param parent Outfit's parent node.
 */
static void outfit_parseSBolt( Outfit* temp, const xmlNodePtr parent )
{
   xmlNodePtr node;
   char *buf;
   double C, area;
   int l;

   /* Defaults */
   temp->u.blt.spfx_armour    = -1;
   temp->u.blt.spfx_shield    = -1;
   temp->u.blt.sound          = -1;
   temp->u.blt.sound_hit      = -1;
   temp->u.blt.falloff        = -1.;
   temp->u.blt.ew_lockon      = 1.;

   node = parent->xmlChildrenNode;
   do { /* load all the data */
      xml_onlyNodes(node);
      xmlr_float(node,"speed",temp->u.blt.speed);
      xmlr_float(node,"delay",temp->u.blt.delay);
      xmlr_float(node,"ew_lockon",temp->u.blt.ew_lockon);
      xmlr_float(node,"energy",temp->u.blt.energy);
      xmlr_float(node,"cpu",temp->u.blt.cpu);
      xmlr_float(node,"heatup",temp->u.blt.heatup);
      xmlr_float(node,"track",temp->u.blt.track);
      xmlr_float(node,"swivel",temp->u.blt.swivel);
      if (xml_isNode(node,"range")) {
         buf = xml_nodeProp(node,"blowup");
         if (buf != NULL) {
            if (strcmp(buf,"armour")==0)
               outfit_setProp(temp, OUTFIT_PROP_WEAP_BLOWUP_SHIELD);
            else if (strcmp(buf,"shield")==0)
               outfit_setProp(temp, OUTFIT_PROP_WEAP_BLOWUP_ARMOUR);
            else
               WARN("Outfit '%s' has invalid blowup property: '%s'",
                     temp->name, buf );
            free(buf);
         }
         temp->u.blt.range = xml_getFloat(node);
         continue;
      }
      xmlr_float(node,"falloff",temp->u.blt.falloff);

      /* Graphics. */
      if (xml_isNode(node,"gfx")) {
         temp->u.blt.gfx_space = xml_parseTexture( node,
               OUTFIT_GFX"space/%s.png", 6, 6,
               OPENGL_TEX_MAPTRANS | OPENGL_TEX_MIPMAPS );
         xmlr_attr(node, "spin", buf);
         if (buf != NULL) {
            outfit_setProp( temp, OUTFIT_PROP_WEAP_SPIN );
            temp->u.blt.spin = atof( buf );
            free(buf);
         }
         continue;
      }
      if (xml_isNode(node,"gfx_end")) {
         if (!conf.interpolate)
            continue;
         temp->u.blt.gfx_end = xml_parseTexture( node,
               OUTFIT_GFX"space/%s.png", 6, 6,
               OPENGL_TEX_MAPTRANS | OPENGL_TEX_MIPMAPS );
         continue;
      }

      /* Special effects. */
      if (xml_isNode(node,"spfx_shield")) {
         temp->u.blt.spfx_shield = spfx_get(xml_get(node));
         continue;
      }
      if (xml_isNode(node,"spfx_armour")) {
         temp->u.blt.spfx_armour = spfx_get(xml_get(node));
         continue;
      }

      /* Misc. */
      if (xml_isNode(node,"sound")) {
         temp->u.blt.sound = sound_get( xml_get(node) );
         continue;
      }
      if (xml_isNode(node,"sound_hit")) {
         temp->u.blt.sound_hit = sound_get( xml_get(node) );
         continue;
      }
      if (xml_isNode(node,"damage")) {
         outfit_parseDamage( &temp->u.blt.dmg, node );
         continue;
      }
      WARN("Outfit '%s' has unknown node '%s'",temp->name, node->name);
   } while (xml_nextNode(node));

   /* If not defined assume maximum. */
   if (temp->u.blt.falloff < 0.)
      temp->u.blt.falloff = temp->u.blt.range;

   /* Post processing. */
   temp->u.blt.swivel  *= M_PI/180.;
   if (outfit_isTurret(temp))
      temp->u.blt.swivel = M_PI;
   /*
    *         dT Mthermal - Qweap
    * Hweap = ----------------------
    *                tweap
    */
   C = pilot_heatCalcOutfitC(temp);
   area = pilot_heatCalcOutfitArea(temp);
   temp->u.blt.heat     = ((800.-CONST_SPACE_STAR_TEMP)*C +
            STEEL_HEAT_CONDUCTIVITY * ((800-CONST_SPACE_STAR_TEMP) * area)) /
         temp->u.blt.heatup * temp->u.blt.delay;

   /* Set default outfit size if necessary. */
   if (temp->slot.size == OUTFIT_SLOT_SIZE_NA)
      outfit_setDefaultSize( temp );

   /* Set short description. */
   temp->desc_short = malloc( OUTFIT_SHORTDESC_MAX );
   l = snprintf( temp->desc_short, OUTFIT_SHORTDESC_MAX,
         "%s [%s]\n"
         "Needs %.0f CPU\n"
         "%.0f%% Penetration\n"
         "%.2f DPS [%.0f Damage]\n"
         "%.1f Shots Per Second\n"
         "%.1f EPS [%.0f Energy]\n"
         "%.0f Range\n"
         "%.1f second heat up",
         outfit_getType(temp), dtype_damageTypeToStr(temp->u.blt.dmg.type),
         temp->u.blt.cpu,
         temp->u.blt.dmg.penetration*100.,
         1./temp->u.blt.delay * temp->u.blt.dmg.damage, temp->u.blt.dmg.damage,
         1./temp->u.blt.delay,
         1./temp->u.blt.delay * temp->u.blt.energy, temp->u.blt.energy,
         temp->u.blt.range,
         temp->u.blt.heatup);
   if (!outfit_isTurret(temp) && (l<OUTFIT_SHORTDESC_MAX)) {
      l += snprintf( &temp->desc_short[l], OUTFIT_SHORTDESC_MAX-l,
         "\n%.1f degree swivel",
         temp->u.blt.swivel*180./M_PI );
   }
   if ((temp->u.blt.dmg.disable > 0.) && (l<OUTFIT_SHORTDESC_MAX)) {
      /*l +=*/ snprintf( &temp->desc_short[l], OUTFIT_SHORTDESC_MAX-l,
         "\n%.0f Disable",
         temp->u.blt.dmg.disable );
   }


#define MELEMENT(o,s) \
if (o) WARN("Outfit '%s' missing/invalid '"s"' element", temp->name) /**< Define to help check for data errors. */
   MELEMENT(temp->u.blt.gfx_space==NULL,"gfx");
   MELEMENT(temp->u.blt.spfx_shield==-1,"spfx_shield");
   MELEMENT(temp->u.blt.spfx_armour==-1,"spfx_armour");
   MELEMENT((sound_disabled!=0) && (temp->u.blt.sound<0),"sound");
   MELEMENT(temp->u.blt.delay==0,"delay");
   MELEMENT(temp->u.blt.speed==0,"speed");
   MELEMENT(temp->u.blt.range==0,"range");
   MELEMENT(temp->u.blt.dmg.damage==0,"damage");
   MELEMENT(temp->u.blt.energy==0.,"energy");
   MELEMENT(temp->u.blt.cpu==0.,"cpu");
   MELEMENT(temp->u.blt.falloff > temp->u.blt.range,"falloff");
   MELEMENT(temp->u.blt.heatup==0.,"heatup");
   MELEMENT(((temp->u.blt.swivel > 0.) || outfit_isTurret(temp)) && (temp->u.blt.track==0.),"track");
#undef MELEMENT
}


/**
 * @brief Parses the beam weapon specifics of an outfit.
 *
 *    @param temp Outfit to finish loading.
 *    @param parent Outfit's parent node.
 */
static void outfit_parseSBeam( Outfit* temp, const xmlNodePtr parent )
{
   int l;
   xmlNodePtr node;

   /* Defaults. */
   temp->u.bem.spfx_armour = -1;
   temp->u.bem.spfx_shield = -1;
   temp->u.bem.sound_warmup = -1;
   temp->u.bem.sound = -1;
   temp->u.bem.sound_off = -1;

   node = parent->xmlChildrenNode;
   do { /* load all the data */
      xml_onlyNodes(node);
      xmlr_float(node,"range",temp->u.bem.range);
      xmlr_float(node,"turn",temp->u.bem.turn);
      xmlr_float(node,"energy",temp->u.bem.energy);
      xmlr_float(node,"cpu",temp->u.bem.cpu);
      xmlr_float(node,"delay",temp->u.bem.delay);
      xmlr_float(node,"warmup",temp->u.bem.warmup);
      xmlr_float(node,"duration",temp->u.bem.duration);
      xmlr_float(node,"heatup",temp->u.bem.heatup);

      if (xml_isNode(node,"damage")) {
         outfit_parseDamage( &temp->u.bem.dmg, node );
         continue;
      }

      /* Graphic stuff. */
      if (xml_isNode(node,"gfx")) {
         temp->u.bem.gfx = xml_parseTexture( node,
               OUTFIT_GFX"space/%s.png", 1, 1, OPENGL_TEX_MIPMAPS );
         continue;
      }
      if (xml_isNode(node,"spfx_armour")) {
         temp->u.bem.spfx_armour = spfx_get(xml_get(node));
         continue;
      }
      if (xml_isNode(node,"spfx_shield")) {
         temp->u.bem.spfx_shield = spfx_get(xml_get(node));
         continue;
      }

      /* Sound stuff. */
      if (xml_isNode(node,"sound_warmup")) {
         temp->u.bem.sound_warmup = sound_get( xml_get(node) );
         continue;
      }
      if (xml_isNode(node,"sound")) {
         temp->u.bem.sound = sound_get( xml_get(node) );
         continue;
      }
      if (xml_isNode(node,"sound_off")) {
         temp->u.bem.sound_off = sound_get( xml_get(node) );
         continue;
      }
      WARN("Outfit '%s' has unknown node '%s'",temp->name, node->name);
   } while (xml_nextNode(node));

   /* Post processing. */
   temp->u.bem.turn     *= M_PI/180.; /* Convert to rad/s. */

   /* Set default outfit size if necessary. */
   if (temp->slot.size == OUTFIT_SLOT_SIZE_NA)
      outfit_setDefaultSize( temp );

   /* Set short description. */
   temp->desc_short = malloc( OUTFIT_SHORTDESC_MAX );
   l = snprintf( temp->desc_short, OUTFIT_SHORTDESC_MAX,
         "%s\n"
         "Needs %.0f CPU\n"
         "%.0f%% Penetration\n"
         "%.2f DPS [%s]\n"
         "%.1f EPS\n"
         "%.1f Duration %.1f Cooldown\n"
         "%.0f Range\n"
         "%.1f second heat up",
         outfit_getType(temp),
         temp->u.bem.cpu,
         temp->u.bem.dmg.penetration*100.,
         temp->u.bem.dmg.damage, dtype_damageTypeToStr(temp->u.bem.dmg.type),
         temp->u.bem.energy,
         temp->u.bem.duration, temp->u.bem.delay - temp->u.bem.duration,
         temp->u.bem.range,
         temp->u.bem.heatup);
   if ((temp->u.blt.dmg.disable > 0.) && (l<OUTFIT_SHORTDESC_MAX)) {
      /*l +=*/ snprintf( &temp->desc_short[l], OUTFIT_SHORTDESC_MAX-l,
         "\n%.0f Disable/s",
         temp->u.bem.dmg.disable );
   }

#define MELEMENT(o,s) \
if (o) WARN("Outfit '%s' missing/invalid '"s"' element", temp->name) /**< Define to help check for data errors. */
   MELEMENT(temp->u.bem.gfx==NULL,"gfx");
   MELEMENT(temp->u.bem.spfx_shield==-1,"spfx_shield");
   MELEMENT(temp->u.bem.spfx_armour==-1,"spfx_armour");
   MELEMENT((sound_disabled!=0) && (temp->u.bem.warmup > 0.) && (temp->u.bem.sound<0),"sound_warmup");
   MELEMENT((sound_disabled!=0) && (temp->u.bem.sound<0),"sound");
   MELEMENT((sound_disabled!=0) && (temp->u.bem.sound_off<0),"sound_off");
   MELEMENT(temp->u.bem.delay==0,"delay");
   MELEMENT(temp->u.bem.duration==0,"duration");
   MELEMENT(temp->u.bem.range==0,"range");
   MELEMENT((temp->type!=OUTFIT_TYPE_BEAM) && (temp->u.bem.turn==0),"turn");
   MELEMENT(temp->u.bem.energy==0.,"energy");
   MELEMENT(temp->u.bem.cpu==0.,"cpu");
   MELEMENT(temp->u.bem.dmg.damage==0,"damage");
   MELEMENT(temp->u.bem.heatup==0.,"heatup");
#undef MELEMENT
}


/**
 * @brief Parses the specific area for a launcher and loads it into Outfit.
 *
 *    @param temp Outfit to finish loading.
 *    @param parent Outfit's parent node.
 */
static void outfit_parseSLauncher( Outfit* temp, const xmlNodePtr parent )
{
   xmlNodePtr node;

   node  = parent->xmlChildrenNode;
   do { /* load all the data */
      xml_onlyNodes(node);
      xmlr_float(node,"delay",temp->u.lau.delay);
      xmlr_float(node,"cpu",temp->u.lau.cpu);
      xmlr_strd(node,"ammo",temp->u.lau.ammo_name);
      xmlr_int(node,"amount",temp->u.lau.amount);
      xmlr_float(node,"ew_target",temp->u.lau.ew_target);
      xmlr_float(node,"lockon",temp->u.lau.lockon);
      if (!outfit_isTurret(temp))
         xmlr_float(node,"arc",temp->u.lau.arc);
      WARN("Outfit '%s' has unknown node '%s'",temp->name, node->name);
   } while (xml_nextNode(node));

   /* Post processing. */
   temp->u.lau.arc *= M_PI/180.;

   /* Set default outfit size if necessary. */
   if (temp->slot.size == OUTFIT_SLOT_SIZE_NA)
      outfit_setDefaultSize( temp );

   /* Set short description. */
   temp->desc_short = malloc( OUTFIT_SHORTDESC_MAX );
   snprintf( temp->desc_short, OUTFIT_SHORTDESC_MAX,
         "%s\n"
         "Needs %.0f CPU\n"
         "%.1f Shots Per Second\n"
         "Holds %d %s",
         outfit_getType(temp),
         temp->u.lau.cpu,
         1./temp->u.lau.delay,
         temp->u.lau.amount, temp->u.lau.ammo_name );

#define MELEMENT(o,s) \
if (o) WARN("Outfit '%s' missing '"s"' element", temp->name) /**< Define to help check for data errors. */
   MELEMENT(temp->u.lau.ammo_name==NULL,"ammo");
   MELEMENT(temp->u.lau.delay==0.,"delay");
   MELEMENT(temp->u.lau.cpu==0.,"cpu");
   MELEMENT(temp->u.lau.amount==0.,"amount");
#undef MELEMENT
}


/**
 * @brief Parses the specific area for a weapon and loads it into Outfit.
 *
 *    @param temp Outfit to finish loading.
 *    @param parent Outfit's parent node.
 */
static void outfit_parseSAmmo( Outfit* temp, const xmlNodePtr parent )
{
   xmlNodePtr node;
   char *buf;
   int l;

   node = parent->xmlChildrenNode;

   /* Defaults. */
   temp->slot.type         = OUTFIT_SLOT_NA;
   temp->slot.size         = OUTFIT_SLOT_SIZE_NA;
   temp->u.amm.spfx_armour = -1;
   temp->u.amm.spfx_shield = -1;
   temp->u.amm.sound       = -1;
   temp->u.amm.sound_hit   = -1;
   temp->u.amm.ai          = -1;

   do { /* load all the data */
      xml_onlyNodes(node);
      /* Basic */
      if (xml_isNode(node,"duration")) {
         buf = xml_nodeProp(node,"blowup");
         if (buf != NULL) {
            if (strcmp(buf,"armour")==0)
               outfit_setProp(temp, OUTFIT_PROP_WEAP_BLOWUP_SHIELD);
            else if (strcmp(buf,"shield")==0)
               outfit_setProp(temp, OUTFIT_PROP_WEAP_BLOWUP_ARMOUR);
            else
               WARN("Outfit '%s' has invalid blowup property: '%s'",
                     temp->name, buf );
            free(buf);
         }
         temp->u.amm.duration = xml_getFloat(node);
         continue;
      }
      xmlr_float(node,"resist",temp->u.amm.resist);
      /* Movement */
      xmlr_float(node,"thrust",temp->u.amm.thrust);
      xmlr_float(node,"turn",temp->u.amm.turn);
      xmlr_float(node,"speed",temp->u.amm.speed);
      xmlr_float(node,"energy",temp->u.amm.energy);
      if (xml_isNode(node,"gfx")) {
         temp->u.amm.gfx_space = xml_parseTexture( node,
               OUTFIT_GFX"space/%s.png", 6, 6,
               OPENGL_TEX_MAPTRANS | OPENGL_TEX_MIPMAPS );
         xmlr_attr(node, "spin", buf);
         if (buf != NULL) {
            outfit_setProp( temp, OUTFIT_PROP_WEAP_SPIN );
            temp->u.amm.spin = atof( buf );
            free(buf);
         }
         continue;
      }
      if (xml_isNode(node,"spfx_armour")) {
         temp->u.amm.spfx_armour = spfx_get(xml_get(node));
         continue;
      }
      if (xml_isNode(node,"spfx_shield")) {
         temp->u.amm.spfx_shield = spfx_get(xml_get(node));
         continue;
      }
      if (xml_isNode(node,"sound")) {
         temp->u.amm.sound = sound_get( xml_get(node) );
         continue;
      }
      if (xml_isNode(node,"sound_hit")) {
         temp->u.amm.sound_hit = sound_get( xml_get(node) );
         continue;
      }
      if (xml_isNode(node,"damage")) {
         outfit_parseDamage( &temp->u.amm.dmg, node );
         continue;
      }
      if (xml_isNode(node,"ai")) {
         buf = xml_get(node);
         if (buf != NULL) {
            if (strcmp(buf,"dumb")==0)
               temp->u.amm.ai = 0;
            else if (strcmp(buf,"seek")==0)
               temp->u.amm.ai = 1;
            else if (strcmp(buf,"smart")==0)
               temp->u.amm.ai = 2;
            else
               WARN("Ammo '%s' has unknown ai type '%s'.", temp->name, buf);
         }
         continue;
      }
      WARN("Outfit '%s' has unknown node '%s'",temp->name, node->name);
   } while (xml_nextNode(node));

   /* Post-processing */
   temp->u.amm.resist /= 100.; /* Set it in per one */
   temp->u.amm.turn   *= M_PI/180.; /* Convert to rad/s. */

   /* Set short description. */
   temp->desc_short = malloc( OUTFIT_SHORTDESC_MAX );
   l = snprintf( temp->desc_short, OUTFIT_SHORTDESC_MAX,
         "%s\n"
         "%.0f%% Penetration\n"
         "%.0f Damage [%s]\n"
         "%.0f Energy\n"
         "%.0f Maximum Speed\n"
         "%.1f duration",
         outfit_getType(temp),
         temp->u.amm.dmg.penetration*100.,
         temp->u.amm.dmg.damage, dtype_damageTypeToStr(temp->u.amm.dmg.type),
         temp->u.amm.energy,
         temp->u.amm.speed,
         temp->u.amm.duration );
   if ((temp->u.blt.dmg.disable > 0.) && (l < OUTFIT_SHORTDESC_MAX)) {
      /*l +=*/ snprintf( &temp->desc_short[l], OUTFIT_SHORTDESC_MAX-l,
         "\n%.0f Disable",
         temp->u.amm.dmg.disable );
   }

#define MELEMENT(o,s) \
if (o) WARN("Outfit '%s' missing/invalid '"s"' element", temp->name) /**< Define to help check for data errors. */
   MELEMENT(temp->mass==0.,"mass");
   MELEMENT(temp->u.amm.gfx_space==NULL,"gfx");
   MELEMENT(temp->u.amm.spfx_shield==-1,"spfx_shield");
   MELEMENT(temp->u.amm.spfx_armour==-1,"spfx_armour");
   MELEMENT((sound_disabled!=0) && (temp->u.amm.sound<0),"sound");
   /* MELEMENT(temp->u.amm.thrust==0,"thrust"); */
   /* Dumb missiles don't need everything */
   if (outfit_isSeeker(temp)) {
      MELEMENT(temp->u.amm.turn==0,"turn");
   }
   MELEMENT(temp->u.amm.speed==0,"speed");
   MELEMENT(temp->u.amm.duration==0,"duration");
   MELEMENT(temp->u.amm.dmg.damage==0,"damage");
   /*MELEMENT(temp->u.amm.energy==0.,"energy");*/
   MELEMENT(temp->u.amm.ai<0,"ai");
#undef MELEMENT
}


/**
 * @brief Parses the modification tidbits of the outfit.
 *
 *    @param temp Outfit to finish loading.
 *    @param parent Outfit's parent node.
 */
static void outfit_parseSMod( Outfit* temp, const xmlNodePtr parent )
{
   int i;
   xmlNodePtr node;
   ShipStatList *ll;
   char *buf;
   node = parent->children;

   do { /* load all the data */
      xml_onlyNodes(node);
      if (xml_isNode(node,"active")) {
         xmlr_attr(node, "cooldown", buf);
         if (buf != NULL) {
            temp->u.mod.cooldown = atof( buf );
            free(buf);
         }
         temp->u.mod.duration = xml_getFloat(node);
         temp->u.mod.active   = 1;
         continue;
      }
      /* movement */
      xmlr_float(node,"thrust",temp->u.mod.thrust);
      xmlr_float(node,"turn",temp->u.mod.turn);
      xmlr_float(node,"speed",temp->u.mod.speed);
      /* health */
      xmlr_float(node,"armour",temp->u.mod.armour);
      xmlr_float(node,"shield",temp->u.mod.shield);
      xmlr_float(node,"energy",temp->u.mod.energy);
      xmlr_float(node,"fuel",temp->u.mod.fuel);
      xmlr_float(node,"armour_regen", temp->u.mod.armour_regen );
      xmlr_float(node,"shield_regen", temp->u.mod.shield_regen );
      xmlr_float(node,"energy_regen", temp->u.mod.energy_regen );
      xmlr_float(node,"absorb", temp->u.mod.absorb );
      /* misc */
      xmlr_float(node,"cpu",temp->u.mod.cpu);
      xmlr_float(node,"cargo",temp->u.mod.cargo);
      /* Stats. */
      ll = ss_listFromXML( node );
      if (ll != NULL) {
         ll->next          = temp->u.mod.stats;
         temp->u.mod.stats = ll;
         continue;
      }

      WARN("Outfit '%s' has unknown node '%s'",temp->name, node->name);
   } while (xml_nextNode(node));

   /* Set default outfit size if necessary. */
   if (temp->slot.size == OUTFIT_SLOT_SIZE_NA)
      outfit_setDefaultSize( temp );

   /* Set short description. */
   temp->desc_short = malloc( OUTFIT_SHORTDESC_MAX );
   i = snprintf( temp->desc_short, OUTFIT_SHORTDESC_MAX,
         "%s",
         outfit_getType(temp) );

#define DESC_ADD(x, s, n) \
if (((x) != 0.) && (i<OUTFIT_SHORTDESC_MAX)) \
   i += snprintf( &temp->desc_short[i], OUTFIT_SHORTDESC_MAX-i, \
         "\n\e%s%+."n"f "s"\e0", ((x)>0.)?"D":"r", (x))
#define DESC_ADD0(x, s)    DESC_ADD( x, s, "0" )
#define DESC_ADD1(x, s)    DESC_ADD( x, s, "1" )
   DESC_ADD0( temp->u.mod.thrust, "Thrust" );
   DESC_ADD0( temp->u.mod.turn, "Turn Rate" );
   DESC_ADD0( temp->u.mod.speed, "Maximum Speed" );
   DESC_ADD0( temp->u.mod.armour, "Armour" );
   DESC_ADD0( temp->u.mod.shield, "Shield" );
   DESC_ADD0( temp->u.mod.energy, "Energy" );
   DESC_ADD0( temp->u.mod.fuel, "Fuel" );
   DESC_ADD1( temp->u.mod.armour_regen, "Armour Per Second" );
   DESC_ADD1( temp->u.mod.shield_regen, "Shield Per Second" );
   DESC_ADD1( temp->u.mod.energy_regen, "Energy Per Second" );
   DESC_ADD0( temp->u.mod.absorb, "Absorption" );
   DESC_ADD0( temp->u.mod.cpu, "CPU" );
   DESC_ADD0( temp->u.mod.cargo, "Cargo" );
#undef DESC_ADD1
#undef DESC_ADD0
#undef DESC_ADD
   /*i +=*/ ss_statsListDesc( temp->u.mod.stats,
         &temp->desc_short[i], OUTFIT_SHORTDESC_MAX-i, 1 );

   /* More processing. */
   temp->u.mod.turn       *= M_PI / 180.;
   temp->u.mod.absorb     /= 100.;
   temp->u.mod.cpu         = -temp->u.mod.cpu; /* Invert sign so it works with outfit_cpu. */
}


/**
 * @brief Parses the afterburner tidbits of the outfit.
 *
 *    @param temp Outfit to finish loading.
 *    @param parent Outfit's parent node.
 */
static void outfit_parseSAfterburner( Outfit* temp, const xmlNodePtr parent )
{
   xmlNodePtr node;
   node = parent->children;

   /* must be >= 1. */
   temp->u.afb.thrust = 1.;
   temp->u.afb.speed  = 1.;

   do { /* parse the data */
      xml_onlyNodes(node);
      xmlr_float(node,"rumble",temp->u.afb.rumble);
      if (xml_isNode(node,"sound")) {
         temp->u.afb.sound = sound_get( xml_get(node) );
         continue;
      }
      xmlr_float(node,"thrust",temp->u.afb.thrust);
      xmlr_float(node,"speed",temp->u.afb.speed);
      xmlr_float(node,"energy",temp->u.afb.energy);
      xmlr_float(node,"cpu",temp->u.afb.cpu);
      xmlr_float(node,"mass_limit",temp->u.afb.mass_limit);
      WARN("Outfit '%s' has unknown node '%s'",temp->name, node->name);
   } while (xml_nextNode(node));

   /* Set short description. */
   temp->desc_short = malloc( OUTFIT_SHORTDESC_MAX );
   snprintf( temp->desc_short, OUTFIT_SHORTDESC_MAX,
         "%s\n"
         "Requires %.0f CPU\n"
         "%.0f Maximum Effective Mass\n"
         "%.0f%% Thrust\n"
         "%.0f%% Maximum Speed\n"
         "%.1f EPS\n"
         "%.1f Rumble",
         outfit_getType(temp),
         temp->u.afb.cpu,
         temp->u.afb.mass_limit,
         temp->u.afb.thrust + 100.,
         temp->u.afb.speed + 100.,
         temp->u.afb.energy,
         temp->u.afb.rumble );

   /* Post processing. */
   temp->u.afb.thrust /= 100.;
   temp->u.afb.speed  /= 100.;

   /* Set default outfit size if necessary. */
   if (temp->slot.size == OUTFIT_SLOT_SIZE_NA)
      outfit_setDefaultSize( temp );

#define MELEMENT(o,s) \
if (o) WARN("Outfit '%s' missing/invalid '"s"' element", temp->name) /**< Define to help check for data errors. */
   MELEMENT(temp->u.afb.thrust==0.,"thrust");
   MELEMENT(temp->u.afb.speed==0.,"speed");
   MELEMENT(temp->u.afb.energy==0.,"energy");
   MELEMENT(temp->u.afb.cpu==0.,"cpu");
   MELEMENT(temp->u.afb.mass_limit==0.,"mass_limit");
#undef MELEMENT
}

/**
 * @brief Parses the fighter bay tidbits of the outfit.
 *
 *    @param temp Outfit to finish loading.
 *    @param parent Outfit's parent node.
 */
static void outfit_parseSFighterBay( Outfit *temp, const xmlNodePtr parent )
{
   xmlNodePtr node;
   node = parent->children;

   do {
      xml_onlyNodes(node);
      xmlr_int(node,"delay",temp->u.bay.delay);
      xmlr_float(node,"cpu",temp->u.bay.cpu);
      xmlr_strd(node,"ammo",temp->u.bay.ammo_name);
      xmlr_int(node,"amount",temp->u.bay.amount);
      WARN("Outfit '%s' has unknown node '%s'",temp->name, node->name);
   } while (xml_nextNode(node));

   /* Post processing. */
   temp->u.bay.delay /= 1000.;

   /* Set default outfit size if necessary. */
   if (temp->slot.size == OUTFIT_SLOT_SIZE_NA)
      outfit_setDefaultSize( temp );

   /* Set short description. */
   temp->desc_short = malloc( OUTFIT_SHORTDESC_MAX );
   snprintf( temp->desc_short, OUTFIT_SHORTDESC_MAX,
         "%s\n"
         "Needs %.0f CPU\n"
         "%.1f Launches Per Second\n"
         "Holds %d %s",
         outfit_getType(temp),
         temp->u.bay.cpu,
         1./temp->u.bay.delay,
         temp->u.bay.amount, temp->u.bay.ammo_name );

#define MELEMENT(o,s) \
if (o) WARN("Outfit '%s' missing/invalid '"s"' element", temp->name) /**< Define to help check for data errors. */
   MELEMENT(temp->u.bay.delay==0,"delay");
   MELEMENT(temp->u.bay.cpu==0.,"cpu");
   MELEMENT(temp->u.bay.ammo_name==NULL,"ammo");
   MELEMENT(temp->u.bay.amount==0,"amount");
#undef MELEMENT
}

/**
 * @brief Parses the fighter tidbits of the outfit.
 *
 *    @param temp Outfit to finish loading.
 *    @param parent Outfit's parent node.
 */
static void outfit_parseSFighter( Outfit *temp, const xmlNodePtr parent )
{
   xmlNodePtr node;
   node = parent->children;

   temp->slot.type         = OUTFIT_SLOT_NA;
   temp->slot.size         = OUTFIT_SLOT_SIZE_NA;

   do {
      xml_onlyNodes(node);
      xmlr_strd(node,"ship",temp->u.fig.ship);
      WARN("Outfit '%s' has unknown node '%s'",temp->name, node->name);
   } while (xml_nextNode(node));

   /* Set short description. */
   temp->desc_short = malloc( OUTFIT_SHORTDESC_MAX );
   snprintf( temp->desc_short, OUTFIT_SHORTDESC_MAX,
         "%s",
         outfit_getType(temp) );

#define MELEMENT(o,s) \
if (o) WARN("Outfit '%s' missing/invalid '"s"' element", temp->name)
/**< Define to help check for data errors. */
   MELEMENT(temp->u.fig.ship==NULL,"ship");
#undef MELEMENT
}

/**
 * @brief Parses the map tidbits of the outfit.
 *
 *    @param temp Outfit to finish loading.
 *    @param parent Outfit's parent node.
 */
static void outfit_parseSMap( Outfit *temp, const xmlNodePtr parent )
{
   int i, j;
   xmlNodePtr node, cur;
   void *buf;
   StarSystem *sys, *system_stack;
   Planet *asset;
   JumpPoint *jump;
   int nsys;

   node = parent->children;

   temp->slot.type         = OUTFIT_SLOT_NA;
   temp->slot.size         = OUTFIT_SLOT_SIZE_NA;

   temp->u.map->systems = array_create(StarSystem*);
   temp->u.map->assets = array_create(Planet*);
   temp->u.map->jumps = array_create(JumpPoint*);

   do {
      xml_onlyNodes(node);

      if (xml_isNode(node,"sys")) {
         buf = xml_nodeProp(node,"name");
         if (buf != NULL) {
            sys = system_get(buf);
            array_grow( &temp->u.map->systems ) = sys;

            cur = node->children;

            do {
               xml_onlyNodes(cur);

               if (xml_isNode(cur,"asset")) {
                  buf = xml_get(cur);
                  if (buf != NULL) {
                     asset = planet_get(buf);
                     array_grow( &temp->u.map->assets ) = asset;
                  }
                  else
                     WARN("map %s has invalid asset %s.", temp->name, buf);
               }
               else if (xml_isNode(cur,"jump")) {
                  buf = xml_get(cur);
                  if (buf != NULL) {
                     jump = jump_get(xml_get(cur), temp->u.map->systems[array_size(temp->u.map->systems)-1] );
                     array_grow( &temp->u.map->jumps ) = jump;
                  }
                  else
                     WARN("map %s has invalid jump point %s.", temp->name, buf);
               }
               else
                  WARN("Outfit '%s' has unknown node '%s'",temp->name, cur->name);
            } while (xml_nextNode(cur));
         }
         else
            WARN("map %s has invalid system %s.", temp->name, buf);
      }
      else if (xml_isNode(node,"short_desc")) {
         temp->desc_short = malloc( OUTFIT_SHORTDESC_MAX );
         snprintf( temp->desc_short, OUTFIT_SHORTDESC_MAX, "%s", xml_get(node) );
      }
      else if (xml_isNode(node,"all")) { /* Add everything to the map */
         system_stack = system_getAll(&nsys);
         for (i=0;i<nsys;i++) {
            array_grow( &temp->u.map->systems ) = &system_stack[i];
            for (j=0;j<system_stack[i].nplanets;j++)
               array_grow( &temp->u.map->assets ) = system_stack[i].planets[j];
            for (j=0;j<system_stack[i].njumps;j++)
               array_grow( &temp->u.map->jumps ) = &system_stack[i].jumps[j];
         }
      }
      else
         WARN("Outfit '%s' has unknown node '%s'",temp->name, node->name);
   } while (xml_nextNode(node));

   array_shrink(&temp->u.map->systems);
   array_shrink(&temp->u.map->assets);
   array_shrink(&temp->u.map->jumps);

   if (temp->desc_short == NULL) {
      temp->desc_short = malloc( OUTFIT_SHORTDESC_MAX );
      WARN("Map '%s' has no short description",temp->name);
   }
}


/**
 * @brief Parses the GUI tidbits of the outfit.
 *
 *    @param temp Outfit to finish loading.
 *    @param parent Outfit's parent node.
 */
static void outfit_parseSGUI( Outfit *temp, const xmlNodePtr parent )
{
   xmlNodePtr node;

   temp->slot.type         = OUTFIT_SLOT_NA;
   temp->slot.size         = OUTFIT_SLOT_SIZE_NA;

   node = parent->children;

   do {
      xml_onlyNodes(node);
      xmlr_strd(node,"gui",temp->u.gui.gui);
      WARN("Outfit '%s' has unknown node '%s'",temp->name, node->name);
   } while (xml_nextNode(node));

   /* Set short description. */
   temp->desc_short = malloc( OUTFIT_SHORTDESC_MAX );
   snprintf( temp->desc_short, OUTFIT_SHORTDESC_MAX,
         "GUI (Graphical User Interface)" );

   if (temp->u.gui.gui==NULL)
      WARN("Outfit '%s' missing/invalid 'gui' element", temp->name);
}


/**
 * @brief Parses the license tidbits of the outfit.
 *
 *    @param temp Outfit to finish loading.
 *    @param parent Outfit's parent node.
 */
static void outfit_parseSLicense( Outfit *temp, const xmlNodePtr parent )
{
   temp->slot.type         = OUTFIT_SLOT_NA;
   temp->slot.size         = OUTFIT_SLOT_SIZE_NA;

   xmlNodePtr node;
   node = parent->children;

   do {
      xml_onlyNodes(node);
      WARN("Outfit '%s' has unknown node '%s'",temp->name, node->name);
   } while (xml_nextNode(node));

   /* Set short description. */
   temp->desc_short = malloc( OUTFIT_SHORTDESC_MAX );
   snprintf( temp->desc_short, OUTFIT_SHORTDESC_MAX,
         "%s",
         outfit_getType(temp) );
}


/**
 * @brief Parses the jammer tidbits of the outfit.
 *
 *    @param temp Outfit to finish loading.
 *    @param parent Outfit's parent node.
 */
static void outfit_parseSJammer( Outfit *temp, const xmlNodePtr parent )
{
   xmlNodePtr node;
   node = parent->children;

   do {
      xml_onlyNodes(node);
      xmlr_float(node,"cpu",temp->u.jam.cpu);
      xmlr_float(node,"energy",temp->u.jam.energy);
      xmlr_float(node,"range",temp->u.jam.range);
      xmlr_float(node,"power",temp->u.jam.power);
      WARN("Outfit '%s' has unknown node '%s'",temp->name, node->name);
   } while (xml_nextNode(node));

   /* Set default outfit size if necessary. */
   if (temp->slot.size == OUTFIT_SLOT_SIZE_NA)
      outfit_setDefaultSize( temp );
   temp->u.jam.energy = -temp->u.jam.energy;

   /* Set short description. */
   temp->desc_short = malloc( OUTFIT_SHORTDESC_MAX );
   snprintf( temp->desc_short, OUTFIT_SHORTDESC_MAX,
         "%s\n"
         "Needs %.0f CPU\n"
         "%.0f Range\n"
         "%.0f%% Power\n"
         "%.1f EPS",
         outfit_getType(temp),
         -temp->u.jam.cpu,
         temp->u.jam.range,
         temp->u.jam.power,
         temp->u.jam.energy );

   temp->u.jam.power  /= 100.; /* Put in per one, instead of percent */
   temp->u.jam.range2  = pow2( temp->u.jam.range ); /**< We square it already. */

#define MELEMENT(o,s) \
if (o) WARN("Outfit '%s' missing/invalid '"s"' element", temp->name) /**< Define to help check for data errors. */
   MELEMENT(temp->u.jam.range==0.,"range");
   MELEMENT(temp->u.jam.power==0.,"power");
   MELEMENT(temp->u.jam.cpu==0.,"cpu");
#undef MELEMENT
}


/**
 * @brief Parses and returns Outfit from parent node.
 *
 *    @param temp Outfit to load into.
 *    @param parent Parent node to parse outfit from.
 *    @return 0 on success.
 */
static int outfit_parse( Outfit* temp, const xmlNodePtr parent )
{
   xmlNodePtr cur, node;
   char *prop;
   const char *cprop;

   /* Clear data. */
   memset( temp, 0, sizeof(Outfit) );

   temp->name = xml_nodeProp(parent,"name"); /* already mallocs */
   if (temp->name == NULL)
      WARN("Outfit in "OUTFIT_DATA" has invalid or no name");

   node = parent->xmlChildrenNode;

   do { /* load all the data */

      /* Only handle nodes. */
      xml_onlyNodes(node);

      if (xml_isNode(node,"general")) {
         cur = node->children;
         do {
            xml_onlyNodes(cur);
            xmlr_strd(cur,"license",temp->license);
            xmlr_float(cur,"mass",temp->mass);
            xmlr_long(cur,"price",temp->price);
            xmlr_strd(cur,"description",temp->description);
            xmlr_strd(cur,"typename",temp->typename);
            if (xml_isNode(cur,"gfx_store")) {
               temp->gfx_store = xml_parseTexture( cur,
                     OUTFIT_GFX"store/%s.png", 1, 1, OPENGL_TEX_MIPMAPS );
               continue;
            }
            else if (xml_isNode(cur,"slot")) {
               cprop = xml_get(cur);
               if (cprop == NULL)
                  WARN("Outfit '%s' has an slot type invalid.", temp->name);
               else if (strcmp(cprop,"structure") == 0)
                  temp->slot.type = OUTFIT_SLOT_STRUCTURE;
               else if (strcmp(cprop,"utility") == 0)
                  temp->slot.type = OUTFIT_SLOT_UTILITY;
               else if (strcmp(cprop,"weapon") == 0)
                  temp->slot.type = OUTFIT_SLOT_WEAPON;
               else
                  WARN("Outfit '%s' has unknown slot type '%s'.", temp->name, cprop);

               /* Property. */
               xmlr_attr( cur, "prop", prop );
               if (prop != NULL)
                  temp->slot.spid = sp_get( prop );
               free( prop );
               continue;
            }
            else if (xml_isNode(cur,"size")) {
               temp->slot.size = outfit_toSlotSize( xml_get(cur) );
               continue;
            }
            WARN("Outfit '%s' has unknown general node '%s'",temp->name, cur->name);
         } while (xml_nextNode(cur));
         continue;
      }

      if (xml_isNode(node,"specific")) { /* has to be processed separately */

         /* get the type */
         prop = xml_nodeProp(node,"type");
         if (prop == NULL)
            ERR("Outfit '%s' element 'specific' missing property 'type'",temp->name);
         temp->type = outfit_strToOutfitType(prop);
         free(prop);

         /* is secondary weapon? */
         prop = xml_nodeProp(node,"secondary");
         if (prop != NULL) {
            if ((int)atoi(prop))
               outfit_setProp(temp, OUTFIT_PROP_WEAP_SECONDARY);
            free(prop);
         }

         if (temp->type==OUTFIT_TYPE_NULL)
            WARN("Outfit '%s' is of type NONE", temp->name);
         else if (outfit_isBolt(temp))
            outfit_parseSBolt( temp, node );
         else if (outfit_isBeam(temp))
            outfit_parseSBeam( temp, node );
         else if (outfit_isLauncher(temp))
            outfit_parseSLauncher( temp, node );
         else if (outfit_isAmmo(temp))
            outfit_parseSAmmo( temp, node );
         else if (outfit_isMod(temp))
            outfit_parseSMod( temp, node );
         else if (outfit_isAfterburner(temp))
            outfit_parseSAfterburner( temp, node );
         else if (outfit_isJammer(temp))
            outfit_parseSJammer( temp, node );
         else if (outfit_isFighterBay(temp))
            outfit_parseSFighterBay( temp, node );
         else if (outfit_isFighter(temp))
            outfit_parseSFighter( temp, node );
         else if (outfit_isMap(temp)) {
            temp->u.map = malloc( sizeof(OutfitMapData_t) ); /**< deal with maps after the universe is loaded */
            temp->slot.type         = OUTFIT_SLOT_NA;
            temp->slot.size         = OUTFIT_SLOT_SIZE_NA;
         }
         else if (outfit_isGUI(temp))
            outfit_parseSGUI( temp, node );
         else if (outfit_isLicense(temp))
            outfit_parseSLicense( temp, node );

         continue;
      }
      WARN("Outfit '%s' has unknown node '%s'",temp->name, node->name);
   } while (xml_nextNode(node));

#define MELEMENT(o,s) \
if (o) WARN("Outfit '%s' missing/invalid '"s"' element", temp->name) /**< Define to help check for data errors. */
   MELEMENT(temp->name==NULL,"name");
   MELEMENT(temp->slot.type==OUTFIT_SLOT_NULL,"slot");
   MELEMENT((temp->slot.type!=OUTFIT_SLOT_NA) && (temp->slot.size==OUTFIT_SLOT_SIZE_NA),"size");
   MELEMENT(temp->gfx_store==NULL,"gfx_store");
   /*MELEMENT(temp->mass==0,"mass"); Not really needed */
   MELEMENT(temp->type==0,"type");
   /*MELEMENT(temp->price==0,"price");*/
   MELEMENT(temp->description==NULL,"description");
#undef MELEMENT

   return 0;
}


/**
 * @brief Loads all the outfits.
 *
 *    @return 0 on success.
 */
int outfit_load (void)
{
   int i;
   Outfit *o;
   uint32_t bufsize;
   char *buf = ndata_read( OUTFIT_DATA, &bufsize );

   xmlNodePtr node;
   xmlDocPtr doc = xmlParseMemory( buf, bufsize );

   node = doc->xmlChildrenNode;
   if (!xml_isNode(node,XML_OUTFIT_ID)) {
      ERR("Malformed '"OUTFIT_DATA"' file: missing root element '"XML_OUTFIT_ID"'");
      return -1;
   }

   node = node->xmlChildrenNode; /* first system node */
   if (node == NULL) {
      ERR("Malformed '"OUTFIT_DATA"' file: does not contain elements");
      return -1;
   }

   /* First pass, loads up ammunition. */
   outfit_stack = array_create(Outfit);
   do {
      if (xml_isNode(node,XML_OUTFIT_TAG))
         outfit_parse( &array_grow(&outfit_stack), node );
   } while (xml_nextNode(node));
   array_shrink(&outfit_stack);


   /* Second pass, sets up ammunition relationships. */
   for (i=0; i<array_size(outfit_stack); i++) {
      o = &outfit_stack[i];
      if (outfit_isLauncher(&outfit_stack[i])) {
         o->u.lau.ammo = outfit_get( o->u.lau.ammo_name );
         if (outfit_isSeeker(o) && /* Smart seekers. */
               (o->u.lau.ammo->u.amm.ai)) {
            if (o->u.lau.ew_target == 0.)
               WARN("Outfit '%s' missing/invalid 'ew_target' element", o->name);
            if (o->u.lau.lockon == 0.)
               WARN("Outfit '%s' missing/invalid 'lockon' element", o->name);
            if (!outfit_isTurret(o) && (o->u.lau.arc == 0.))
               WARN("Outfit '%s' missing/invalid 'arc' element", o->name);
         }
      }
      else if (outfit_isFighterBay(&outfit_stack[i]))
         o->u.bay.ammo = outfit_get( o->u.bay.ammo_name );
   }

   xmlFreeDoc(doc);
   free(buf);

   DEBUG("Loaded %d Outfit%s", array_size(outfit_stack), (array_size(outfit_stack)==1) ? "" : "s" );

   return 0;
}

/**
 * @brief Parses all the maps.
 *
 */

int outfit_mapParse()
{
   Outfit *o;
   uint32_t bufsize;
   char *buf = ndata_read( OUTFIT_DATA, &bufsize );

   xmlNodePtr node, cur;
   xmlDocPtr doc = xmlParseMemory( buf, bufsize );

   node = doc->xmlChildrenNode;
   if (!xml_isNode(node,XML_OUTFIT_ID)) {
      ERR("Malformed '"OUTFIT_DATA"' file: missing root element '"XML_OUTFIT_ID"'");
      return -1;
   }

   node = node->xmlChildrenNode; /* first system node */
   if (node == NULL) {
      ERR("Malformed '"OUTFIT_DATA"' file: does not contain elements");
      return -1;
   }

   do {
      if (xml_isNode(node,XML_OUTFIT_TAG)) {

         o = outfit_get(xml_nodeProp(node,"name"));

         if (!outfit_isMap(o)) /* If its not a map, we don't care. */
            continue;

         cur = node->xmlChildrenNode;

         do { /* load all the data */

            /* Only handle nodes. */
            xml_onlyNodes(cur);

            if (xml_isNode(cur,"specific"))
               outfit_parseSMap(o, cur);

         } while (xml_nextNode(cur));
      }
   } while (xml_nextNode(node));

   xmlFreeDoc(doc);
   free(buf);

   return 0;
}

/**
 * @brief Frees the outfit stack.
 */
void outfit_free (void)
{
   int i;
   Outfit *o;
   for (i=0; i < array_size(outfit_stack); i++) {
      o = &outfit_stack[i];

      /* free graphics */
      if (outfit_gfx(&outfit_stack[i]))
         gl_freeTexture(outfit_gfx(&outfit_stack[i]));

      /* Free slot. */
      outfit_freeSlot( &outfit_stack[i].slot );

      /* Type specific. */
      if (outfit_isBolt(o) && o->u.blt.gfx_end)
         gl_freeTexture(o->u.blt.gfx_end);
      if (outfit_isLauncher(o) && o->u.lau.ammo_name)
         free(o->u.lau.ammo_name);
      if (outfit_isFighterBay(o) && o->u.bay.ammo_name)
         free(o->u.bay.ammo_name);
      if (outfit_isFighter(o) && o->u.fig.ship)
         free(o->u.fig.ship);
      if (outfit_isGUI(o) && o->u.gui.gui)
         free(o->u.gui.gui);
      if (o->type == OUTFIT_TYPE_MODIFCATION)
         ss_free( o->u.mod.stats );
      if (outfit_isMap(o))
         free(o->u.map);

      /* strings */
      if (o->typename)
         free(o->typename);
      if (o->description)
         free(o->description);
      if (o->desc_short)
         free(o->desc_short);
      if (o->gfx_store)
         gl_freeTexture(o->gfx_store);
      if (o->license)
         free(o->license);
      free(o->name);
   }

   array_free(outfit_stack);
}
<|MERGE_RESOLUTION|>--- conflicted
+++ resolved
@@ -33,11 +33,8 @@
 #include "nstring.h"
 #include "pilot.h"
 #include "damagetype.h"
-<<<<<<< HEAD
 #include "slots.h"
-=======
 #include "mapData.h"
->>>>>>> e9fa9910
 
 
 #define outfit_setProp(o,p)      ((o)->properties |= p) /**< Checks outfit property. */
