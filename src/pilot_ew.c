--- conflicted
+++ resolved
@@ -255,13 +255,8 @@
 {
    double limit, lead;
 
-<<<<<<< HEAD
-   limit = track * p->ew_detect * p->stats.tur_tracking;
-   if (t->ew_evasion < limit)
-=======
    limit = track * p->ew_detect;
    if (t->ew_evasion * t->ew_movement < limit)
->>>>>>> cc027593
       lead = 1.;
    else
       lead = MAX( 0., 1. - 0.5*((t->ew_evasion  * t->ew_movement)/limit - 1.));
