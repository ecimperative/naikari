--- conflicted
+++ resolved
@@ -764,11 +764,6 @@
    Outfit* o;
    PilotOutfitSlot *slot;
    double ac, sc, ec, fc; /* temporary health coefficients to set */
-<<<<<<< HEAD
-   double arel, srel, erel; /* relative health bonuses. */
-=======
-   int njammers;
->>>>>>> fa55134f
    ShipStats amount, *s;
 
    /*
@@ -811,17 +806,7 @@
     * now add outfit changes
     */
    pilot->mass_outfit   = 0.;
-<<<<<<< HEAD
    pilot->jamming       = 0;
-   arel                 = 0.;
-   srel                 = 0.;
-   erel                 = 0.;
-=======
-   njammers             = 0;
-   pilot->jam_range     = 0.;
-   pilot->jam_chance    = 0.;
-   /* Update stuff. */
->>>>>>> fa55134f
    for (i=0; i<pilot->noutfits; i++) {
       slot = pilot->outfits[i];
       o    = slot->outfit;
@@ -843,35 +828,6 @@
          continue;
 
       if (outfit_isMod(o)) { /* Modification */
-<<<<<<< HEAD
-         /* movement */
-         pilot->thrust        += o->u.mod.thrust * pilot->ship->mass;
-         pilot->thrust        += o->u.mod.thrust_rel * pilot->ship->thrust;
-         pilot->turn_base     += o->u.mod.turn;
-         pilot->turn_base     += o->u.mod.turn_rel * pilot->ship->turn;
-         pilot->speed         += o->u.mod.speed;
-         pilot->speed         += o->u.mod.speed_rel * pilot->ship->speed;
-         /* health */
-         pilot->armour_max    += o->u.mod.armour;
-         pilot->armour_regen  += o->u.mod.armour_regen;
-         arel                 += o->u.mod.armour_rel;
-         pilot->shield_max    += o->u.mod.shield;
-         pilot->shield_regen  += o->u.mod.shield_regen;
-         srel                 += o->u.mod.shield_rel;
-         pilot->energy_max    += o->u.mod.energy;
-         pilot->energy_regen  += o->u.mod.energy_regen;
-         erel                 += o->u.mod.energy_rel;
-         /* fuel */
-         pilot->fuel_max      += o->u.mod.fuel;
-         /* misc */
-         pilot->cargo_free    += o->u.mod.cargo;
-         pilot->mass_outfit   += o->u.mod.mass_rel * pilot->ship->mass;
-         pilot->crew          += o->u.mod.crew_rel * pilot->ship->crew;
-         /*
-          * Stats.
-          */
-         ss_statsModFromList( &pilot->stats, o->u.mod.stats, &amount ); /* TODO Handle q or remove it? */
-=======
          /* Movement. */
          pilot->thrust_base   += o->u.mod.thrust;
          pilot->turn_base     += o->u.mod.turn;
@@ -883,27 +839,18 @@
          pilot->shield_regen  += o->u.mod.shield_regen;
          pilot->energy_max    += o->u.mod.energy;
          pilot->energy_regen  += o->u.mod.energy_regen;
-         pilot->dmg_absorb    += o->u.mod.absorb;
          /* Fuel. */
          pilot->fuel_max      += o->u.mod.fuel;
          /* Misc. */
          pilot->cargo_free    += o->u.mod.cargo;
          /* Stats. */
          ss_statsModFromList( &pilot->stats, o->u.mod.stats, &amount );
->>>>>>> fa55134f
       }
       else if (outfit_isAfterburner(o)) /* Afterburner */
          pilot->afterburner = pilot->outfits[i]; /* Set afterburner */
       else if (outfit_isJammer(o)) { /* Jammer */
-<<<<<<< HEAD
          pilot->jamming           = 1;
          pilot->energy_regen     -= o->u.jam.energy;
-=======
-         pilot->jam_range        += o->u.jam.range;
-         pilot->jam_chance       += o->u.jam.chance;
-         pilot->energy_regen     -= o->u.jam.energy;
-         njammers                += 1;
->>>>>>> fa55134f
       }
 
       /* Add ammo mass. */
@@ -945,30 +892,6 @@
       s->tur_firerate = 1. + (s->tur_firerate-1.) * exp( -0.15 * (double)(MAX(amount.tur_firerate-1,0)) );
    }
 
-<<<<<<< HEAD
-   /* Increase health by relative bonuses. */
-   pilot->armour_max += arel * pilot->ship->armour;
-   pilot->armour_max *= pilot->stats.armour_mod;
-   pilot->shield_max += srel * pilot->ship->shield;
-   pilot->shield_max *= pilot->stats.shield_mod;
-   pilot->energy_max += erel * pilot->ship->energy;
-   /* pilot->energy_max *= pilot->stats.energy_mod; */
-=======
-   /*
-    * Calculate jammers.
-    *
-    * Range is averaged.
-    * Diminishing return on chance.
-    *  chance = p * exp( -0.2 * (n-1) )
-    *  1x 20% -> 20%
-    *  2x 20% -> 32%
-    *  2x 40% -> 65%
-    *  6x 40% -> 88%
-    */
-   if (njammers > 1) {
-      pilot->jam_chance *= exp( -0.2 * (double)(MAX(njammers-1,0)) );
-   }
-
    /*
     * Relative increases.
     */
@@ -986,7 +909,6 @@
    /* Misc. */
    pilot->dmg_absorb    = MAX( 0., pilot->dmg_absorb );
    pilot->crew         *= s->crew_mod;
->>>>>>> fa55134f
 
    /* Give the pilot his health proportion back */
    pilot->armour = ac * pilot->armour_max;
