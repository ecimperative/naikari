--- conflicted
+++ resolved
@@ -84,11 +84,8 @@
       return 0;
 
    /* If inrange is set we only fire at targets in range. */
-<<<<<<< HEAD
-   dist2 = 0.;
-=======
    dist2 = INFINITY; /* With no target we just set distance to infinity. */
->>>>>>> 69cd7895
+
    if (ws->inrange) {
       if (p->target != p->id) {
          pt = pilot_get( p->target );
