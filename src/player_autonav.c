/*
 * See Licensing and Copyright notice in naev.h
 */

/**
 * @file player_autonav.c
 *
 * @brief Contains all the player autonav related stuff.
 */


#include "player.h"

#include "naev.h"

#include "toolkit.h"
#include "pause.h"
#include "space.h"
#include "conf.h"


extern double player_acc; /**< Player acceleration. */
extern int map_npath; /**< @todo remove */

static double tc_mod    = 1.; /**< Time compression modifier. */
static double tc_base   = 1.; /**< Base compression modifier. */
static double tc_down   = 0.; /**< Rate of decrement. */
static int tc_rampdown  = 0; /**< Ramping down time compression? */
static double lasts;
static double lasta;
static int slockons;
static double abort_mod = 1.;


/*
 * Prototypes.
 */
static void player_autonavSetup (void);
static void player_autonav (void);
static int player_autonavApproach( Vector2d *pos, double *dist2, int count_target );
static int player_autonavBrake (void);


/**
 * @brief Starts autonav.
 */
void player_autonavStart (void)
{
   /* Not under manual control. */
   if (pilot_isFlag( player.p, PILOT_MANUAL_CONTROL ))
      return;

   if ((player.p->nav_hyperspace == -1) && (player.p->nav_planet== -1))
      return;
   else if ((player.p->nav_planet != -1) && !player_getHypPreempt()) {
      player_autonavPnt( cur_system->planets[ player.p->nav_planet ]->name );
      return;
   }

   if (player.p->fuel < player.p->fuel_consumption) {
      player_message("\erNot enough fuel to jump for autonav.");
      return;
   }

   if (pilot_isFlag( player.p, PILOT_NOJUMP)) {
      player_message("\erHyperspace drive is offline.");
      return;
   }

   player_autonavSetup();
   player.autonav = AUTONAV_JUMP_APPROACH;
}


/**
 * @brief Prepares the player to enter autonav.
 */
static void player_autonavSetup (void)
{
   player_message("\epAutonav initialized.");
   if (!player_isFlag(PLAYER_AUTONAV)) {

      tc_base   = player_isFlag(PLAYER_DOUBLESPEED) ? 2. : 1.;
      tc_mod    = tc_base;
<<<<<<< HEAD

      if (conf.compression_mult > 1.)
         player.tc_max = MIN( conf.compression_velocity /
               solid_maxspeed(player.p->solid, player.p->speed, player.p->thrust), conf.compression_mult );
=======
      if (conf.compression_mult >= 1.)
         player.tc_max = MIN( conf.compression_velocity / solid_maxspeed(player.p->solid, player.p->speed, player.p->thrust), conf.compression_mult );
>>>>>>> cc027593
      else
         player.tc_max = conf.compression_velocity /
               solid_maxspeed(player.p->solid, player.p->speed, player.p->thrust);

      /* Safe cap. */
      player.tc_max = MAX( 1., player.tc_max );
   }

   /* Sane values. */
   tc_rampdown  = 0;
   tc_down      = 0.;
   lasts        = player.p->shield / player.p->shield_max;
   lasta        = player.p->armour / player.p->armour_max;
   slockons     = player.p->lockons;
   if (player.autonav_timer <= 0.)
      abort_mod = 1.;

   /* Set flag and tc_mod just in case. */
   player_setFlag(PLAYER_AUTONAV);
   pause_setSpeed( tc_mod );
}


/**
 * @brief Ends the autonav.
 */
void player_autonavEnd (void)
{
   player_rmFlag(PLAYER_AUTONAV);
   if (player_isFlag(PLAYER_DOUBLESPEED)) {
     tc_mod         = 2.;
     pause_setSpeed( 2. );
   } else {
     tc_mod         = 1.;
     pause_setSpeed( 1. );
   }
}


/**
 * @brief Starts autonav and closes the window.
 */
void player_autonavStartWindow( unsigned int wid, char *str)
{
   (void) str;
   player_autonavStart();
   window_destroy( wid );
}


/**
 * @brief Starts autonav with a local position destination.
 */
void player_autonavPos( double x, double y )
{
   player_autonavSetup();
   player.autonav    = AUTONAV_POS_APPROACH;
   player.autonavmsg = "position";
   vect_cset( &player.autonav_pos, x, y );
}


/**
 * @brief Starts autonav with a planet destination.
 */
void player_autonavPnt( char *name )
{
   Planet *p;

   p = planet_get( name );
   player_autonavSetup();
   player.autonav    = AUTONAV_PNT_APPROACH;
   player.autonavmsg = p->name;
   vect_cset( &player.autonav_pos, p->pos.x, p->pos.y );
}


/**
 * @brief Handles common time accel ramp-down for autonav to positions and planets.
 */
static void player_autonavRampdown( double d )
{
   double t, tint;
   double vel;

   vel   = MIN( 1.5*player.p->speed, VMOD(player.p->solid->vel) );
   t     = d / vel * (1. - 0.075 * tc_base);
   tint  = 3. + 0.5*(3.*(tc_mod-tc_base));
   if (t < tint) {
      tc_rampdown = 1;
      tc_down     = (tc_mod-tc_base) / 3.;
   }
}


/**
 * @brief Aborts regular interstellar autonav, but not in-system autonav.
 *
 *    @param reason Human-readable string describing abort condition.
 */
void player_autonavAbortJump( const char *reason )
{
   /* No point if player is beyond aborting. */
   if ((player.p==NULL) || ((player.p != NULL) && pilot_isFlag(player.p, PILOT_HYPERSPACE)))
      return;

   if (!player_isFlag(PLAYER_AUTONAV) || ((player.autonav != AUTONAV_JUMP_APPROACH) &&
         (player.autonav != AUTONAV_JUMP_BRAKE)))
      return;

   /* It's definitely not in-system autonav. */
   player_autonavAbort(reason);
}


/**
 * @brief Aborts autonav.
 *
 *    @param reason Human-readable string describing abort condition.
 */
void player_autonavAbort( const char *reason )
{
   /* No point if player is beyond aborting. */
   if ((player.p==NULL) || ((player.p != NULL) && pilot_isFlag(player.p, PILOT_HYPERSPACE)))
      return;

   if (player_isFlag(PLAYER_AUTONAV)) {
      if (reason != NULL)
         player_message("\erAutonav aborted: %s!", reason);
      else
         player_message("\erAutonav aborted!");
      player_rmFlag(PLAYER_AUTONAV);

      /* Get rid of acceleration. */
      player_accelOver();

      /* Break possible hyperspacing. */
      if (pilot_isFlag(player.p, PILOT_HYP_PREP)) {
         pilot_hyperspaceAbort(player.p);
         player_message("\epAborting hyperspace sequence.");
      }

      /* Reset time compression. */
      player_autonavEnd();
   }
}


/**
 * @brief Handles the autonavigation process for the player.
 */
static void player_autonav (void)
{
   JumpPoint *jp;
   int ret;
   double d, t, tint;
   double vel;

   switch (player.autonav) {
      case AUTONAV_JUMP_APPROACH:
         /* Target jump. */
         jp    = &cur_system->jumps[ player.p->nav_hyperspace ];
         ret   = player_autonavApproach( &jp->pos, &d, 0 );
         if (ret)
            player.autonav = AUTONAV_JUMP_BRAKE;
         else if (!tc_rampdown && (map_npath<=1)) {
            vel   = MIN( 1.5*player.p->speed, VMOD(player.p->solid->vel) );
            t     = d / vel * (1.2 - .1 * tc_base);
            /* tint is the integral of the time in per time units.
             *
             * tc_mod
             *    ^
             *    |
             *    |\
             *    | \
             *    |  \___
             *    |
             *    +------> time
             *    0   3
             *
             * We decompose integral in a rectangle (3*1) and a triangle (3*(tc_mod-1.))/2.
             *  This is the "elapsed time" when linearly decreasing the tc_mod. Which we can
             *  use to calculate the actual "game time" that'll pass when decreasing the
             *  tc_mod to 1 during 3 seconds. This can be used then to compare when we want to
             *  start decrementing.
             */
            tint  = 3. + 0.5*(3.*(tc_mod-tc_base));
            if (t < tint) {
               tc_rampdown = 1;
               tc_down     = (tc_mod-tc_base) / 3.;
            }
         }
         break;

      case AUTONAV_JUMP_BRAKE:
         /* Target jump. */
         ret   = (player.p->stats.misc_instant_jump ? 1 : player_autonavBrake());
         /* Try to jump or see if braked. */
         if (ret) {
            if (space_canHyperspace(player.p))
               player_jump();
            player.autonav = AUTONAV_JUMP_APPROACH;
         }

         /* See if should ramp down. */
         if (!tc_rampdown && (map_npath<=1)) {
            tc_rampdown = 1;
            tc_down     = (tc_mod-tc_base) / 3.;
         }
         break;

      case AUTONAV_POS_APPROACH:
         ret = player_autonavApproach( &player.autonav_pos, &d, 1 );
         if (ret) {
            player_message( "\epAutonav arrived at position." );
            player_autonavEnd();
         }
         else if (!tc_rampdown)
            player_autonavRampdown(d);
         break;
      case AUTONAV_PNT_APPROACH:
         ret = player_autonavApproach( &player.autonav_pos, &d, 1 );
         if (ret) {
            player_message( "\epAutonav arrived at \e%c%s\e\0.",
                  planet_getColourChar( planet_get(player.autonavmsg) ),
                  player.autonavmsg );
            player_autonavEnd();
         }
         else if (!tc_rampdown)
            player_autonavRampdown(d);
         break;
   }
}


/**
 * @brief Handles approaching a position with autonav.
 *
 *    @param pos Position to go to.
 *    @return 1 on completion.
 */
static int player_autonavApproach( Vector2d *pos, double *dist2, int count_target )
{
   double d, time, vel, dist;

   /* Only accelerate if facing move dir. */
   d = pilot_face( player.p, vect_angle( &player.p->solid->pos, pos ) );
   if (FABS(d) < MIN_DIR_ERR) {
      if (player_acc < 1.)
         player_accel( 1. );
   }
   else if (player_acc > 0.)
      player_accelOver();

   /* Get current time to reach target. */
   time  = MIN( 1.5*player.p->speed, VMOD(player.p->solid->vel) ) /
      (player.p->thrust / player.p->solid->mass);

   /* Get velocity. */
   vel   = MIN( player.p->speed, VMOD(player.p->solid->vel) );

   /* Get distance. */
   dist  = vel*(time+1.1*M_PI/player.p->turn) -
      0.5*(player.p->thrust/player.p->solid->mass)*time*time;

   /* Output distance^2 */
   d        = vect_dist( pos, &player.p->solid->pos );
   dist     = d - dist;
   if (count_target)
      *dist2   = dist;
   else
      *dist2   = d;

   /* See if should start braking. */
   if (dist < 0.) {
      player_accelOver();
      return 1;
   }
   return 0;
}


/**
 * @brief Handles the autonav braking.
 *
 *    @return 1 on completion.
 */
static int player_autonavBrake (void)
{
   double d;

   /* Braking procedure. */
   d = pilot_face( player.p, VANGLE(player.p->solid->vel) + M_PI );
   if (FABS(d) < MIN_DIR_ERR) {
      if (player_acc < 1.)
         player_accel( 1. );
   }
   else if (player_acc > 0.)
      player_accelOver();

   if (VMOD(player.p->solid->vel) < MIN_VEL_ERR) {
      player_accelOver();
      return 1;
   }
   return 0;
}

/**
 * @brief Checks whether the player should abort autonav due to damage or missile locks.
 *
 *    @return 1 if autonav should be aborted.
 */
int player_shouldAbortAutonav( int damaged )
{
   double failpc = conf.autonav_abort * abort_mod;
   double shield = player.p->shield / player.p->shield_max;
   double armour = player.p->armour / player.p->armour_max;

   if (!player_isFlag(PLAYER_AUTONAV))
      return 0;

   if (failpc >= 1. && !slockons && player.p->lockons > 0)
      player_autonavAbort("Missile Lockon Detected");
   else if (failpc >= 1. && (shield < 1. && shield < lasts) && damaged)
      player_autonavAbort("Sustaining damage");
   else if (failpc > 0. && (shield < failpc && shield < lasts) && damaged)
      player_autonavAbort("Shield below damage threshold");
   else if (armour < lasta && damaged)
      player_autonavAbort("Sustaining armour damage");

   lasts = player.p->shield / player.p->shield_max;
   lasta = player.p->armour / player.p->armour_max;

   if (!player_isFlag(PLAYER_AUTONAV)) {
      if (player.autonav_timer > 0.)
         abort_mod = MIN( MAX( 0., abort_mod - .25 ), (int)(shield * 4) * .25 );
      else
         abort_mod = MIN( 0.75, (int)(shield * 4) * .25 );
      player.autonav_timer = 30.;
      return 1;
   }
   return 0;
}


/**
 * @brief Handles autonav thinking.
 *
 *    @param pplayer Player doing the thinking.
 */
void player_thinkAutonav( Pilot *pplayer, double dt )
{
   if (player.autonav_timer > 0.)
      player.autonav_timer -= dt;
   if (player_shouldAbortAutonav(0))
      return;
   if ((player.autonav == AUTONAV_JUMP_APPROACH) ||
         (player.autonav == AUTONAV_JUMP_BRAKE)) {
      /* If we're already at the target. */
      if (player.p->nav_hyperspace == -1)
         player_autonavAbort("Target changed to current system");

      /* Need fuel. */
      else if (pplayer->fuel < pplayer->fuel_consumption)
         player_autonavAbort("Not enough fuel for autonav to continue");

      else
         player_autonav();
   }

   /* Keep on moving. */
   else
      player_autonav();
}


/**
 * @brief Updates the player's autonav.
 *
 *    @param dt Current delta tick (should be real delta tick, not game delta tick).
 */
void player_updateAutonav( double dt )
{
   const double dis_dead = 5.0;
   const double dis_ramp = 6.0;
   const double dis_mod = 0.5;
   const double dis_max = 4.0;

   if (paused || (player.p==NULL))
      return;

   /* We handle disabling here. */
   if (pilot_isFlag(player.p, PILOT_DISABLED)) {
      /* It is somewhat like:
       *        /------------\        4x
       *       /              \
       * -----/                \----- 1x
       *
       * <---><-><----------><-><--->
       *   5   6     X        6   5    Real time
       *   5   15    X        15  5    Game time
       *
       * For triangles we have to add the rectangle and triangle areas.
       */
      /* 5 second deadtime. */
      if (player.p->dtimer_accum < dis_dead)
         tc_mod = tc_base;
      else {
         /* Normal. */
         if (player.p->dtimer > (dis_max-1.)*dis_ramp/2.+dis_ramp+dis_dead)
            tc_mod = MIN( dis_max, tc_mod + dis_mod*dt );
         /* Ramp down. */
         else
            tc_mod = MAX( tc_base, tc_mod - dis_mod*dt );
      }
      pause_setSpeed( tc_mod );
      return;
   }

   /* Must be autonaving. */
   if (!player_isFlag(PLAYER_AUTONAV))
      return;

   /* Ramping down. */
   if (tc_rampdown) {
      if (tc_mod != tc_base) {
         tc_mod = MAX( tc_base, tc_mod-tc_down*dt );
         pause_setSpeed( tc_mod );
      }
      return;
   }

   /* We'll update the time compression here. */
   if (tc_mod == player.tc_max)
      return;
   else
      tc_mod += 0.2 * dt * (player.tc_max-tc_base);
   /* Avoid going over. */
   if (tc_mod > player.tc_max)
      tc_mod = player.tc_max;
   pause_setSpeed( tc_mod );
}

<|MERGE_RESOLUTION|>--- conflicted
+++ resolved
@@ -82,15 +82,8 @@
 
       tc_base   = player_isFlag(PLAYER_DOUBLESPEED) ? 2. : 1.;
       tc_mod    = tc_base;
-<<<<<<< HEAD
-
-      if (conf.compression_mult > 1.)
-         player.tc_max = MIN( conf.compression_velocity /
-               solid_maxspeed(player.p->solid, player.p->speed, player.p->thrust), conf.compression_mult );
-=======
       if (conf.compression_mult >= 1.)
          player.tc_max = MIN( conf.compression_velocity / solid_maxspeed(player.p->solid, player.p->speed, player.p->thrust), conf.compression_mult );
->>>>>>> cc027593
       else
          player.tc_max = conf.compression_velocity /
                solid_maxspeed(player.p->solid, player.p->speed, player.p->thrust);
