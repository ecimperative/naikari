#!/bin/sh
type "gdb" > /dev/null
<<<<<<< HEAD
NAEV="@naev_bin@ -d @source_root@/dat -d @source_root@/artwork -d @source_root@"
=======
"@source_root@"/utils/package-po.sh -b "@build_root@" -o "@build_root@"
NAEV="@naev_bin@ -d @source_root@/dat  -d @build_root@/dat -d @source_root@"
>>>>>>> 90f17176
if [ "$?" == 0 ]; then
   gdb -x @source_root@/.gdbinit --args ${NAEV} "$@"
else
   ${NAEV} "$@"
fi<|MERGE_RESOLUTION|>--- conflicted
+++ resolved
@@ -1,11 +1,7 @@
 #!/bin/sh
 type "gdb" > /dev/null
-<<<<<<< HEAD
-NAEV="@naev_bin@ -d @source_root@/dat -d @source_root@/artwork -d @source_root@"
-=======
 "@source_root@"/utils/package-po.sh -b "@build_root@" -o "@build_root@"
-NAEV="@naev_bin@ -d @source_root@/dat  -d @build_root@/dat -d @source_root@"
->>>>>>> 90f17176
+NAEV="@naev_bin@ -d @source_root@/dat -d @source_root@/artwork -d @build_root@/dat -d @source_root@"
 if [ "$?" == 0 ]; then
    gdb -x @source_root@/.gdbinit --args ${NAEV} "$@"
 else
